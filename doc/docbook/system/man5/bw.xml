--- conflicted
+++ resolved
@@ -105,11 +105,7 @@
 </refsect1>
 
 <refsect1 xml:id='copyright'><title>COPYRIGHT</title>
-<<<<<<< HEAD
-<para>This software is Copyright (c) 1989-2018 by the United States
-=======
 <para>This software is Copyright (c) 1989-2020 by the United States
->>>>>>> 2965d039
 Government as represented by U.S. Army Research Laboratory.</para>
 
 </refsect1>
