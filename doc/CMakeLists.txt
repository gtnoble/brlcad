verbose_add_subdirectory(doc docbook)
verbose_add_subdirectory(doc html)
verbose_add_subdirectory(doc legal)

set(documentation_DATA
  BRL-CAD.bib
  GITHUB
  IDEAS
  PROJECTS
  README.Linux
  README.MacOSX
  README.Windows
  README.BSD
  README.Solaris
  README.VAX
  checklist.txt
  description.txt
  notes/TODO.BREP
  notes/TODO.shaded_displays
  notes/apitrace.txt
  notes/brep.txt
  notes/bu_opt_design_notes.txt
  notes/cvs.txt
  notes/debugging_example.txt
  notes/debugging_notes.txt
  notes/editors.txt
  notes/history.txt
  notes/hypot.txt
  notes/mater.txt
  notes/matrix.txt
  pre_BRL-CAD.bib
  )
ADD_DOC(documentation_DATA ".")

set(documentation_mged_old_DATA
  mged/a.tex
  mged/adc.ps
  mged/all.tex
  mged/axis-3525.ps
  mged/b.tex
  mged/buttonmenu.ps
  mged/c.tex
  mged/coord-axes.ps
  mged/crod-close.ps
  mged/crod.ps
  mged/d.tex
  mged/doit
  mged/e.tex
  mged/eo-arbrot.ps
  mged/eo-bgrp.ps
  mged/eo-bgrp311.ps
  mged/eo-cgrp.ps
  mged/eo-cgrp321.ps
  mged/eo-ellg.ps
  mged/eo-ellg2x.ps
  mged/eo-ellgxyz.ps
  mged/eo-gredit.ps
  mged/eo-grpath.ps
  mged/eo-scale.ps
  mged/eo-spread.ps
  mged/eo-stacked.ps
  mged/eo-start.ps
  mged/eo-tor111.ps
  mged/eo-xymove.ps
  mged/eo-xyzmove.ps
  mged/es5-edge1.ps
  mged/es5-edge2.ps
  mged/es5-edge3.ps
  mged/es5-edge4.ps
  mged/es5-rot.ps
  mged/es5-scale.ps
  mged/es5-sed.ps
  mged/es5-top.ps
  mged/es5-tr.ps
  mged/es5-xrot.ps
  mged/es8-edge1.ps
  mged/es8-edge2.ps
  mged/es8-edge3.ps
  mged/es8-ex1.ps
  mged/es8-ex2.ps
  mged/es8-rot.ps
  mged/es8-scale.ps
  mged/es8-sed.ps
  mged/es8-top.ps
  mged/es8-tr0.ps
  mged/es8-xrot.ps
  mged/es8-yrot.ps
  mged/es8-zrot.ps
  mged/esc-mh.ps
  mged/esc-mhrt.ps
  mged/esc-rot.ps
  mged/esc-sa.ps
  mged/esc-sb.ps
  mged/esc-sc.ps
  mged/esc-scale.ps
  mged/esc-sd.ps
  mged/esc-sed.ps
  mged/esc-sh.ps
  mged/esc-top.ps
  mged/esc-tr.ps
  mged/esc-xrot.ps
  mged/esc-yrot.ps
  mged/esc-zrot.ps
  mged/ese-sa.ps
  mged/ese-sb.ps
  mged/ese-sc.ps
  mged/ese-scale.ps
  mged/ese-sed.ps
  mged/ese-top.ps
  mged/ese-tr.ps
  mged/ese-xrot.ps
  mged/ese-yrot.ps
  mged/ese-zrot.ps
  mged/est-scale.ps
  mged/est-sed.ps
  mged/est-sr1.ps
  mged/est-sr2.ps
  mged/est-top.ps
  mged/est-tr.ps
  mged/est-xrot.ps
  mged/est-yrot.ps
  mged/est-zrot.ps
  mged/ex.arb4.ps
  mged/ex.arb8.ps
  mged/ex.box.ps
  mged/ex.ellg.ps
  mged/ex.raw.ps
  mged/ex.rcc.ps
  mged/ex.rpp.ps
  mged/ex.sph.ps
  mged/ex.tor.ps
  mged/ex.trc.ps
  mged/f.tex
  mged/faceplate.ps
  mged/faceplate1.ps
  mged/fig-sgi-buttons.ps
  mged/fig-sgi-knobs.ps
  mged/fig-sgi.ps
  mged/fig-vg-buttons.ps
  mged/fig-vg-knobs.ps
  mged/g.tex
  mged/h.tex
  mged/j.tex
  mged/k.tex
  mged/l.tex
  mged/m.tex
  mged/menu-arb-ctl.ps
  mged/menu-arb4-edge.ps
  mged/menu-arb4-face.ps
  mged/menu-arb4-rot.ps
  mged/menu-arb8-edge.ps
  mged/menu-arb8-face.ps
  mged/menu-arb8-rot.ps
  mged/obj-edit.ps
  mged/obj-path.ps
  mged/obj-pick.ps
  mged/ped-ell.ps
  mged/ped-tgc.ps
  mged/ped-tor.ps
  mged/plane-35a.ps
  mged/plane-35b.ps
  mged/plane-bot1.ps
  mged/plane-bot2.ps
  mged/plane-front1.ps
  mged/plane-front2.ps
  mged/plane-right1.ps
  mged/plane-right2.ps
  mged/plane-top1.ps
  mged/plane-top2.ps
  mged/rmit-3525.ps
  mged/robot.ps
  mged/sol-2pick.ps
  mged/sol-ed.ps
  mged/sol-pick.ps
  mged/t1-2s-pk.ps
  mged/t1-obj-ed.ps
  mged/t1-obj-ph.ps
  mged/t1-obj-pk.ps
  mged/t1-rot-vw.ps
  mged/t1-sol-ed.ps
  mged/t1-sol-pk.ps
  mged/t1-top-vw.ps
  mged/t1.tex
  mged/test.tex
  mged/v-arb8-side.ps
  mged/v-arb8-top.ps
  mged/wm-arm1.ps
  mged/wm-arm2.ps
  mged/wm-body.ps
  mged/wm-collar.ps
  mged/wm-final1.ps
  mged/wm-hat-E.ps
  mged/wm-hat1.ps
  mged/wm-hat2.ps
  mged/wm-hat3.ps
  mged/wm-head.ps
  mged/wm-leg1.ps
  mged/wm-prims.ps
  mged/wm-tube.ps
  notes/ecosystem.dot
  notes/regions.txt
  notes/rounding.txt
  notes/tool_categories.txt
  old-mged.tr
  )
ADD_DOC(documentation_mged_old_DATA mged_old)

configure_file(pad_file.xml.in "${CMAKE_CURRENT_BINARY_DIR}/pad_file.xml" @ONLY)
DISTCLEAN("${CMAKE_CURRENT_BINARY_DIR}/pad_file.xml")
install(FILES "${CMAKE_CURRENT_BINARY_DIR}/pad_file.xml" DESTINATION ${DOC_DIR})

CMAKEFILES(
  CMakeLists.txt
  STARTERS
  STRATEGY
  git/check.yml
<<<<<<< HEAD
  git/gitconfig
  git/gitk
  git/git2gource.cpp
  git/gource.txt
  git/gource.sh
  git/history.txt
  git/gitstats.txt
=======
  git/diffing.txt
  git/git2gource.cpp
  git/gitconfig
  git/gitk
  git/gitstats.txt
  git/gource.sh
  git/gource.txt
  git/history.txt
  git/merging.txt
>>>>>>> 031a9ea6
  git/mime_types.txt
  notes/bsd_semaphore_bug.txt
  notes/cmake_paths/CMakeLists.txt
  notes/cmake_paths/README.txt
  notes/cmake_paths/dir_info.c
  notes/cmake_paths/test.cmake.in
  notes/cmake_vars.txt
  notes/csv_to_comgeom.txt
  notes/implicit_constraints.txt
  notes/lcov.txt
  pad_file.xml.in
  )

# Generic C/C++ examples
CMAKEFILES(
  notes/c_cxx_patterns/01_basic_C/CMakeLists.txt
  notes/c_cxx_patterns/01_basic_C/main.c
  notes/c_cxx_patterns/01_basic_C/nlib.c
  notes/c_cxx_patterns/01_basic_C/nlib.h
  notes/c_cxx_patterns/02_hidden_C/CMakeLists.txt
  notes/c_cxx_patterns/02_hidden_C/main.c
  notes/c_cxx_patterns/02_hidden_C/nlib.c
  notes/c_cxx_patterns/02_hidden_C/nlib.h
  notes/c_cxx_patterns/03_PImpl_C/CMakeLists.txt
  notes/c_cxx_patterns/03_PImpl_C/main.c
  notes/c_cxx_patterns/03_PImpl_C/nlib.c
  notes/c_cxx_patterns/03_PImpl_C/nlib.h
  notes/c_cxx_patterns/04_hidden_CXX/CMakeLists.txt
  notes/c_cxx_patterns/04_hidden_CXX/main.c
  notes/c_cxx_patterns/04_hidden_CXX/nlib.cxx
  notes/c_cxx_patterns/04_hidden_CXX/nlib.h
  notes/c_cxx_patterns/05_PImpl_CXX/CMakeLists.txt
  notes/c_cxx_patterns/05_PImpl_CXX/main.c
  notes/c_cxx_patterns/05_PImpl_CXX/nlib.cxx
  notes/c_cxx_patterns/05_PImpl_CXX/nlib.h
  notes/c_cxx_patterns/CMakeLists.txt
  notes/c_cxx_patterns/README
  )

# Notes about parser generators
CMAKEFILES(
  notes/parsers/bison_to_lemon.txt
  notes/parsers/flex_to_re2c.txt
  notes/parsers/templates/CMakeLists.txt
  notes/parsers/templates/main.c
  notes/parsers/templates/main.h
  notes/parsers/templates/parser.lemon
  notes/parsers/templates/scanner.perplex
  notes/parsers/writing_perplex_lemon_parsers.txt
  )

# Local Variables:
# tab-width: 8
# mode: cmake
# indent-tabs-mode: t
# End:
# ex: shiftwidth=2 tabstop=8<|MERGE_RESOLUTION|>--- conflicted
+++ resolved
@@ -214,15 +214,6 @@
   STARTERS
   STRATEGY
   git/check.yml
-<<<<<<< HEAD
-  git/gitconfig
-  git/gitk
-  git/git2gource.cpp
-  git/gource.txt
-  git/gource.sh
-  git/history.txt
-  git/gitstats.txt
-=======
   git/diffing.txt
   git/git2gource.cpp
   git/gitconfig
@@ -232,7 +223,6 @@
   git/gource.txt
   git/history.txt
   git/merging.txt
->>>>>>> 031a9ea6
   git/mime_types.txt
   notes/bsd_semaphore_bug.txt
   notes/cmake_paths/CMakeLists.txt
