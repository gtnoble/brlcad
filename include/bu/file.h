--- conflicted
+++ resolved
@@ -1,11 +1,7 @@
 /*                         F I L E . H
  * BRL-CAD
  *
-<<<<<<< HEAD
- * Copyright (c) 2004-2018 United States Government as represented by
-=======
  * Copyright (c) 2004-2020 United States Government as represented by
->>>>>>> 2965d039
  * the U.S. Army Research Laboratory.
  *
  * This library is free software; you can redistribute it and/or
@@ -28,10 +24,6 @@
 #include "common.h"
 
 #include <stdio.h> /* for FILE */
-<<<<<<< HEAD
-#include <sys/types.h> /* for off_t */
-=======
->>>>>>> 2965d039
 #include <stddef.h> /* for size_t */
 #include <stdlib.h> /* for getenv */
 
@@ -131,49 +123,6 @@
 BU_EXPORT extern int bu_file_delete(const char *path);
 
 
-<<<<<<< HEAD
-#if 0
-/**
- * TODO - currently unimplemented
- *
- * matches a filepath pattern to directory entries.  if non-NULL,
- * matching paths are dynamically allocated, stored into the provided
- * 'matches' array, and followed by a terminating NULL entry.
- *
- * If '*matches' is NULL, the caller is expected to free the matches
- * array with bu_argv_free() If '*matches' is non-NULL (i.e., string
- * array is already allocated or on the stack), the caller is expected
- * to ensure adequate entries are allocated and call bu_free_array()
- * to clean up.  If 'matches' is NULL, no entries will be allocated or
- * stored, but the number of matches will still be returned.
- *
- * Example:
- *
- * char **my_matches = NULL;
- * bu_file_glob("src/libbu/[a-e]*.c", &my_matches);
- *
- * This will allocate an array for storing glob matches, filling in
- * the array with all of the directory entries starting with 'a'
- * through 'e' and ending with a '.c' suffix in the src/libbu
- * directory.
- *
- * returns the number of matches
- */
-BU_EXPORT extern size_t bu_file_glob(const char *pattern, char ***matches);
-
-#endif
-
-
-/**
- * Returns the number of directory entries for a given path matching
- * an optional glob pattern.  If the caller provides a pointer to an
- * argv-style 'files' array, this function will dynamically allocate
- * an array of strings, filled with the sorted listing of matching
- * file(s).
- *
- * It is the caller's responsibility to free a non-NULL array with
- * bu_argv_free().
-=======
 /**
  * Get a listing of files in a directory, optionally matching a pattern.
  *
@@ -201,7 +150,6 @@
  *
  * @return the number of directory entries matching the provided
  * pattern.
->>>>>>> 2965d039
  */
 BU_EXPORT extern size_t bu_file_list(const char *path, const char *pattern, char ***files);
 
@@ -215,10 +163,6 @@
  * MAXPATHLEN characters.
  */
 BU_EXPORT extern char *bu_file_realpath(const char *path, char *resolved_path);
-<<<<<<< HEAD
-
-=======
->>>>>>> 2965d039
 
 /** @} */
 
