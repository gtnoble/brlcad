/*                      P A R A L L E L . H
 * BRL-CAD
 *
 * Copyright (c) 2004-2019 United States Government as represented by
 * the U.S. Army Research Laboratory.
 *
 * This library is free software; you can redistribute it and/or
 * modify it under the terms of the GNU Lesser General Public License
 * version 2.1 as published by the Free Software Foundation.
 *
 * This library is distributed in the hope that it will be useful, but
 * WITHOUT ANY WARRANTY; without even the implied warranty of
 * MERCHANTABILITY or FITNESS FOR A PARTICULAR PURPOSE.  See the GNU
 * Lesser General Public License for more details.
 *
 * You should have received a copy of the GNU Lesser General Public
 * License along with this file; see the file named COPYING for more
 * information.
 */

/** @ingroup parallel */
/** @{ */
/** @file include/bu/parallel.h */
/** @} */
#ifndef BU_PARALLEL_H
#define BU_PARALLEL_H

#include "common.h"

#include <setjmp.h> /* for bu_setjmp */

#include "bu/defines.h"

__BEGIN_DECLS

/** @addtogroup bu_thread
 * @brief
 * Thread based parallelism routines.
 */
/** @{ */

/**
 * MAX_PSW - The maximum number of processors that can be expected on
 * this hardware.  Used to allocate application-specific per-processor
 * tables at compile-time and represent a hard limit on the number of
 * processors/threads that may be spawned. The actual number of
 * available processors is found at runtime by calling bu_avail_cpus()
 */
#define MAX_PSW 1024

/**
 * @brief
 * subroutine to determine if we are multi-threaded
 *
 * This subroutine is separated off from parallel.c so that bu_bomb()
 * and others can call it, without causing either parallel.c or
 * semaphore.c to get referenced and thus causing the loader to drag
 * in all the parallel processing stuff from the vendor library.
 *
 */

/**
 * This routine is DEPRECATED, do not use it.  If you need a means to
 * determine when an application is running bu_parallel(), please
 * report this to our developers.
 *
 * Previously, this was a library-stateful way for bu_bomb() to tell
 * if a parallel application is running.  This routine now simply
 * returns zero all the time, which permits BU_SETJUMP() error
 * handling during bu_bomb().
 */
DEPRECATED BU_EXPORT extern int bu_is_parallel(void);

/**
 * returns the CPU number of the current bu_parallel() invoked thread.
 */
BU_EXPORT extern int bu_parallel_id(void);

/**
 * @brief
 * process management routines
 */

/**
 * @brief
 * routines for parallel processing
 *
 * Machine-specific routines for portable parallel processing.
 *
 */

/**
 * Without knowing what the current UNIX "nice" value is, change to a
 * new absolute "nice" value.  (The system routine makes a relative
 * change).
 */
BU_EXPORT extern void bu_nice_set(int newnice);

/**
 * Return the maximum number of physical CPUs that are considered to
 * be available to this process now.
 */
BU_EXPORT extern size_t bu_avail_cpus(void);


/**
 * Create parallel threads of execution.
 *
 * This function creates (at most) 'ncpu' copies of function 'func'
 * all running in parallel, passing 'data' to each invocation.
 * Specifying ncpu=0 will specify automatic parallelization, invoking
 * parallel threads as cores become available.  This is particularly
 * useful during recursive invocations where the ncpu core count is
 * limited by the parent context.
 *
 * Locking and work dispatching are handled by 'func' using a
 * "self-dispatching" paradigm.  This means you must manually protect
 * shared data structures, e.g., via BU_SEMAPHORE_ACQUIRE().
 * Lock-free execution is often possible by creating data containers
 * with MAX_PSW elements as bu_parallel will never execute more than
 * that many threads of execution.
 *
 * All invocations of the specified 'func' callback function are
 * passed two parameters: 1) it's assigned thread number and 2) a
 * shared 'data' pointer for application use.  Threads are assigned
 * increasing numbers, starting with zero.  Processes may also call
 * bu_parallel_id() to obtain their thread number.
 *
 * Threads created with bu_parallel() may specify utilization of
 * affinity locking to keep threads on a given physical CPU core.
 * This behavior can be enabled at runtime by setting the environment
 * variable LIBBU_AFFINITY=1.  Note that this option may increase or
 * even decrease performance, particularly on platforms with advanced
 * scheduling, so testing is recommended.
 *
 * This function will not return control until all invocations of the
 * subroutine are finished.
 *
 * In following is a working stand-alone example demonstrating how to
 * call the bu_parallel() interface.
 *
 * @code
 * void shoot_cells_in_series(int width, int height) {
 *   int i, j;
 *   for (i=0; i<height; i++) {
 *     for (j=0; j<width; j++) {
 *       printf("Shooting cell (%d, %d) on CPU %d\n", i, j, bu_parallel_id());
 *     }
 *   }
 * }
 *
 * void shoot_row_per_thread(int cpu, void *mydata) {
 *   int i, j, width;
 *   width = *(int *)mydata;
 *   for (i=0; i<width; i++) {
 *     printf("Shooting cell (%d, %d) on CPU %d\n", i, cpu, bu_parallel_id());
 *   }
 * }
 *
 * void shoot_cells_in_parallel(int width, int height) {
 *   bu_parallel(shoot_row_per_thread, height, &width);
 *   // we don't reach here until all threads complete
 * }
 *
 * int main(int ac, char *av[]) {
 *   int width = 4, height = 4;
 *   printf("\nShooting cells one at a time, 4x4 grid:\n");
 *   shoot_cells_in_series(width, height);
 *   printf("\nShooting cells in parallel with 4 threads, one per row:\n");
 *   shoot_cells_in_parallel(width, height);
 *   return 0;
 * }
 * @endcode
 */
BU_EXPORT extern void bu_parallel(void (*func)(int func_cpu_id, void *func_data), size_t ncpu, void *data);


/**
 * @brief
 * semaphore implementation
 *
 * Machine-specific routines for parallel processing.  Primarily for
 * handling semaphores to protect critical sections of code.
 *
 * The new paradigm: semaphores are referred to, not by a pointer, but
 * by a small integer.  This module is now responsible for obtaining
 * whatever storage is needed to implement each semaphore.
 *
 * Note that these routines can't use bu_log() for error logging,
 * because bu_log() acquires semaphore #0 (BU_SEM_SYSCALL).
 */

<<<<<<< HEAD
/*
 * Section for manifest constants for bu_semaphore_acquire()
 */
#define BU_SEM_SYSCALL 0
#define BU_SEM_LISTS 1
#define BU_SEM_BN_NOISE 2
#define BU_SEM_MAPPEDFILE 3
#define BU_SEM_THREAD 4
#define BU_SEM_MALLOC 5
#define BU_SEM_DATETIME 6
#define BU_SEM_HASH 7
#define BU_SEM_LAST (BU_SEM_HASH+1) /* allocate this many for LIBBU+LIBBN */
=======
/**
 *
 */
BU_EXPORT extern int bu_semaphore_register(const char *name);


/**
 * emaphores available for both library and application
 * use.
 *
 */
#define BU_SEMAPHORE_DEFINE(x) x = bu_semaphore_register(CPP_STR(x))

/**
 * This semaphore is intended for short-lived protection.
 *
 * It is provided for both library and application use, code that
 * doesn't call into a BRL-CAD library.
 */
BU_EXPORT extern int BU_SEM_GENERAL;

/**
 * This semaphore is intended to protect general system calls.
 *
 * It is provided for both library and application use, code that
 * doesn't call into a BRL-CAD library.
 */
BU_EXPORT extern int BU_SEM_SYSCALL;

/**
 * FIXME: this one shouldn't need to be global.
 */
BU_EXPORT extern int BU_SEM_MAPPEDFILE;


>>>>>>> 4c8d29e6
/*
 * Automatic restart capability in bu_bomb().  The return from
 * BU_SETJUMP is the return from the setjmp().  It is 0 on the first
 * pass through, and non-zero when re-entered via a longjmp() from
 * bu_bomb().  This is only safe to use in non-parallel applications.
 */
#define BU_SETJUMP setjmp((bu_setjmp_valid[bu_parallel_id()]=1, bu_jmpbuf[bu_parallel_id()]))
#define BU_UNSETJUMP (bu_setjmp_valid[bu_parallel_id()]=0)

/* These are global because BU_SETJUMP must be macro.  Please don't touch. */
BU_EXPORT extern int bu_setjmp_valid[MAX_PSW]; /* !0 = bu_jmpbuf is valid */
BU_EXPORT extern jmp_buf bu_jmpbuf[MAX_PSW];   /* for BU_SETJUMP() */


/**
 * Prepare 'nsemaphores' independent critical section semaphores.  Die
 * on error.
 *
 * Takes the place of 'n' separate calls to old RES_INIT().  Start by
 * allocating array of "struct bu_semaphores", which has been arranged
 * to contain whatever this system needs.
 *
 */
BU_EXPORT extern void bu_semaphore_init(unsigned int nsemaphores);

/**
 * Release all initialized semaphores and any associated memory.
 *
 * FIXME: per hacking, rename to bu_semaphore_clear()
 */
BU_EXPORT extern void bu_semaphore_free(void);

BU_EXPORT extern void bu_semaphore_acquire(unsigned int i);

BU_EXPORT extern void bu_semaphore_release(unsigned int i);

/** @} */

__END_DECLS

#endif  /* BU_PARALLEL_H */

/*
 * Local Variables:
 * mode: C
 * tab-width: 8
 * indent-tabs-mode: t
 * c-file-style: "stroustrup"
 * End:
 * ex: shiftwidth=4 tabstop=8
 */<|MERGE_RESOLUTION|>--- conflicted
+++ resolved
@@ -190,20 +190,6 @@
  * because bu_log() acquires semaphore #0 (BU_SEM_SYSCALL).
  */
 
-<<<<<<< HEAD
-/*
- * Section for manifest constants for bu_semaphore_acquire()
- */
-#define BU_SEM_SYSCALL 0
-#define BU_SEM_LISTS 1
-#define BU_SEM_BN_NOISE 2
-#define BU_SEM_MAPPEDFILE 3
-#define BU_SEM_THREAD 4
-#define BU_SEM_MALLOC 5
-#define BU_SEM_DATETIME 6
-#define BU_SEM_HASH 7
-#define BU_SEM_LAST (BU_SEM_HASH+1) /* allocate this many for LIBBU+LIBBN */
-=======
 /**
  *
  */
@@ -239,7 +225,6 @@
 BU_EXPORT extern int BU_SEM_MAPPEDFILE;
 
 
->>>>>>> 4c8d29e6
 /*
  * Automatic restart capability in bu_bomb().  The return from
  * BU_SETJUMP is the return from the setjmp().  It is 0 on the first
