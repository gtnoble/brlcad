/*                          D M . H
 * BRL-CAD
 *
 * Copyright (c) 1993-2008 United States Government as represented by
 * the U.S. Army Research Laboratory.
 *
 * This library is free software; you can redistribute it and/or
 * modify it under the terms of the GNU Lesser General Public License
 * version 2.1 as published by the Free Software Foundation.
 *
 * This library is distributed in the hope that it will be useful, but
 * WITHOUT ANY WARRANTY; without even the implied warranty of
 * MERCHANTABILITY or FITNESS FOR A PARTICULAR PURPOSE.  See the GNU
 * Lesser General Public License for more details.
 *
 * You should have received a copy of the GNU Lesser General Public
 * License along with this file; see the file named COPYING for more
 * information.
 */
/** @addtogroup libdm */
/** @{ */
/** @file dm.h
 *
 */

#ifndef __DM_H__
#define __DM_H__

#include "common.h"

#include "bu.h"
#include "vmath.h"
<<<<<<< HEAD
=======
#include "ged.h"
>>>>>>> 5f0eecff

#define USE_FBSERV 1

#ifdef USE_FBSERV
#  include "fbserv_obj.h"
#endif


#ifndef DM_EXPORT
#if defined(_WIN32) && !defined(__CYGWIN__) && defined(BRLCAD_DLL)
#  ifdef DM_EXPORT_DLL
#    define DM_EXPORT __declspec(dllexport)
#  else
#    define DM_EXPORT __declspec(dllimport)
#  endif
#else
#  define DM_EXPORT
#endif
#endif

#define DM_NULL (struct dm *)NULL
#define DM_MIN (-2048)
#define DM_MAX (2047)
#define X	0
#define Y	1
#define Z	2

#define DM_O(_m) offsetof(struct dm, _m)

#define GED_MAX 2047.0
#define GED_MIN -2048.0
#define GED_RANGE 4095.0
#define INV_GED 0.00048828125
#define INV_4096 0.000244140625

/*
 * Display coordinate conversion:
 *  GED is using -2048..+2048,
 *  X is 0..width, 0..height
 */
#define DIVBY4096(x) (((double)(x))*INV_4096)
#define	GED_TO_Xx(_dmp, x) ((int)((DIVBY4096(x)+0.5)*_dmp->dm_width))
#define	GED_TO_Xy(_dmp, x) ((int)((0.5-DIVBY4096(x))*_dmp->dm_height))
#define Xx_TO_GED(_dmp, x) ((int)(((x)/(double)_dmp->dm_width - 0.5) * GED_RANGE))
#define Xy_TO_GED(_dmp, x) ((int)((0.5 - (x)/(double)_dmp->dm_height) * GED_RANGE))

/* +-2048 to +-1 */
#define GED_TO_PM1(x) (((fastf_t)(x))*INV_GED)

#if IR_KNOBS
#define NOISE 16		/* Size of dead spot on knob */
#endif

/* the font used depends on the size of the window opened */
#define FONTBACK	"-adobe-courier-medium-r-normal--10-100-75-75-m-60-iso8859-1"
#define FONT5	"5x7"
#define FONT6	"6x10"
#define FONT7	"7x13"
#define FONT8	"8x13"
#define FONT9	"9x15"

/* Display Manager Types */
#define DM_TYPE_BAD     -1
#define DM_TYPE_NULL	0
#define DM_TYPE_PLOT	1
#define DM_TYPE_PS	2
#define DM_TYPE_X	3
#define DM_TYPE_TK	8
#define DM_TYPE_OGL	4
#define DM_TYPE_GLX	5
#define DM_TYPE_PEX	6
#define DM_TYPE_WGL     7

/* Line Styles */
#define DM_SOLID_LINE 0
#define DM_DASHED_LINE 1

#define IS_DM_TYPE_NULL(_t) ((_t) == DM_TYPE_NULL)
#define IS_DM_TYPE_PLOT(_t) ((_t) == DM_TYPE_PLOT)
#define IS_DM_TYPE_PS(_t) ((_t) == DM_TYPE_PS)
#define IS_DM_TYPE_X(_t) ((_t) == DM_TYPE_X)
#define IS_DM_TYPE_TK(_t) ((_t) == DM_TYPE_TK)
#define IS_DM_TYPE_OGL(_t) ((_t) == DM_TYPE_OGL)
#define IS_DM_TYPE_GLX(_t) ((_t) == DM_TYPE_GLX)
#define IS_DM_TYPE_PEX(_t) ((_t) == DM_TYPE_PEX)
#define IS_DM_TYPE_WGL(_t) ((_t) == DM_TYPE_WGL)

#define GET_DM(p, structure, w, hp) { \
	register struct structure *tp; \
	for (BU_LIST_FOR(tp, structure, hp)) { \
		if (w == tp->win) { \
			(p) = tp; \
			break; \
		} \
	} \
\
	if (BU_LIST_IS_HEAD(tp, hp)) \
		p = (struct structure *)NULL; \
}

/*  Colors */
#define DM_COLOR_HI	((short)230)
#define DM_COLOR_LOW	((short)0)
#define DM_BLACK_R	DM_COLOR_LOW
#define DM_BLACK_G	DM_COLOR_LOW
#define DM_BLACK_B	DM_COLOR_LOW
#define DM_RED_R	DM_COLOR_HI
#define DM_RED_G	DM_COLOR_LOW
#define DM_RED_B	DM_COLOR_LOW
#define DM_BLUE_R	DM_COLOR_LOW
#define DM_BLUE_G	DM_COLOR_LOW
#define DM_BLUE_B	DM_COLOR_HI
#define DM_YELLOW_R	DM_COLOR_HI
#define DM_YELLOW_G	DM_COLOR_HI
#define DM_YELLOW_B	DM_COLOR_LOW
#define DM_WHITE_R	DM_COLOR_HI
#define DM_WHITE_G	DM_COLOR_HI
#define DM_WHITE_B	DM_COLOR_HI
#define DM_BLACK	DM_BLACK_R, DM_BLACK_G, DM_BLACK_B
#define DM_RED		DM_RED_R, DM_RED_G, DM_RED_B
#define DM_BLUE		DM_BLUE_R, DM_BLUE_G, DM_BLUE_B
#define DM_YELLOW	DM_YELLOW_R, DM_YELLOW_G, DM_YELLOW_B
#define DM_WHITE	DM_WHITE_R, DM_WHITE_G, DM_WHITE_B
#define DM_COPY_COLOR(_dr, _dg, _db, _sr, _sg, _sb) {\
	(_dr) = (_sr);\
	(_dg) = (_sg);\
	(_db) = (_sb); }
#define DM_SAME_COLOR(_dr, _dg, _db, _sr, _sg, _sb)(\
	(_dr) == (_sr) &&\
	(_dg) == (_sg) &&\
	(_db) == (_sb))

/* Command parameter to dmr_viewchange() */
#define DM_CHGV_REDO	0	/* Display has changed substantially */
#define DM_CHGV_ADD	1	/* Add an object to the display */
#define DM_CHGV_DEL	2	/* Delete an object from the display */
#define DM_CHGV_REPL	3	/* Replace an object */
#define DM_CHGV_ILLUM	4	/* Make new object the illuminated object */

/*
 * Definitions for dealing with the buttons and lights.
 * BV are for viewing, and BE are for editing functions.
 */
#define LIGHT_OFF	0
#define LIGHT_ON	1
#define LIGHT_RESET	2		/* all lights out */

struct dm_vars {
    genptr_t pub_vars;
    genptr_t priv_vars;
};

/**
 * Interface to a specific Display Manager
 */
struct dm {
    int (*dm_close)();
    int (*dm_drawBegin)();	/**< @brief formerly dmr_prolog */
    int (*dm_drawEnd)();		/**< @brief formerly dmr_epilog */
    int (*dm_normal)();
    int (*dm_loadMatrix)();
    int (*dm_drawString2D)();	/**< @brief formerly dmr_puts */
    int (*dm_drawLine2D)();	/**< @brief formerly dmr_2d_line */
    int (*dm_drawPoint2D)();
    int (*dm_drawVList)();	/**< @brief formerly dmr_object */
    int (*dm_setFGColor)(struct dm *dmp, unsigned char r, unsigned char g, unsigned char b, int strict, fastf_t transparency);
    int (*dm_setBGColor)(struct dm *, unsigned char, unsigned char, unsigned char);
    int (*dm_setLineAttr)();	/**< @brief currently - linewidth, (not-)dashed */
    int (*dm_configureWin)();
    int (*dm_setWinBounds)();
    int (*dm_setLight)();
    int (*dm_setTransparency)();
    int (*dm_setDepthMask)();
    int (*dm_setZBuffer)();
    int (*dm_debug)();		/**< @brief Set DM debug level */
    int (*dm_beginDList)();
    int (*dm_endDList)();
    int (*dm_drawDList)();
    int (*dm_freeDLists)();
    unsigned long dm_id;          /**< @brief window id */
    int dm_displaylist;		/**< @brief !0 means device has displaylist */
    int dm_stereo;                /**< @brief stereo flag */
    double dm_bound;		/**< @brief zoom-in limit */
    int dm_boundFlag;
    char *dm_name;		/**< @brief short name of device */
    char *dm_lname;		/**< @brief long name of device */
    int dm_type;			/**< @brief display manager type */
    int dm_top;                   /**< @brief !0 means toplevel window */
    int dm_width;
    int dm_height;
    int dm_lineWidth;
    int dm_lineStyle;
    fastf_t dm_aspect;
    fastf_t *dm_vp;		/**< @brief XXX--ogl still depends on this--Viewscale pointer */
    struct dm_vars dm_vars;	/**< @brief display manager dependant variables */
    struct bu_vls dm_pathName;	/**< @brief full Tcl/Tk name of drawing window */
    struct bu_vls dm_tkName;	/**< @brief short Tcl/Tk name of drawing window */
    struct bu_vls dm_dName;	/**< @brief Display name */
    unsigned char dm_bg[3];	/**< @brief background color */
    unsigned char dm_fg[3];	/**< @brief foreground color */
    vect_t dm_clipmin;		/**< @brief minimum clipping vector */
    vect_t dm_clipmax;		/**< @brief maximum clipping vector */
    int dm_debugLevel;		/**< @brief !0 means debugging */
    int dm_perspective;		/**< @brief !0 means perspective on */
    int dm_light;			/**< @brief !0 means lighting on */
    int dm_transparency;		/**< @brief !0 means transparency on */
    int dm_depthMask;		/**< @brief !0 means depth buffer is writable */
    int dm_zbuffer;		/**< @brief !0 means zbuffer on */
    int dm_zclip;			/**< @brief !0 means zclipping */
    int dm_clearBufferAfter;	/**< @brief 1 means clear back buffer after drawing and swap */
    Tcl_Interp *dm_interp;	/**< @brief Tcl interpreter */
};

/**
 *			D M _ O B J
 *@brief
 * A display manager object is used for interacting with a display manager.
 */
struct dm_obj {
    struct bu_list	l;
    struct bu_vls		dmo_name;		/**< @brief display manager object name/cmd */
    struct dm		*dmo_dmp;		/**< @brief display manager pointer */
#ifdef USE_FBSERV
    struct fbserv_obj	dmo_fbs;		/**< @brief fbserv object */
#endif
    struct bu_observer	dmo_observers;		/**< @brief fbserv observers */
    mat_t			viewMat;
    int			(*dmo_drawLabelsHook)();
    void			*dmo_drawLabelsHookClientData;
};

#define DM_OPEN(_interp, _type, _argc, _argv) dm_open(_interp, _type, _argc, _argv)
#define DM_CLOSE(_dmp) _dmp->dm_close(_dmp)
#define DM_DRAW_BEGIN(_dmp) _dmp->dm_drawBegin(_dmp)
#define DM_DRAW_END(_dmp) _dmp->dm_drawEnd(_dmp)
#define DM_NORMAL(_dmp) _dmp->dm_normal(_dmp)
#define DM_LOADMATRIX(_dmp, _mat, _eye) _dmp->dm_loadMatrix(_dmp, _mat, _eye)
#define DM_DRAW_STRING_2D(_dmp, _str, _x, _y, _size, _use_aspect)\
     _dmp->dm_drawString2D(_dmp, _str, _x, _y, _size, _use_aspect)
#define DM_DRAW_LINE_2D(_dmp, _x1, _y1, _x2, _y2) _dmp->dm_drawLine2D(_dmp, _x1, _y1, _x2, _y2)
#define DM_DRAW_POINT_2D(_dmp, _x, _y) _dmp->dm_drawPoint2D(_dmp, _x, _y)
#define DM_DRAW_VLIST(_dmp, _vlist) _dmp->dm_drawVList(_dmp, _vlist)
#define DM_SET_FGCOLOR(_dmp, _r, _g, _b, _strict, _transparency) _dmp->dm_setFGColor(_dmp, _r, _g, _b, _strict, _transparency)
#define DM_SET_BGCOLOR(_dmp, _r, _g, _b) _dmp->dm_setBGColor(_dmp, _r, _g, _b)
#define DM_SET_LINE_ATTR(_dmp, _width, _dashed) _dmp->dm_setLineAttr(_dmp, _width, _dashed)
#define DM_CONFIGURE_WIN(_dmp) _dmp->dm_configureWin(_dmp)
#define DM_SET_WIN_BOUNDS(_dmp, _w) _dmp->dm_setWinBounds(_dmp, _w)
#define DM_SET_LIGHT(_dmp, _on) _dmp->dm_setLight(_dmp, _on)
#define DM_SET_TRANSPARENCY(_dmp, _on) _dmp->dm_setTransparency(_dmp, _on)
#define DM_SET_DEPTH_MASK(_dmp, _on) _dmp->dm_setDepthMask(_dmp, _on)
#define DM_SET_ZBUFFER(_dmp, _on) _dmp->dm_setZBuffer(_dmp, _on)
#define DM_DEBUG(_dmp, _lvl) _dmp->dm_debug(_dmp, _lvl)
#define DM_BEGINDLIST(_dmp, _list) _dmp->dm_beginDList(_dmp, _list)
#define DM_ENDDLIST(_dmp) _dmp->dm_endDList(_dmp)
#define DM_DRAWDLIST(_dmp, _list) _dmp->dm_drawDList(_dmp, _list)
#define DM_FREEDLISTS(_dmp, _list, _range) _dmp->dm_freeDLists(_dmp, _list, _range)

DM_EXPORT extern struct dm dm_Null;

DM_EXPORT BU_EXTERN(int Dm_Init,
		    ());
DM_EXPORT BU_EXTERN(struct dm *dm_open,
		    (Tcl_Interp *interp,
		     int type,
		     int argc,
		     char *argv[]));
DM_EXPORT BU_EXTERN(int dm_share_dlist,
		    (struct dm *dmp1,
		     struct dm *dmp2));
DM_EXPORT BU_EXTERN(fastf_t dm_Xx2Normal,
		    (struct dm *dmp,
		     register int x));
DM_EXPORT BU_EXTERN(int dm_Normal2Xx,
		    (struct dm *dmp,
		     register fastf_t f));
DM_EXPORT BU_EXTERN(fastf_t dm_Xy2Normal,
		    (struct dm *dmp,
		     register int y,
		     int use_aspect));
DM_EXPORT BU_EXTERN(int dm_Normal2Xy,
		    (struct dm *dmp,
		     register fastf_t f,
		     int use_aspect));
DM_EXPORT BU_EXTERN(void dm_fogHint,
		    (struct dm *dmp,
		     int fastfog));
DM_EXPORT BU_EXTERN(int dm_processOptions,
		    ());
DM_EXPORT BU_EXTERN(int dm_limit,
		    (int i));
DM_EXPORT BU_EXTERN(int dm_unlimit,
		    (int i));
DM_EXPORT BU_EXTERN(fastf_t dm_wrap,
		    (fastf_t f));
DM_EXPORT BU_EXTERN(void Nu_void,
		    ());
DM_EXPORT BU_EXTERN(struct dm *Nu_open,
		    ());
DM_EXPORT BU_EXTERN(int Nu_int0,
		    ());
DM_EXPORT BU_EXTERN(unsigned Nu_unsign,
		    ());

/* vers.c */
DM_EXPORT BU_EXTERN(const char *dm_version, (void));

/* clip.c */
DM_EXPORT BU_EXTERN(int clip,
		    (fastf_t *,
		     fastf_t *,
		     fastf_t *,
		     fastf_t *));
DM_EXPORT BU_EXTERN(int vclip,
		    (fastf_t *,
		     fastf_t *,
		     register fastf_t *,
		     register fastf_t *));

/* adc.c */
DM_EXPORT BU_EXTERN(void dm_draw_adc,
		    (struct dm *dmp,
		     struct ged_view *gvp));

/* axes.c */
DM_EXPORT BU_EXTERN(void dmo_drawDataAxes_cmd,
		    (struct dm *dmp,
		     fastf_t viewSize,
		     mat_t rmat,
		     point_t axesPos,
		     fastf_t axesSize,
		     int *axesColor,
		     int lineWidth));

DM_EXPORT BU_EXTERN(void dmo_drawAxes_cmd,
		    (struct dm *dmp,
		     fastf_t viewSize,
		     mat_t rmat,
		     point_t axesPos,
		     fastf_t axesSize,
		     int *axesColor,
		     int *labelColor,
		     int lineWidth,
		     int posOnly,
		     int threeColor,
		     int tickEnable,
		     int tickLen,
		     int majorTickLen,
		     fastf_t tickInterval,
		     int ticksPerMajor,
		     int *tickColor,
		     int *majorTickColor,
		     int tickThreshold));

/* focus.c */
DM_EXPORT BU_EXTERN(void dm_applicationfocus, (void));

/* grid.c */
DM_EXPORT BU_EXTERN(void dm_draw_grid,
		    (struct dm *dmp,
		     struct ged_grid_state *ggsp,
		     struct ged_view *gvp,
		     fastf_t base2local));

/* rect.c */
DM_EXPORT BU_EXTERN(void dm_draw_rect,
		    (struct dm *dmp,
		     struct ged_rect_state *grsp,
		     struct ged_view *gvp));



#endif /* __DM_H__ */

/** @} */
/*
 * Local Variables:
 * mode: C
 * tab-width: 8
 * indent-tabs-mode: t
 * c-file-style: "stroustrup"
 * End:
 * ex: shiftwidth=4 tabstop=8
 */<|MERGE_RESOLUTION|>--- conflicted
+++ resolved
@@ -30,10 +30,7 @@
 
 #include "bu.h"
 #include "vmath.h"
-<<<<<<< HEAD
-=======
 #include "ged.h"
->>>>>>> 5f0eecff
 
 #define USE_FBSERV 1
 
