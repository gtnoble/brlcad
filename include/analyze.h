/*                       A N A L Y Z E . H
 * BRL-CAD
 *
<<<<<<< HEAD
 * Copyright (c) 2008-2018 United States Government as represented by
=======
 * Copyright (c) 2008-2020 United States Government as represented by
>>>>>>> 2965d039
 * the U.S. Army Research Laboratory.
 *
 * This library is free software; you can redistribute it and/or
 * modify it under the terms of the GNU Lesser General Public License
 * version 2.1 as published by the Free Software Foundation.
 *
 * This library is distributed in the hope that it will be useful, but
 * WITHOUT ANY WARRANTY; without even the implied warranty of
 * MERCHANTABILITY or FITNESS FOR A PARTICULAR PURPOSE.  See the GNU
 * Lesser General Public License for more details.
 *
 * You should have received a copy of the GNU Lesser General Public
 * License along with this file; see the file named COPYING for more
 * information.
 */
/** @addtogroup libanalyze
 *
 * Functions provided by the LIBANALYZE geometry analysis library.
 *
 */
/** @{ */
/** @file include/analyze.h */

#ifndef ANALYZE_H
#define ANALYZE_H

#include "common.h"
<<<<<<< HEAD
#include "bu/opt.h"
#include "bu/vls.h"
#include "ged/defines.h" /* For GED_SEM_LAST */
#include "raytrace.h"

__BEGIN_DECLS

#ifndef ANALYZE_EXPORT
#  if defined(ANALYZE_DLL_EXPORTS) && defined(ANALYZE_DLL_IMPORTS)
#    error "Only ANALYZE_DLL_EXPORTS or ANALYZE_DLL_IMPORTS can be defined, not both."
#  elif defined(ANALYZE_DLL_EXPORTS)
#    define ANALYZE_EXPORT __declspec(dllexport)
#  elif defined(ANALYZE_DLL_IMPORTS)
#    define ANALYZE_EXPORT __declspec(dllimport)
#  else
#    define ANALYZE_EXPORT
#  endif
#endif

/* Libanalyze return codes */
#define ANALYZE_OK 0x0000
#define ANALYZE_ERROR 0x0001 /**< something went wrong, function not completed */
#define ANALYZE_SEM_WORKER GED_SEM_LAST
#define ANALYZE_SEM_STATS ANALYZE_SEM_WORKER+1
#define ANALYZE_SEM_LIST ANALYZE_SEM_STATS+1
#define ANALYZE_SEM_LAST ANALYZE_SEM_LIST+1

/*
 *     Density specific structures
 */

#define DENSITY_MAGIC 0xaf0127

/* the entries in the density table */
struct density_entry {
    uint32_t magic;
    double grams_per_cu_mm;
    char *name;
};

/*
 *     Grid specific structures
 */

/**
 * This structure acts a function pointer table for grid generating functions
 */

struct grid_generator_functions {
    int (*next_ray)(struct xray *rayp, void *grid_context);
    double (*grid_spacing)(void *grid_context);
};

/**
 * This structure is the context passed to the grid generating functions for
 * the rectangular grid type.
 */

struct rectangular_grid {
    int view;
    int max_views;
    int single_grid;
    point_t mdl_origin;
    long steps[3];
    int refine_flag;

    vect_t ray_direction;
    point_t start_coord;
    vect_t dx_grid;
    vect_t dy_grid;
    size_t x_points;
    fastf_t grid_spacing;
    size_t current_point;
    size_t total_points;
};

/*
 *     Overlap specific structures
 */

struct region_pair {
    struct bu_list l;
    union {
	char *name;
	struct region *r1;
    } r;
    struct region *r2;
    unsigned long count;
    double max_dist;
    vect_t coord;
};

/*
 *      Voxel specific structures
 */

/**
 * This structure is for lists that store region names for each voxel
 */

struct voxelRegion {
    char *regionName;
    fastf_t regionDistance;
    struct voxelRegion *nextRegion;
};

/**
 * This structure stores the information about voxels provided by a single raytrace.
 */

struct rayInfo {
    fastf_t sizeVoxel;
    fastf_t *fillDistances;
    struct voxelRegion *regionList;
};

/**
 *     Routine to parse a .density file
 */
ANALYZE_EXPORT extern int parse_densities_buffer(char *buf,
						 size_t len,
						 struct density_entry *densities,
						 struct bu_vls *result_str,
						 int *num_densities);

/**
 *     region_pair for gqa
 */
ANALYZE_EXPORT extern struct region_pair *add_unique_pair(struct region_pair *list,
							  struct region *r1,
							  struct region *r2,
							  double dist, point_t pt);

/**
 * grid generator for rectangular grid type
 */
ANALYZE_EXPORT extern int rectangular_grid_generator(struct xray *rayp, void *grid_context);

/**
 * grid generator for rectangular triple grid type
 */
ANALYZE_EXPORT extern int rectangular_triple_grid_generator(struct xray *rayp, void *grid_context);

/**
 * function to get the grid spacing of rectangular grid
 */
ANALYZE_EXPORT extern double rectangular_grid_spacing(void *grid_context);


/**
 * voxelize function takes raytrace instance and user parameters as inputs
 */
ANALYZE_EXPORT extern void
voxelize(struct rt_i *rtip, fastf_t voxelSize[3], int levelOfDetail, void (*create_boxes)(void *callBackData, int x, int y, int z, const char *regionName, fastf_t percentageFill), void *callBackData);


struct analyze_raydiff_results {
    struct bu_ptbl *left;
    struct bu_ptbl *right;
    struct bu_ptbl *both;
};

struct diff_seg {
    point_t in_pt;
    point_t out_pt;
    struct xray ray;
    int valid;
};

struct per_obj_data;
struct per_region_data;

ANALYZE_EXPORT int
analyze_raydiff(struct analyze_raydiff_results **results, struct db_i *dbip,
	const char *left, const char *right, struct bn_tol *tol, int solidcheck);

ANALYZE_EXPORT void
analyze_raydiff_results_free(struct analyze_raydiff_results *results);

ANALYZE_EXPORT int
analyze_obj_inside(struct db_i *dbip, const char *outside, const char *inside, fastf_t tol);

typedef int (*hitfunc_t)(struct application *, struct partition *, struct seg *);
typedef int (*missfunc_t)(struct application *);
typedef int (*overlapfunc_t)(struct application *, struct partition *, struct region *, struct region *, struct partition *);

struct rt_gen_worker_vars {
    struct rt_i *rtip;
    struct resource *resp;
    int rays_cnt;
    fastf_t *rays;
    hitfunc_t fhit;
    missfunc_t fmiss;
    overlapfunc_t foverlap;
    int step;       /* number of rays to be fired by this worker before calling back */
    int *ind_src;   /* source of starting index */
    int curr_ind;   /* current ray index */
    void *ptr; /* application specific info */
};

ANALYZE_EXPORT int
analyze_find_subtracted(struct bu_ptbl *results, struct rt_wdb *wdbp,
	const char *pbrep, struct rt_gen_worker_vars *pbrep_rtvars,
	const char *curr_comb, struct bu_ptbl *candidates, void *curr_union_data, size_t ncpus);

ANALYZE_EXPORT void
analyze_heal_bot(struct rt_bot_internal *bot, double zipper_tol);

/**
 *    A library implementation of functionality originally developed in
 *    Natalie's Interactive Ray Tracer (NIRT)
 */

/** Opaque container to hold NIRT's state */
struct nirt_state_impl;
struct nirt_state {
    struct nirt_state_impl *i;
};

/**
 * Perform non-database dependent initialization.  A newly initialized state
 * can accept some commands (like updates to the attribute list) but will not
 * be able to raytrace. To set up a raytracing environment, apply
 * nirt_init_dbip */
ANALYZE_EXPORT int nirt_init(struct nirt_state *ns);

/**
 * Initialize a struct nirt_state state for a particular database.  After this
 * step a nirt instance is ready to raytrace. */
ANALYZE_EXPORT int nirt_init_dbip(struct nirt_state *ns, struct db_i *dbip);

/**
 * Clear those aspects of a struct nirt_state state specific to a database
 * instance. */
ANALYZE_EXPORT int nirt_clear_dbip(struct nirt_state *ns);

/**
 * Clean up and free the internals of a NIRT state. */
ANALYZE_EXPORT void nirt_destroy(struct nirt_state *ns);

/**
 * Execute nirt commands.  Runs either the supplied script.
 *
 * Returns -1 if there was any sort of error, 0 if the script executed
 * successfully without a quit call, and 1 if a quit command was encountered
 * during execution. See the man(1) nirt manual page for documentation of
 * valid script commands and options.
 */
ANALYZE_EXPORT int nirt_exec(struct nirt_state *ns, const char *script);

/* Flags for clearing/resetting/reporting the struct nirt_state state */
#define NIRT_ALL      0x1    /**< @brief reset to initial state or report all state */
#define NIRT_OUT      0x2    /**< @brief output log*/
#define NIRT_MSG      0x4    /**< @brief output log*/
#define NIRT_ERR      0x8    /**< @brief error log */
#define NIRT_SEGS     0x10   /**< @brief segment list */
#define NIRT_OBJS     0x20   /**< @brief 'active' objects from the scene */
#define NIRT_FRMTS    0x40   /**< @brief available pre-defined output formats */
#define NIRT_VIEW     0x80   /**< @brief the current view (ae/dir/center/etc.) */

/**
 * Associate a pointer to user data with the struct nirt_state state, unless
 * u_data is NULL. Returns the current u_data pointer - so to extract the
 * current struct nirt_state data pointer value, supply a NULL argument to
 * u_data. If u_data is non-NULL, the current data pointer will be overwritten
 * - the caller should save the old pointer if they need it before setting the
 * new one. */
ANALYZE_EXPORT void *nirt_udata(struct nirt_state *ns, void *u_data);

/**
 * Mechanism for setting callback hooks executed when the specified state is
 * changed after a nirt_exec call.  struct nirt_state_ALL will be executed
 * last, and is run if set and if any of the other states change. Hook
 * functions will be passed the current value of the u_data pointer. */
typedef int (*nirt_hook_t)(struct nirt_state *ns, void *u_data);
ANALYZE_EXPORT void nirt_hook(struct nirt_state *ns, nirt_hook_t hf, int flag);

/**
 * Reset some or all of the struct nirt_state state, depending on the supplied
 * flags. If other flags are provided with struct nirt_state_ALL, struct
 * nirt_state_ALL will skip the clearing step(s) specified by the other
 * flag(s).  So, for example, if a caller wishes to reset the struct nirt_state
 * state but retain the existing scripts for re-use they could call with
 * nirt_clear with struct nirt_state_ALL|struct nirt_state_SCRIPTS.  Note that
 * the struct nirt_state_FRMTS, struct nirt_state_OUT and struct nirt_state_ERR
 * flags are no-ops for nirt_clear. */
ANALYZE_EXPORT void nirt_clear(struct nirt_state *ns, int flags);

/**
 * Report command output.  For SEGS, SCRIPTS, OBJS and FRMTS reports a textual
 * list of the output.  Unlike clear, which takes the type as combinable flags,
 * nirt_log expects only one type. Returns -1 if output can't be printed for
 * any reason (NULL input or unknown output_type) and 0 otherwise. */
ANALYZE_EXPORT void nirt_log(struct bu_vls *o, struct nirt_state *ns, int output_type);

/**
 * Reports available commands and their options. Returns -1 if help can't be
 * printed for any reason (NULL input or unknown output type) and 0 otherwise.
 */
ANALYZE_EXPORT int nirt_help(struct bu_vls *h, struct nirt_state *ns, bu_opt_format_t ofmt);

/**
 * Return any line segments generated by processed commands in segs.  Returns
 * number of line segments in segs, or -1 if there was an error. */
ANALYZE_EXPORT int nirt_line_segments(struct bn_vlblock **segs, struct nirt_state *ns);

/**
 * Using ray intersection, sample the database object obj and return a pnts
 * primitive.
 *
 * For the grid sampling method, the tolerance sets the number of rays fired.
 * max_time and max_pnts do *not* impact the GRID sampling logic.
 *
 * The max_pnts limit will cap the number of reported points for the
 * pseudorandom sampling methods, on a per method basis - i.e., the function
 * will return up to max_pnts for each non-grid sampling method that is
 * enabled.  If unset, the maximum pnt count return is 500,000 per method
 * (except for GRID).
 *
 * Likewise, max_time will limit the run time of each pseudorandom method, with
 * the total limit for all methods being method_cnt_enabled * max_time.
 *
 * Return codes:
 *
 * -1 - error
 *  0 - success
 *
 */
#define ANALYZE_OBJ_TO_PNTS_SURF  0x1 /**< @brief save only the first and last hit point on a ray */
#define ANALYZE_OBJ_TO_PNTS_GRID  0x2 /**< @brief sample using an XYZ grid based on the bounding box (default if no method flags are specified) */
#define ANALYZE_OBJ_TO_PNTS_RAND  0x4 /**< @brief sample using Marsaglia sampling on the bounding sphere with pseudo random numbers */
#define ANALYZE_OBJ_TO_PNTS_SOBOL 0x8 /**< @brief sample using Marsaglia sampling on the bounding sphere with Sobol' low-discrepancy-sequence generation */
ANALYZE_EXPORT int analyze_obj_to_pnts(struct rt_pnts_internal *rpnts, double *avg_thickness, struct db_i *dbip,
	       const char *obj, struct bn_tol *tol, int flags, int max_pnts, int max_time, int verbosity);

struct analyze_polygonize_params {
    int max_time;
    long int minimum_free_mem;
    int verbosity;
};
#define ANALYZE_POLYGONIZE_PARAMS_DEFAULT { 30, 150000000, 0 }
ANALYZE_EXPORT extern int
analyze_polygonize(int **faces, int *num_faces, point_t **vertices, int *num_vertices, fastf_t size, point_t p_s, const char *obj, struct db_i *dbip, struct analyze_polygonize_params *p);


struct current_state;
typedef void (*overlap_callback_t)(const struct xray* ray, const struct partition *pp, const struct region *reg1, const struct region *reg2, double depth, void* callback_data);
typedef void (*exp_air_callback_t)(const struct partition *pp, point_t last_out_point, point_t pt, point_t opt, void* callback_data);
typedef void (*gaps_callback_t)(const struct xray* ray, const struct partition *pp, double gap_dist, point_t pt, void* callback_data);
typedef void (*adj_air_callback_t)(const struct xray* ray, const struct partition *pp, point_t pt, void* callback_data);
typedef void (*first_air_callback_t)(const struct xray* ray, const struct partition *pp, void* callback_data);
typedef void (*last_air_callback_t)(const struct xray* ray, const struct partition *pp, void* callback_data);
typedef void (*unconf_air_callback_t)(const struct xray* ray, const struct partition *in_part, const struct partition *out_part, void* callback_data);

/**
 * returns the volume of the specified object (name)
 */
ANALYZE_EXPORT extern fastf_t
analyze_volume(struct current_state *context, const char *name);

/**
 * returns the volume of all the specified objects while ray-tracing
 */
ANALYZE_EXPORT extern fastf_t
analyze_total_volume(struct current_state *context);

/**
 * stores the region name, volume, high and low ranges of volume
 * for the specifed index of region in region table.
 */
ANALYZE_EXPORT extern void
analyze_volume_region(struct current_state *context, int index, char** reg_name, double *volume, double *high, double *low);

/**
 * returns the mass of the specified object (name)
 */
ANALYZE_EXPORT extern fastf_t
analyze_mass(struct current_state *context, const char *name);

/**
 * returns the mass of all the specified objects while ray-tracing
 */
ANALYZE_EXPORT extern fastf_t
analyze_total_mass(struct current_state *context);

/**
 * stores the region name, mass, high and low ranges of mass
 * for the specifed index of region in region table.
 */
ANALYZE_EXPORT extern void
analyze_mass_region(struct current_state *context, int index, char** reg_name, double *mass, double *high, double *low);

/**
 * returns the centroid of the specified object (name)
 */
ANALYZE_EXPORT extern void
analyze_centroid(struct current_state *context, const char *name, point_t value);

/**
 * returns the centroid of all the specified objects while ray-tracing
 */
ANALYZE_EXPORT extern void
analyze_total_centroid(struct current_state *context, point_t value);

/**
 * returns the moments and products of inertia of the specified object (name)
 */
ANALYZE_EXPORT extern void
analyze_moments(struct current_state *context, const char *name, mat_t value);

/**
 * returns the moments and products of all the specified objects while ray-tracing
 */
ANALYZE_EXPORT extern void
analyze_moments_total(struct current_state *context, mat_t moments);

/**
 * returns the surface area of the specified object (name)
 */
ANALYZE_EXPORT extern fastf_t
analyze_surf_area(struct current_state *context, const char *name);

/**
 * returns the surface area of all the specified objects while ray-tracing
 */
ANALYZE_EXPORT extern fastf_t
analyze_total_surf_area(struct current_state *state);

/**
 * stores the region name, surf_area, high and low ranges of surf_area
 * for the specifed index of region in region table.
 */
ANALYZE_EXPORT extern void
analyze_surf_area_region(struct current_state *state, int i, char **name, double *surf_area, double *high, double *low);

/**
 * performs raytracing based on the current state
 */
ANALYZE_EXPORT extern int
perform_raytracing(struct current_state *context, struct db_i *dbip, char *names[], int num_objects, int flags);

/**
 * functions to initialize and clear current_state struct
 */
ANALYZE_EXPORT extern 
struct current_state * analyze_current_state_init();

ANALYZE_EXPORT extern void
analyze_free_current_state(struct current_state *context);

/*
 * Below are the setter functions for the parameters of check API
 */

/**
 * sets the azimuth and elevation for single grid to shoot rays
 */
ANALYZE_EXPORT extern void
analyze_set_azimuth(struct current_state *context , fastf_t azimuth);

ANALYZE_EXPORT extern void
analyze_set_elevation(struct current_state *context , fastf_t elevation);

/**
 * sets the grid_spacing and grid spacing limit for shooting the rays
 */
ANALYZE_EXPORT extern void
analyze_set_grid_spacing(struct current_state *context , fastf_t gridSpacing, fastf_t gridSpacingLimit);

/**
 * returns the grid_spacing when the raytracing stopped -- used for printing summaries
 */
ANALYZE_EXPORT extern fastf_t
analyze_get_grid_spacing(struct current_state *context);

/**
 * sets the cell_width by cell_height ratio (default is 1)
 */
ANALYZE_EXPORT extern void
analyze_set_grid_ratio(struct current_state *context, fastf_t gridRatio);

/**
 * sets the grid width and grid height values
 */
ANALYZE_EXPORT extern void
analyze_set_grid_size(struct current_state *state, fastf_t width, fastf_t height);

/**
 * sets the width by height ratio (default is 1)
 */
ANALYZE_EXPORT extern void
analyze_set_aspect(struct current_state *context, fastf_t aspect);

/**
 * used to specify the minimum samples per model axis
 */
ANALYZE_EXPORT extern void
analyze_set_samples_per_model_axis(struct current_state *context, fastf_t samples_per_model_axis);

/**
 * sets the tolerance values for overlaps, volume, mass and surface area for the analysis
 */
ANALYZE_EXPORT extern void
analyze_set_overlap_tolerance(struct current_state *context , fastf_t overlap_tolerance);

ANALYZE_EXPORT extern void
analyze_set_volume_tolerance(struct current_state *context , fastf_t volume_tolerance);

ANALYZE_EXPORT extern void
analyze_set_mass_tolerance(struct current_state *context , fastf_t mass_tolerance);

ANALYZE_EXPORT extern void
analyze_set_surf_area_tolerance(struct current_state *context, fastf_t sa_tolerance);

/**
 * sets the number of cpus to be used for raytracing
 */
ANALYZE_EXPORT extern void
analyze_set_ncpu(struct current_state *context , int ncpu);

/**
 * sets the required number of hits per object when raytracing
 */
ANALYZE_EXPORT extern void
analyze_set_required_number_hits(struct current_state *context , size_t required_number_hits);

/**
 * sets a flag which quiets the missed reports
 */
ANALYZE_EXPORT extern void
analyze_set_quiet_missed_report(struct current_state *context);

/**
 * sets the use_air flag for raytracing
 */
ANALYZE_EXPORT extern void
analyze_set_use_air(struct current_state *context , int use_air);

/**
 * set the number of views when shooting triple grids of rays
 */
ANALYZE_EXPORT extern void
analyze_set_num_views(struct current_state *context , int num_views);

/**
 * set the name of the density file
 */
ANALYZE_EXPORT extern void
analyze_set_densityfile(struct current_state *context , char *densityFileName);

/**
 * registers the plotfile used to store the plot information for volume
 */
ANALYZE_EXPORT extern void
analyze_set_volume_plotfile(struct current_state *context , FILE* plotvolume);

/**
 * used to set debug flag and get debug information into the bu_vls pointer
 */
ANALYZE_EXPORT extern void
analyze_enable_debug(struct current_state *context, struct bu_vls *vls);

/**
 * used to set verbose flag and get verbose information into the bu_vls pointer
 */
ANALYZE_EXPORT extern void
analyze_enable_verbose(struct current_state *context, struct bu_vls *vls);

/**
 * used to get the value of number of regions
 */
ANALYZE_EXPORT extern int
analyze_get_num_regions(struct current_state *context);

/**
 * used to prepare single grid (eye position) by expliciting mentioning viewsize,
 * eye model and orientation
 */
ANALYZE_EXPORT extern void
analyze_set_view_information(struct current_state *context, double viewsize, point_t *eye_model, quat_t *orientation);

/**
 * registers the callback functions defined by the user to be called when raytracing
 */
ANALYZE_EXPORT extern void
analyze_register_overlaps_callback(struct current_state *context, overlap_callback_t callback_function, void* callback_data);

ANALYZE_EXPORT extern void
analyze_register_exp_air_callback(struct current_state *context, exp_air_callback_t callback_function, void* callback_data);

ANALYZE_EXPORT extern void
analyze_register_gaps_callback(struct current_state *context, gaps_callback_t callback_function, void* callback_data);

ANALYZE_EXPORT extern void
analyze_register_adj_air_callback(struct current_state *context, adj_air_callback_t callback_function, void* callback_data);

ANALYZE_EXPORT extern void
analyze_register_first_air_callback(struct current_state *context, first_air_callback_t callback_function, void* callback_data);

ANALYZE_EXPORT extern void
analyze_register_last_air_callback(struct current_state *context, last_air_callback_t callback_function, void* callback_data);

ANALYZE_EXPORT extern void
analyze_register_unconf_air_callback(struct current_state *context, unconf_air_callback_t callback_function, void* callback_data);

__END_DECLS
=======

#include "analyze/defines.h"
#include "analyze/debug.h"
#include "analyze/diff.h"
#include "analyze/density.h"
#include "analyze/grid.h"
#include "analyze/heal.h"
#include "analyze/info.h"
#include "analyze/pnts.h"
#include "analyze/polygonize.h"
#include "analyze/nirt.h"
#include "analyze/worker.h"
#include "analyze/voxelize.h"
>>>>>>> 2965d039

#endif /* ANALYZE_H */

/** @} */

/*
 * Local Variables:
 * tab-width: 8
 * mode: C
 * indent-tabs-mode: t
 * c-file-style: "stroustrup"
 * End:
 * ex: shiftwidth=4 tabstop=8
 */<|MERGE_RESOLUTION|>--- conflicted
+++ resolved
@@ -1,11 +1,7 @@
 /*                       A N A L Y Z E . H
  * BRL-CAD
  *
-<<<<<<< HEAD
- * Copyright (c) 2008-2018 United States Government as represented by
-=======
  * Copyright (c) 2008-2020 United States Government as represented by
->>>>>>> 2965d039
  * the U.S. Army Research Laboratory.
  *
  * This library is free software; you can redistribute it and/or
@@ -33,614 +29,6 @@
 #define ANALYZE_H
 
 #include "common.h"
-<<<<<<< HEAD
-#include "bu/opt.h"
-#include "bu/vls.h"
-#include "ged/defines.h" /* For GED_SEM_LAST */
-#include "raytrace.h"
-
-__BEGIN_DECLS
-
-#ifndef ANALYZE_EXPORT
-#  if defined(ANALYZE_DLL_EXPORTS) && defined(ANALYZE_DLL_IMPORTS)
-#    error "Only ANALYZE_DLL_EXPORTS or ANALYZE_DLL_IMPORTS can be defined, not both."
-#  elif defined(ANALYZE_DLL_EXPORTS)
-#    define ANALYZE_EXPORT __declspec(dllexport)
-#  elif defined(ANALYZE_DLL_IMPORTS)
-#    define ANALYZE_EXPORT __declspec(dllimport)
-#  else
-#    define ANALYZE_EXPORT
-#  endif
-#endif
-
-/* Libanalyze return codes */
-#define ANALYZE_OK 0x0000
-#define ANALYZE_ERROR 0x0001 /**< something went wrong, function not completed */
-#define ANALYZE_SEM_WORKER GED_SEM_LAST
-#define ANALYZE_SEM_STATS ANALYZE_SEM_WORKER+1
-#define ANALYZE_SEM_LIST ANALYZE_SEM_STATS+1
-#define ANALYZE_SEM_LAST ANALYZE_SEM_LIST+1
-
-/*
- *     Density specific structures
- */
-
-#define DENSITY_MAGIC 0xaf0127
-
-/* the entries in the density table */
-struct density_entry {
-    uint32_t magic;
-    double grams_per_cu_mm;
-    char *name;
-};
-
-/*
- *     Grid specific structures
- */
-
-/**
- * This structure acts a function pointer table for grid generating functions
- */
-
-struct grid_generator_functions {
-    int (*next_ray)(struct xray *rayp, void *grid_context);
-    double (*grid_spacing)(void *grid_context);
-};
-
-/**
- * This structure is the context passed to the grid generating functions for
- * the rectangular grid type.
- */
-
-struct rectangular_grid {
-    int view;
-    int max_views;
-    int single_grid;
-    point_t mdl_origin;
-    long steps[3];
-    int refine_flag;
-
-    vect_t ray_direction;
-    point_t start_coord;
-    vect_t dx_grid;
-    vect_t dy_grid;
-    size_t x_points;
-    fastf_t grid_spacing;
-    size_t current_point;
-    size_t total_points;
-};
-
-/*
- *     Overlap specific structures
- */
-
-struct region_pair {
-    struct bu_list l;
-    union {
-	char *name;
-	struct region *r1;
-    } r;
-    struct region *r2;
-    unsigned long count;
-    double max_dist;
-    vect_t coord;
-};
-
-/*
- *      Voxel specific structures
- */
-
-/**
- * This structure is for lists that store region names for each voxel
- */
-
-struct voxelRegion {
-    char *regionName;
-    fastf_t regionDistance;
-    struct voxelRegion *nextRegion;
-};
-
-/**
- * This structure stores the information about voxels provided by a single raytrace.
- */
-
-struct rayInfo {
-    fastf_t sizeVoxel;
-    fastf_t *fillDistances;
-    struct voxelRegion *regionList;
-};
-
-/**
- *     Routine to parse a .density file
- */
-ANALYZE_EXPORT extern int parse_densities_buffer(char *buf,
-						 size_t len,
-						 struct density_entry *densities,
-						 struct bu_vls *result_str,
-						 int *num_densities);
-
-/**
- *     region_pair for gqa
- */
-ANALYZE_EXPORT extern struct region_pair *add_unique_pair(struct region_pair *list,
-							  struct region *r1,
-							  struct region *r2,
-							  double dist, point_t pt);
-
-/**
- * grid generator for rectangular grid type
- */
-ANALYZE_EXPORT extern int rectangular_grid_generator(struct xray *rayp, void *grid_context);
-
-/**
- * grid generator for rectangular triple grid type
- */
-ANALYZE_EXPORT extern int rectangular_triple_grid_generator(struct xray *rayp, void *grid_context);
-
-/**
- * function to get the grid spacing of rectangular grid
- */
-ANALYZE_EXPORT extern double rectangular_grid_spacing(void *grid_context);
-
-
-/**
- * voxelize function takes raytrace instance and user parameters as inputs
- */
-ANALYZE_EXPORT extern void
-voxelize(struct rt_i *rtip, fastf_t voxelSize[3], int levelOfDetail, void (*create_boxes)(void *callBackData, int x, int y, int z, const char *regionName, fastf_t percentageFill), void *callBackData);
-
-
-struct analyze_raydiff_results {
-    struct bu_ptbl *left;
-    struct bu_ptbl *right;
-    struct bu_ptbl *both;
-};
-
-struct diff_seg {
-    point_t in_pt;
-    point_t out_pt;
-    struct xray ray;
-    int valid;
-};
-
-struct per_obj_data;
-struct per_region_data;
-
-ANALYZE_EXPORT int
-analyze_raydiff(struct analyze_raydiff_results **results, struct db_i *dbip,
-	const char *left, const char *right, struct bn_tol *tol, int solidcheck);
-
-ANALYZE_EXPORT void
-analyze_raydiff_results_free(struct analyze_raydiff_results *results);
-
-ANALYZE_EXPORT int
-analyze_obj_inside(struct db_i *dbip, const char *outside, const char *inside, fastf_t tol);
-
-typedef int (*hitfunc_t)(struct application *, struct partition *, struct seg *);
-typedef int (*missfunc_t)(struct application *);
-typedef int (*overlapfunc_t)(struct application *, struct partition *, struct region *, struct region *, struct partition *);
-
-struct rt_gen_worker_vars {
-    struct rt_i *rtip;
-    struct resource *resp;
-    int rays_cnt;
-    fastf_t *rays;
-    hitfunc_t fhit;
-    missfunc_t fmiss;
-    overlapfunc_t foverlap;
-    int step;       /* number of rays to be fired by this worker before calling back */
-    int *ind_src;   /* source of starting index */
-    int curr_ind;   /* current ray index */
-    void *ptr; /* application specific info */
-};
-
-ANALYZE_EXPORT int
-analyze_find_subtracted(struct bu_ptbl *results, struct rt_wdb *wdbp,
-	const char *pbrep, struct rt_gen_worker_vars *pbrep_rtvars,
-	const char *curr_comb, struct bu_ptbl *candidates, void *curr_union_data, size_t ncpus);
-
-ANALYZE_EXPORT void
-analyze_heal_bot(struct rt_bot_internal *bot, double zipper_tol);
-
-/**
- *    A library implementation of functionality originally developed in
- *    Natalie's Interactive Ray Tracer (NIRT)
- */
-
-/** Opaque container to hold NIRT's state */
-struct nirt_state_impl;
-struct nirt_state {
-    struct nirt_state_impl *i;
-};
-
-/**
- * Perform non-database dependent initialization.  A newly initialized state
- * can accept some commands (like updates to the attribute list) but will not
- * be able to raytrace. To set up a raytracing environment, apply
- * nirt_init_dbip */
-ANALYZE_EXPORT int nirt_init(struct nirt_state *ns);
-
-/**
- * Initialize a struct nirt_state state for a particular database.  After this
- * step a nirt instance is ready to raytrace. */
-ANALYZE_EXPORT int nirt_init_dbip(struct nirt_state *ns, struct db_i *dbip);
-
-/**
- * Clear those aspects of a struct nirt_state state specific to a database
- * instance. */
-ANALYZE_EXPORT int nirt_clear_dbip(struct nirt_state *ns);
-
-/**
- * Clean up and free the internals of a NIRT state. */
-ANALYZE_EXPORT void nirt_destroy(struct nirt_state *ns);
-
-/**
- * Execute nirt commands.  Runs either the supplied script.
- *
- * Returns -1 if there was any sort of error, 0 if the script executed
- * successfully without a quit call, and 1 if a quit command was encountered
- * during execution. See the man(1) nirt manual page for documentation of
- * valid script commands and options.
- */
-ANALYZE_EXPORT int nirt_exec(struct nirt_state *ns, const char *script);
-
-/* Flags for clearing/resetting/reporting the struct nirt_state state */
-#define NIRT_ALL      0x1    /**< @brief reset to initial state or report all state */
-#define NIRT_OUT      0x2    /**< @brief output log*/
-#define NIRT_MSG      0x4    /**< @brief output log*/
-#define NIRT_ERR      0x8    /**< @brief error log */
-#define NIRT_SEGS     0x10   /**< @brief segment list */
-#define NIRT_OBJS     0x20   /**< @brief 'active' objects from the scene */
-#define NIRT_FRMTS    0x40   /**< @brief available pre-defined output formats */
-#define NIRT_VIEW     0x80   /**< @brief the current view (ae/dir/center/etc.) */
-
-/**
- * Associate a pointer to user data with the struct nirt_state state, unless
- * u_data is NULL. Returns the current u_data pointer - so to extract the
- * current struct nirt_state data pointer value, supply a NULL argument to
- * u_data. If u_data is non-NULL, the current data pointer will be overwritten
- * - the caller should save the old pointer if they need it before setting the
- * new one. */
-ANALYZE_EXPORT void *nirt_udata(struct nirt_state *ns, void *u_data);
-
-/**
- * Mechanism for setting callback hooks executed when the specified state is
- * changed after a nirt_exec call.  struct nirt_state_ALL will be executed
- * last, and is run if set and if any of the other states change. Hook
- * functions will be passed the current value of the u_data pointer. */
-typedef int (*nirt_hook_t)(struct nirt_state *ns, void *u_data);
-ANALYZE_EXPORT void nirt_hook(struct nirt_state *ns, nirt_hook_t hf, int flag);
-
-/**
- * Reset some or all of the struct nirt_state state, depending on the supplied
- * flags. If other flags are provided with struct nirt_state_ALL, struct
- * nirt_state_ALL will skip the clearing step(s) specified by the other
- * flag(s).  So, for example, if a caller wishes to reset the struct nirt_state
- * state but retain the existing scripts for re-use they could call with
- * nirt_clear with struct nirt_state_ALL|struct nirt_state_SCRIPTS.  Note that
- * the struct nirt_state_FRMTS, struct nirt_state_OUT and struct nirt_state_ERR
- * flags are no-ops for nirt_clear. */
-ANALYZE_EXPORT void nirt_clear(struct nirt_state *ns, int flags);
-
-/**
- * Report command output.  For SEGS, SCRIPTS, OBJS and FRMTS reports a textual
- * list of the output.  Unlike clear, which takes the type as combinable flags,
- * nirt_log expects only one type. Returns -1 if output can't be printed for
- * any reason (NULL input or unknown output_type) and 0 otherwise. */
-ANALYZE_EXPORT void nirt_log(struct bu_vls *o, struct nirt_state *ns, int output_type);
-
-/**
- * Reports available commands and their options. Returns -1 if help can't be
- * printed for any reason (NULL input or unknown output type) and 0 otherwise.
- */
-ANALYZE_EXPORT int nirt_help(struct bu_vls *h, struct nirt_state *ns, bu_opt_format_t ofmt);
-
-/**
- * Return any line segments generated by processed commands in segs.  Returns
- * number of line segments in segs, or -1 if there was an error. */
-ANALYZE_EXPORT int nirt_line_segments(struct bn_vlblock **segs, struct nirt_state *ns);
-
-/**
- * Using ray intersection, sample the database object obj and return a pnts
- * primitive.
- *
- * For the grid sampling method, the tolerance sets the number of rays fired.
- * max_time and max_pnts do *not* impact the GRID sampling logic.
- *
- * The max_pnts limit will cap the number of reported points for the
- * pseudorandom sampling methods, on a per method basis - i.e., the function
- * will return up to max_pnts for each non-grid sampling method that is
- * enabled.  If unset, the maximum pnt count return is 500,000 per method
- * (except for GRID).
- *
- * Likewise, max_time will limit the run time of each pseudorandom method, with
- * the total limit for all methods being method_cnt_enabled * max_time.
- *
- * Return codes:
- *
- * -1 - error
- *  0 - success
- *
- */
-#define ANALYZE_OBJ_TO_PNTS_SURF  0x1 /**< @brief save only the first and last hit point on a ray */
-#define ANALYZE_OBJ_TO_PNTS_GRID  0x2 /**< @brief sample using an XYZ grid based on the bounding box (default if no method flags are specified) */
-#define ANALYZE_OBJ_TO_PNTS_RAND  0x4 /**< @brief sample using Marsaglia sampling on the bounding sphere with pseudo random numbers */
-#define ANALYZE_OBJ_TO_PNTS_SOBOL 0x8 /**< @brief sample using Marsaglia sampling on the bounding sphere with Sobol' low-discrepancy-sequence generation */
-ANALYZE_EXPORT int analyze_obj_to_pnts(struct rt_pnts_internal *rpnts, double *avg_thickness, struct db_i *dbip,
-	       const char *obj, struct bn_tol *tol, int flags, int max_pnts, int max_time, int verbosity);
-
-struct analyze_polygonize_params {
-    int max_time;
-    long int minimum_free_mem;
-    int verbosity;
-};
-#define ANALYZE_POLYGONIZE_PARAMS_DEFAULT { 30, 150000000, 0 }
-ANALYZE_EXPORT extern int
-analyze_polygonize(int **faces, int *num_faces, point_t **vertices, int *num_vertices, fastf_t size, point_t p_s, const char *obj, struct db_i *dbip, struct analyze_polygonize_params *p);
-
-
-struct current_state;
-typedef void (*overlap_callback_t)(const struct xray* ray, const struct partition *pp, const struct region *reg1, const struct region *reg2, double depth, void* callback_data);
-typedef void (*exp_air_callback_t)(const struct partition *pp, point_t last_out_point, point_t pt, point_t opt, void* callback_data);
-typedef void (*gaps_callback_t)(const struct xray* ray, const struct partition *pp, double gap_dist, point_t pt, void* callback_data);
-typedef void (*adj_air_callback_t)(const struct xray* ray, const struct partition *pp, point_t pt, void* callback_data);
-typedef void (*first_air_callback_t)(const struct xray* ray, const struct partition *pp, void* callback_data);
-typedef void (*last_air_callback_t)(const struct xray* ray, const struct partition *pp, void* callback_data);
-typedef void (*unconf_air_callback_t)(const struct xray* ray, const struct partition *in_part, const struct partition *out_part, void* callback_data);
-
-/**
- * returns the volume of the specified object (name)
- */
-ANALYZE_EXPORT extern fastf_t
-analyze_volume(struct current_state *context, const char *name);
-
-/**
- * returns the volume of all the specified objects while ray-tracing
- */
-ANALYZE_EXPORT extern fastf_t
-analyze_total_volume(struct current_state *context);
-
-/**
- * stores the region name, volume, high and low ranges of volume
- * for the specifed index of region in region table.
- */
-ANALYZE_EXPORT extern void
-analyze_volume_region(struct current_state *context, int index, char** reg_name, double *volume, double *high, double *low);
-
-/**
- * returns the mass of the specified object (name)
- */
-ANALYZE_EXPORT extern fastf_t
-analyze_mass(struct current_state *context, const char *name);
-
-/**
- * returns the mass of all the specified objects while ray-tracing
- */
-ANALYZE_EXPORT extern fastf_t
-analyze_total_mass(struct current_state *context);
-
-/**
- * stores the region name, mass, high and low ranges of mass
- * for the specifed index of region in region table.
- */
-ANALYZE_EXPORT extern void
-analyze_mass_region(struct current_state *context, int index, char** reg_name, double *mass, double *high, double *low);
-
-/**
- * returns the centroid of the specified object (name)
- */
-ANALYZE_EXPORT extern void
-analyze_centroid(struct current_state *context, const char *name, point_t value);
-
-/**
- * returns the centroid of all the specified objects while ray-tracing
- */
-ANALYZE_EXPORT extern void
-analyze_total_centroid(struct current_state *context, point_t value);
-
-/**
- * returns the moments and products of inertia of the specified object (name)
- */
-ANALYZE_EXPORT extern void
-analyze_moments(struct current_state *context, const char *name, mat_t value);
-
-/**
- * returns the moments and products of all the specified objects while ray-tracing
- */
-ANALYZE_EXPORT extern void
-analyze_moments_total(struct current_state *context, mat_t moments);
-
-/**
- * returns the surface area of the specified object (name)
- */
-ANALYZE_EXPORT extern fastf_t
-analyze_surf_area(struct current_state *context, const char *name);
-
-/**
- * returns the surface area of all the specified objects while ray-tracing
- */
-ANALYZE_EXPORT extern fastf_t
-analyze_total_surf_area(struct current_state *state);
-
-/**
- * stores the region name, surf_area, high and low ranges of surf_area
- * for the specifed index of region in region table.
- */
-ANALYZE_EXPORT extern void
-analyze_surf_area_region(struct current_state *state, int i, char **name, double *surf_area, double *high, double *low);
-
-/**
- * performs raytracing based on the current state
- */
-ANALYZE_EXPORT extern int
-perform_raytracing(struct current_state *context, struct db_i *dbip, char *names[], int num_objects, int flags);
-
-/**
- * functions to initialize and clear current_state struct
- */
-ANALYZE_EXPORT extern 
-struct current_state * analyze_current_state_init();
-
-ANALYZE_EXPORT extern void
-analyze_free_current_state(struct current_state *context);
-
-/*
- * Below are the setter functions for the parameters of check API
- */
-
-/**
- * sets the azimuth and elevation for single grid to shoot rays
- */
-ANALYZE_EXPORT extern void
-analyze_set_azimuth(struct current_state *context , fastf_t azimuth);
-
-ANALYZE_EXPORT extern void
-analyze_set_elevation(struct current_state *context , fastf_t elevation);
-
-/**
- * sets the grid_spacing and grid spacing limit for shooting the rays
- */
-ANALYZE_EXPORT extern void
-analyze_set_grid_spacing(struct current_state *context , fastf_t gridSpacing, fastf_t gridSpacingLimit);
-
-/**
- * returns the grid_spacing when the raytracing stopped -- used for printing summaries
- */
-ANALYZE_EXPORT extern fastf_t
-analyze_get_grid_spacing(struct current_state *context);
-
-/**
- * sets the cell_width by cell_height ratio (default is 1)
- */
-ANALYZE_EXPORT extern void
-analyze_set_grid_ratio(struct current_state *context, fastf_t gridRatio);
-
-/**
- * sets the grid width and grid height values
- */
-ANALYZE_EXPORT extern void
-analyze_set_grid_size(struct current_state *state, fastf_t width, fastf_t height);
-
-/**
- * sets the width by height ratio (default is 1)
- */
-ANALYZE_EXPORT extern void
-analyze_set_aspect(struct current_state *context, fastf_t aspect);
-
-/**
- * used to specify the minimum samples per model axis
- */
-ANALYZE_EXPORT extern void
-analyze_set_samples_per_model_axis(struct current_state *context, fastf_t samples_per_model_axis);
-
-/**
- * sets the tolerance values for overlaps, volume, mass and surface area for the analysis
- */
-ANALYZE_EXPORT extern void
-analyze_set_overlap_tolerance(struct current_state *context , fastf_t overlap_tolerance);
-
-ANALYZE_EXPORT extern void
-analyze_set_volume_tolerance(struct current_state *context , fastf_t volume_tolerance);
-
-ANALYZE_EXPORT extern void
-analyze_set_mass_tolerance(struct current_state *context , fastf_t mass_tolerance);
-
-ANALYZE_EXPORT extern void
-analyze_set_surf_area_tolerance(struct current_state *context, fastf_t sa_tolerance);
-
-/**
- * sets the number of cpus to be used for raytracing
- */
-ANALYZE_EXPORT extern void
-analyze_set_ncpu(struct current_state *context , int ncpu);
-
-/**
- * sets the required number of hits per object when raytracing
- */
-ANALYZE_EXPORT extern void
-analyze_set_required_number_hits(struct current_state *context , size_t required_number_hits);
-
-/**
- * sets a flag which quiets the missed reports
- */
-ANALYZE_EXPORT extern void
-analyze_set_quiet_missed_report(struct current_state *context);
-
-/**
- * sets the use_air flag for raytracing
- */
-ANALYZE_EXPORT extern void
-analyze_set_use_air(struct current_state *context , int use_air);
-
-/**
- * set the number of views when shooting triple grids of rays
- */
-ANALYZE_EXPORT extern void
-analyze_set_num_views(struct current_state *context , int num_views);
-
-/**
- * set the name of the density file
- */
-ANALYZE_EXPORT extern void
-analyze_set_densityfile(struct current_state *context , char *densityFileName);
-
-/**
- * registers the plotfile used to store the plot information for volume
- */
-ANALYZE_EXPORT extern void
-analyze_set_volume_plotfile(struct current_state *context , FILE* plotvolume);
-
-/**
- * used to set debug flag and get debug information into the bu_vls pointer
- */
-ANALYZE_EXPORT extern void
-analyze_enable_debug(struct current_state *context, struct bu_vls *vls);
-
-/**
- * used to set verbose flag and get verbose information into the bu_vls pointer
- */
-ANALYZE_EXPORT extern void
-analyze_enable_verbose(struct current_state *context, struct bu_vls *vls);
-
-/**
- * used to get the value of number of regions
- */
-ANALYZE_EXPORT extern int
-analyze_get_num_regions(struct current_state *context);
-
-/**
- * used to prepare single grid (eye position) by expliciting mentioning viewsize,
- * eye model and orientation
- */
-ANALYZE_EXPORT extern void
-analyze_set_view_information(struct current_state *context, double viewsize, point_t *eye_model, quat_t *orientation);
-
-/**
- * registers the callback functions defined by the user to be called when raytracing
- */
-ANALYZE_EXPORT extern void
-analyze_register_overlaps_callback(struct current_state *context, overlap_callback_t callback_function, void* callback_data);
-
-ANALYZE_EXPORT extern void
-analyze_register_exp_air_callback(struct current_state *context, exp_air_callback_t callback_function, void* callback_data);
-
-ANALYZE_EXPORT extern void
-analyze_register_gaps_callback(struct current_state *context, gaps_callback_t callback_function, void* callback_data);
-
-ANALYZE_EXPORT extern void
-analyze_register_adj_air_callback(struct current_state *context, adj_air_callback_t callback_function, void* callback_data);
-
-ANALYZE_EXPORT extern void
-analyze_register_first_air_callback(struct current_state *context, first_air_callback_t callback_function, void* callback_data);
-
-ANALYZE_EXPORT extern void
-analyze_register_last_air_callback(struct current_state *context, last_air_callback_t callback_function, void* callback_data);
-
-ANALYZE_EXPORT extern void
-analyze_register_unconf_air_callback(struct current_state *context, unconf_air_callback_t callback_function, void* callback_data);
-
-__END_DECLS
-=======
 
 #include "analyze/defines.h"
 #include "analyze/debug.h"
@@ -654,7 +42,6 @@
 #include "analyze/nirt.h"
 #include "analyze/worker.h"
 #include "analyze/voxelize.h"
->>>>>>> 2965d039
 
 #endif /* ANALYZE_H */
 
