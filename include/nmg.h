--- conflicted
+++ resolved
@@ -104,1912 +104,6 @@
 /* Fundamental data structures used to represent NMG information */
 #include "nmg/topology.h"
 
-<<<<<<< HEAD
-struct nmg_nurb_uv_hit {
-    struct nmg_nurb_uv_hit * next;
-    int		sub;
-    fastf_t		u;
-    fastf_t		v;
-};
-
-
-struct oslo_mat {
-    struct oslo_mat * next;
-    int		offset;
-    int		osize;
-    fastf_t		* o_vec;
-};
-
-/* --- new way */
-
-struct bezier_2d_list {
-    struct bu_list	l;
-    point2d_t	*ctl;
-};
-
-/**
- *  * Evaluate a Bezier curve at a particular parameter value. Fill in
- *   * control points for resulting sub-curves if "Left" and "Right" are
- *    * non-null.
- *     */
-NMG_EXPORT extern void bezier(point2d_t *V, int degree, double t, point2d_t *Left, point2d_t *Right, point2d_t eval_pt, point2d_t normal );
-
-/**
- *  * Given an equation in Bernstein-Bezier form, find all of the roots
- *   * in the interval [0, 1].  Return the number of roots found.
- *    */
-NMG_EXPORT extern int bezier_roots(point2d_t *w, int degree, point2d_t **intercept, point2d_t **normal, point2d_t ray_start, point2d_t ray_dir, point2d_t ray_perp, int depth, fastf_t epsilon);
-
-/**
- *  * subdivide a 2D bezier curve at t=0.5
- *   */
-NMG_EXPORT extern struct bezier_2d_list *bezier_subdivide(struct bezier_2d_list *bezier_hd, int degree, fastf_t epsilon, int depth);
-
-
-/* TODO - these structs and ray_in_rpp are versions of librt functionality,
- * and we need to think about how/where to merge them into a common function
- * and struct that are available to both libraries without introducing a
- * coupling dependency. */
-
-NMG_EXPORT extern struct bu_list re_nmgfree;     /**< @brief  head of NMG hitmiss freelist */
-
-#define NMG_HIT_LIST    0
-#define NMG_MISS_LIST   1
-
-/* These values are for the hitmiss "in_out" variable and indicate the
- * nature of the hit when known
- */
-#define HMG_INBOUND_STATE(_hm) (((_hm)->in_out & 0x0f0) >> 4)
-#define HMG_OUTBOUND_STATE(_hm) ((_hm)->in_out & 0x0f)
-
-
-#define NMG_RAY_STATE_INSIDE    1
-#define NMG_RAY_STATE_ON        2
-#define NMG_RAY_STATE_OUTSIDE   4
-#define NMG_RAY_STATE_ANY       8
-
-#define HMG_HIT_IN_IN   0x11    /**< @brief  hit internal structure */
-#define HMG_HIT_IN_OUT  0x14    /**< @brief  breaking out */
-#define HMG_HIT_OUT_IN  0x41    /**< @brief  breaking in */
-#define HMG_HIT_OUT_OUT 0x44    /**< @brief  edge/vertex graze */
-#define HMG_HIT_IN_ON   0x12
-#define HMG_HIT_ON_IN   0x21
-#define HMG_HIT_ON_ON   0x22
-#define HMG_HIT_OUT_ON  0x42
-#define HMG_HIT_ON_OUT  0x24
-#define HMG_HIT_ANY_ANY 0x88    /**< @brief  hit on non-3-manifold */
-
-#define NMG_VERT_ENTER 1
-#define NMG_VERT_ENTER_LEAVE 0
-#define NMG_VERT_LEAVE -1
-#define NMG_VERT_UNKNOWN -2
-
-#define NMG_HITMISS_SEG_IN 0x696e00     /**< @brief  "in" */
-#define NMG_HITMISS_SEG_OUT 0x6f757400  /**< @brief  "out" */
-
-#define NMG_CK_RD(_rd) NMG_CKMAG(_rd, NMG_RAY_DATA_MAGIC, "ray data");
-
-#ifdef NO_BOMBING_MACROS
-#  define NMG_CK_HITMISS(hm) (void)(hm)
-#else
-#  define NMG_CK_HITMISS(hm) \
-    {\
-	switch (hm->l.magic) { \
-	    case NMG_RT_HIT_MAGIC: \
-	    case NMG_RT_HIT_SUB_MAGIC: \
-	    case NMG_RT_MISS_MAGIC: \
-		break; \
-	    case NMG_MISS_LIST: \
-		bu_log(CPP_FILELINE ": struct hitmiss has NMG_MISS_LIST magic #\n"); \
-		bu_bomb("NMG_CK_HITMISS: going down in flames\n"); \
-		break; \
-	    case NMG_HIT_LIST: \
-		bu_log(CPP_FILELINE ": struct hitmiss has NMG_MISS_LIST magic #\n"); \
-		bu_bomb("NMG_CK_HITMISS: going down in flames\n"); \
-		break; \
-	    default: \
-		bu_log(CPP_FILELINE ": bad struct hitmiss magic: %u:(0x%08x)\n", \
-		       hm->l.magic, hm->l.magic); \
-		bu_bomb("NMG_CK_HITMISS: going down in flames\n"); \
-	}\
-	if (!hm->hit.hit_private) { \
-	    bu_log(CPP_FILELINE ": NULL hit_private in hitmiss struct\n"); \
-	    bu_bomb("NMG_CK_HITMISS: going down in flames\n"); \
-	} \
-    }
-#endif
-
-#ifdef NO_BOMBING_MACROS
-#  define NMG_CK_HITMISS_LISTS(rd) (void)(rd)
-#else
-#  define NMG_CK_HITMISS_LISTS(rd) \
-    { \
-	struct nmg_hitmiss *_a_hit; \
-	for (BU_LIST_FOR(_a_hit, nmg_hitmiss, &rd->rd_hit)) {NMG_CK_HITMISS(_a_hit);} \
-	for (BU_LIST_FOR(_a_hit, nmg_hitmiss, &rd->rd_miss)) {NMG_CK_HITMISS(_a_hit);} \
-    }
-#endif
-
-
-#define NMG_GET_HITMISS(_p) { \
-	(_p) = BU_LIST_FIRST(nmg_hitmiss, &(re_nmgfree)); \
-	if (BU_LIST_IS_HEAD((_p), &(re_nmgfree))) \
-	    BU_ALLOC((_p), struct nmg_hitmiss); \
-	else \
-	    BU_LIST_DEQUEUE(&((_p)->l)); \
-    }
-
-
-#define NMG_FREE_HITLIST(_p) { \
-	BU_CK_LIST_HEAD((_p)); \
-	BU_LIST_APPEND_LIST(&(re_nmgfree), (_p)); \
-    }
-
-#ifdef NO_BOMBING_MACROS
-#  define nmg_bu_bomb(rd, vlfree, str) (void)(rd)
-#else
-#  define nmg_bu_bomb(rd, vlfree, str) { \
-	bu_log("%s", str); \
-	if (nmg_debug & NMG_DEBUG_NMGRT) bu_bomb("End of diagnostics"); \
-	BU_LIST_INIT(&rd->rd_hit); \
-	BU_LIST_INIT(&rd->rd_miss); \
-	nmg_debug |= NMG_DEBUG_NMGRT; \
-	nmg_isect_ray_model(rd,vlfree); \
-	bu_bomb("Should have bombed before this\n"); \
-    }
-#endif
-
-
-#define HIT 1   /**< @brief  a hit on a face */
-#define MISS 0  /**< @brief  a miss on the face */
-
-
-struct nmg_ray {
-    uint32_t		magic;
-    point_t             r_pt;           /**< @brief Point at which ray starts */
-    vect_t              r_dir;          /**< @brief Direction of ray (UNIT Length) */
-    fastf_t             r_min;          /**< @brief entry dist to bounding sphere */
-    fastf_t             r_max;          /**< @brief exit dist from bounding sphere */
-};
-
-struct nmg_hit {
-    uint32_t		hit_magic;
-    fastf_t             hit_dist;       /**< @brief dist from r_pt to hit_point */
-    point_t             hit_point;      /**< @brief DEPRECATED: Intersection point, use VJOIN1 hit_dist */
-    vect_t              hit_normal;     /**< @brief DEPRECATED: Surface Normal at hit_point, use RT_HIT_NORMAL */
-    vect_t              hit_vpriv;      /**< @brief PRIVATE vector for xxx_*() */
-    void *              hit_private;    /**< @brief PRIVATE handle for xxx_shot() */ 
-    int                 hit_surfno;     /**< @brief solid-specific surface indicator */
-    struct nmg_ray *    hit_rayp;       /**< @brief pointer to defining ray */
-};
-
-struct nmg_seg {
-    struct bu_list      l;
-    struct nmg_hit      seg_in;         /**< @brief IN information */
-    struct nmg_hit      seg_out;        /**< @brief OUT information */
-    void *		seg_stp;	/**< @brief pointer back to soltab */
-};
-
-struct nmg_hitmiss {
-    struct bu_list      l;
-    struct nmg_hit      hit;
-    fastf_t             dist_in_plane;  /**< @brief  distance from plane intersect */
-    int                 in_out;         /**< @brief  status of ray as it transitions
-					 * this hit point.
-					 */
-    long                *inbound_use;
-    vect_t              inbound_norm;
-    long                *outbound_use;
-    vect_t              outbound_norm;
-    int                 start_stop;     /**< @brief  is this a seg_in or seg_out */
-    struct nmg_hitmiss  *other;         /**< @brief  for keeping track of the other
-					 * end of the segment when we know
-					 * it
-					 */
-};
-
-/**
- * Ray Data structure
- *
- * A) the hitmiss table has one element for each nmg structure in the
- * nmgmodel.  The table keeps track of which elements have been
- * processed before and which haven't.  Elements in this table will
- * either be: (NULL) item not previously processed hitmiss ptr item
- * previously processed
- *
- * the 0th item in the array is a pointer to the head of the "hit"
- * list.  The 1th item in the array is a pointer to the head of the
- * "miss" list.
- *
- * B) If plane_pt is non-null then we are currently processing a face
- * intersection.  The plane_dist and ray_dist_to_plane are valid.  The
- * ray/edge intersector should check the distance from the plane
- * intercept to the edge and update "plane_closest" if the current
- * edge is closer to the intercept than the previous closest object.
- */
-struct nmg_ray_data {
-    uint32_t            magic;
-    struct model        *rd_m;
-    char                *manifolds; /**< @brief   structure 1-3manifold table */
-    vect_t              rd_invdir;
-    struct nmg_ray      *rp;
-    void *		*ap;
-    struct nmg_seg      *seghead;
-    void *		*stp;
-    const struct bn_tol *tol;
-    struct nmg_hitmiss  **hitmiss;      /**< @brief  1 struct hitmiss ptr per elem. */
-    struct bu_list      rd_hit;         /**< @brief  list of hit elements */
-    struct bu_list      rd_miss;        /**< @brief  list of missed/sub-hit elements */
-
-/* The following are to support isect_ray_face() */
-
-    /**
-     * plane_pt is the intercept point of the ray with the plane of
-     * the face.
-     */
-    point_t             plane_pt;       /**< @brief  ray/plane(face) intercept point */
-
-    /**
-     * ray_dist_to_plane is the parametric distance along the ray from
-     * the ray origin (rd->rp->r_pt) to the ray/plane intercept point
-     */
-    fastf_t             ray_dist_to_plane; /**< @brief  ray parametric dist to plane */
-
-    /**
-     * the "face_subhit" element is a boolean used by isect_ray_face
-     * and [e|v]u_touch_func to record the fact that the
-     * ray/(plane/face) intercept point was within tolerance of an
-     * edge/vertex of the face.  In such instances, isect_ray_face
-     * does NOT need to generate a hit point for the face, as the hit
-     * point for the edge/vertex will suffice.
-     */
-    int                 face_subhit;
-
-    /**
-     * the "classifying_ray" flag indicates that this ray is being
-     * used to classify a point, so that the "eu_touch" and "vu_touch"
-     * functions should not be called.
-     */
-    int                 classifying_ray;
-};
-
-int
-ray_in_rpp(struct nmg_ray *rp,
-	   const fastf_t *invdir,       /* inverses of rp->r_dir[] */
-	   const fastf_t *min,
-	   const fastf_t *max);
-
-/**
- * global nmg animation vblock callback
- */
-NMG_EXPORT extern void (*nmg_vlblock_anim_upcall)(void);
-
-/**
- * global nmg mged display debug callback (ew)
- */
-NMG_EXPORT extern void (*nmg_mged_debug_display_hack)(void);
-
-
-
-
-/* From file nmg_mk.c */
-/*      MAKE routines */
-NMG_EXPORT extern struct model *nmg_mm(void);
-NMG_EXPORT extern struct model *nmg_mmr(void);
-NMG_EXPORT extern struct nmgregion *nmg_mrsv(struct model *m);
-NMG_EXPORT extern struct shell *nmg_msv(struct nmgregion *r_p);
-NMG_EXPORT extern struct faceuse *nmg_mf(struct loopuse *lu1);
-NMG_EXPORT extern struct loopuse *nmg_mlv(uint32_t *magic,
-					  struct vertex *v,
-					  int orientation);
-NMG_EXPORT extern struct edgeuse *nmg_me(struct vertex *v1,
-					 struct vertex *v2,
-					 struct shell *s);
-NMG_EXPORT extern struct edgeuse *nmg_meonvu(struct vertexuse *vu);
-NMG_EXPORT extern struct loopuse *nmg_ml(struct shell *s);
-/*      KILL routines */
-NMG_EXPORT extern int nmg_keg(struct edgeuse *eu);
-NMG_EXPORT extern int nmg_kvu(struct vertexuse *vu);
-NMG_EXPORT extern int nmg_kfu(struct faceuse *fu1);
-NMG_EXPORT extern int nmg_klu(struct loopuse *lu1);
-NMG_EXPORT extern int nmg_keu(struct edgeuse *eu);
-NMG_EXPORT extern int nmg_keu_zl(struct shell *s,
-				 const struct bn_tol *tol);
-NMG_EXPORT extern int nmg_ks(struct shell *s);
-NMG_EXPORT extern int nmg_kr(struct nmgregion *r);
-NMG_EXPORT extern void nmg_km(struct model *m);
-/*      Geometry and Attribute routines */
-NMG_EXPORT extern void nmg_vertex_gv(struct vertex *v,
-				     const point_t pt);
-NMG_EXPORT extern void nmg_vertex_g(struct vertex *v,
-				    fastf_t x,
-				    fastf_t y,
-				    fastf_t z);
-NMG_EXPORT extern void nmg_vertexuse_nv(struct vertexuse *vu,
-					const vect_t norm);
-NMG_EXPORT extern void nmg_vertexuse_a_cnurb(struct vertexuse *vu,
-					     const fastf_t *uvw);
-NMG_EXPORT extern void nmg_edge_g(struct edgeuse *eu);
-NMG_EXPORT extern void nmg_edge_g_cnurb(struct edgeuse *eu,
-					int order,
-					int n_knots,
-					fastf_t *kv,
-					int n_pts,
-					int pt_type,
-					fastf_t *points);
-NMG_EXPORT extern void nmg_edge_g_cnurb_plinear(struct edgeuse *eu);
-NMG_EXPORT extern int nmg_use_edge_g(struct edgeuse *eu,
-				     uint32_t *eg);
-NMG_EXPORT extern void nmg_loop_g(struct loop *l,
-				  const struct bn_tol *tol);
-NMG_EXPORT extern void nmg_face_g(struct faceuse *fu,
-				  const plane_t p);
-NMG_EXPORT extern void nmg_face_new_g(struct faceuse *fu,
-				      const plane_t pl);
-NMG_EXPORT extern void nmg_face_g_snurb(struct faceuse *fu,
-					int u_order,
-					int v_order,
-					int n_u_knots,
-					int n_v_knots,
-					fastf_t *ukv,
-					fastf_t *vkv,
-					int n_rows,
-					int n_cols,
-					int pt_type,
-					fastf_t *mesh);
-NMG_EXPORT extern void nmg_face_bb(struct face *f,
-				   const struct bn_tol *tol);
-NMG_EXPORT extern void nmg_shell_a(struct shell *s,
-				   const struct bn_tol *tol);
-NMG_EXPORT extern void nmg_region_a(struct nmgregion *r,
-				    const struct bn_tol *tol);
-/*      DEMOTE routines */
-NMG_EXPORT extern int nmg_demote_lu(struct loopuse *lu);
-NMG_EXPORT extern int nmg_demote_eu(struct edgeuse *eu);
-/*      MODIFY routines */
-NMG_EXPORT extern void nmg_movevu(struct vertexuse *vu,
-				  struct vertex *v);
-NMG_EXPORT extern void nmg_je(struct edgeuse *eudst,
-			      struct edgeuse *eusrc);
-NMG_EXPORT extern void nmg_unglueedge(struct edgeuse *eu);
-NMG_EXPORT extern void nmg_jv(struct vertex *v1,
-			      struct vertex *v2);
-NMG_EXPORT extern void nmg_jfg(struct face *f1,
-			       struct face *f2);
-NMG_EXPORT extern void nmg_jeg(struct edge_g_lseg *dest_eg,
-			       struct edge_g_lseg *src_eg);
-
-/* From nmg_mod.c */
-/*      REGION Routines */
-NMG_EXPORT extern void nmg_merge_regions(struct nmgregion *r1,
-					 struct nmgregion *r2,
-					 const struct bn_tol *tol);
-
-/*      SHELL Routines */
-NMG_EXPORT extern void nmg_shell_coplanar_face_merge(struct shell *s,
-						     const struct bn_tol *tol,
-						     const int simplify,
-						     struct bu_list *vlfree);
-NMG_EXPORT extern int nmg_simplify_shell(struct shell *s, struct bu_list *vlfree);
-NMG_EXPORT extern void nmg_rm_redundancies(struct shell *s,
-					   struct bu_list *vlfree,
-					   const struct bn_tol *tol);
-NMG_EXPORT extern void nmg_sanitize_s_lv(struct shell *s,
-					 int orient);
-NMG_EXPORT extern void nmg_s_split_touchingloops(struct shell *s,
-						 const struct bn_tol *tol);
-NMG_EXPORT extern void nmg_s_join_touchingloops(struct shell             *s,
-						const struct bn_tol      *tol);
-NMG_EXPORT extern void nmg_js(struct shell       *s1,
-			      struct shell       *s2,
-			      struct bu_list *vlfree,
-			      const struct bn_tol        *tol);
-NMG_EXPORT extern void nmg_invert_shell(struct shell             *s);
-
-/*      FACE Routines */
-NMG_EXPORT extern struct faceuse *nmg_cmface(struct shell *s,
-					     struct vertex **vt[],
-					     int n);
-NMG_EXPORT extern struct faceuse *nmg_cface(struct shell *s,
-					    struct vertex **vt,
-					    int n);
-NMG_EXPORT extern struct faceuse *nmg_add_loop_to_face(struct shell *s,
-						       struct faceuse *fu,
-						       struct vertex **verts,
-						       int n,
-						       int dir);
-NMG_EXPORT extern int nmg_fu_planeeqn(struct faceuse *fu,
-				      const struct bn_tol *tol);
-NMG_EXPORT extern void nmg_gluefaces(struct faceuse *fulist[],
-				     int n,
-				     struct bu_list *vlfree,
-				     const struct bn_tol *tol);
-NMG_EXPORT extern int nmg_simplify_face(struct faceuse *fu, struct bu_list *vlfree);
-NMG_EXPORT extern void nmg_reverse_face(struct faceuse *fu);
-NMG_EXPORT extern void nmg_mv_fu_between_shells(struct shell *dest,
-						struct shell *src,
-						struct faceuse *fu);
-NMG_EXPORT extern void nmg_jf(struct faceuse *dest_fu,
-			      struct faceuse *src_fu);
-NMG_EXPORT extern struct faceuse *nmg_dup_face(struct faceuse *fu,
-					       struct shell *s);
-/*      LOOP Routines */
-NMG_EXPORT extern void nmg_jl(struct loopuse *lu,
-			      struct edgeuse *eu);
-NMG_EXPORT extern struct vertexuse *nmg_join_2loops(struct vertexuse *vu1,
-						    struct vertexuse *vu2);
-NMG_EXPORT extern struct vertexuse *nmg_join_singvu_loop(struct vertexuse *vu1,
-							 struct vertexuse *vu2);
-NMG_EXPORT extern struct vertexuse *nmg_join_2singvu_loops(struct vertexuse *vu1,
-							   struct vertexuse *vu2);
-NMG_EXPORT extern struct loopuse *nmg_cut_loop(struct vertexuse *vu1,
-					       struct vertexuse *vu2,
-					       struct bu_list *vlfree);
-NMG_EXPORT extern struct loopuse *nmg_split_lu_at_vu(struct loopuse *lu,
-						     struct vertexuse *vu);
-NMG_EXPORT extern struct vertexuse *nmg_find_repeated_v_in_lu(struct vertexuse *vu);
-NMG_EXPORT extern void nmg_split_touchingloops(struct loopuse *lu,
-					       const struct bn_tol *tol);
-NMG_EXPORT extern int nmg_join_touchingloops(struct loopuse *lu);
-NMG_EXPORT extern int nmg_get_touching_jaunts(const struct loopuse *lu,
-					      struct bu_ptbl *tbl,
-					      int *need_init);
-NMG_EXPORT extern void nmg_kill_accordions(struct loopuse *lu);
-NMG_EXPORT extern int nmg_loop_split_at_touching_jaunt(struct loopuse            *lu,
-						       const struct bn_tol       *tol);
-NMG_EXPORT extern void nmg_simplify_loop(struct loopuse *lu, struct bu_list *vlfree);
-NMG_EXPORT extern int nmg_kill_snakes(struct loopuse *lu, struct bu_list *vlfree);
-NMG_EXPORT extern void nmg_mv_lu_between_shells(struct shell *dest,
-						struct shell *src,
-						struct loopuse *lu);
-NMG_EXPORT extern void nmg_moveltof(struct faceuse *fu,
-				    struct shell *s);
-NMG_EXPORT extern struct loopuse *nmg_dup_loop(struct loopuse *lu,
-					       uint32_t *parent,
-					       long **trans_tbl);
-NMG_EXPORT extern void nmg_set_lu_orientation(struct loopuse *lu,
-					      int is_opposite);
-NMG_EXPORT extern void nmg_lu_reorient(struct loopuse *lu);
-/*      EDGE Routines */
-NMG_EXPORT extern struct edgeuse *nmg_eusplit(struct vertex *v,
-					      struct edgeuse *oldeu,
-					      int share_geom);
-NMG_EXPORT extern struct edgeuse *nmg_esplit(struct vertex *v,
-					     struct edgeuse *eu,
-					     int share_geom);
-NMG_EXPORT extern struct edgeuse *nmg_ebreak(struct vertex *v,
-					     struct edgeuse *eu);
-NMG_EXPORT extern struct edgeuse *nmg_ebreaker(struct vertex *v,
-					       struct edgeuse *eu,
-					       const struct bn_tol *tol);
-NMG_EXPORT extern struct vertex *nmg_e2break(struct edgeuse *eu1,
-					     struct edgeuse *eu2);
-NMG_EXPORT extern int nmg_unbreak_edge(struct edgeuse *eu1_first);
-NMG_EXPORT extern int nmg_unbreak_shell_edge_unsafe(struct edgeuse *eu1_first);
-NMG_EXPORT extern struct edgeuse *nmg_eins(struct edgeuse *eu);
-NMG_EXPORT extern void nmg_mv_eu_between_shells(struct shell *dest,
-						struct shell *src,
-						struct edgeuse *eu);
-/*      VERTEX Routines */
-NMG_EXPORT extern void nmg_mv_vu_between_shells(struct shell *dest,
-						struct shell *src,
-						struct vertexuse *vu);
-
-/* From nmg_info.c */
-/* Model routines */
-NMG_EXPORT extern struct model *nmg_find_model(const uint32_t *magic_p);
-NMG_EXPORT extern struct shell *nmg_find_shell(const uint32_t *magic_p);
-NMG_EXPORT extern void nmg_model_bb(point_t min_pt,
-				    point_t max_pt,
-				    const struct model *m);
-
-
-/* Shell routines */
-NMG_EXPORT extern int nmg_shell_is_empty(const struct shell *s);
-NMG_EXPORT extern struct shell *nmg_find_s_of_lu(const struct loopuse *lu);
-NMG_EXPORT extern struct shell *nmg_find_s_of_eu(const struct edgeuse *eu);
-NMG_EXPORT extern struct shell *nmg_find_s_of_vu(const struct vertexuse *vu);
-
-/* Face routines */
-NMG_EXPORT extern struct faceuse *nmg_find_fu_of_eu(const struct edgeuse *eu);
-NMG_EXPORT extern struct faceuse *nmg_find_fu_of_lu(const struct loopuse *lu);
-NMG_EXPORT extern struct faceuse *nmg_find_fu_of_vu(const struct vertexuse *vu);
-NMG_EXPORT extern struct faceuse *nmg_find_fu_with_fg_in_s(const struct shell *s1,
-							   const struct faceuse *fu2);
-NMG_EXPORT extern double nmg_measure_fu_angle(const struct edgeuse *eu,
-					      const vect_t xvec,
-					      const vect_t yvec,
-					      const vect_t zvec);
-
-/* Loop routines */
-NMG_EXPORT extern struct loopuse*nmg_find_lu_of_vu(const struct vertexuse *vu);
-NMG_EXPORT extern int nmg_loop_is_a_crack(const struct loopuse *lu);
-NMG_EXPORT extern int    nmg_loop_is_ccw(const struct loopuse *lu,
-					 const vect_t norm,
-					 const struct bn_tol *tol);
-NMG_EXPORT extern const struct vertexuse *nmg_loop_touches_self(const struct loopuse *lu);
-NMG_EXPORT extern int nmg_2lu_identical(const struct edgeuse *eu1,
-					const struct edgeuse *eu2);
-
-/* Edge routines */
-NMG_EXPORT extern struct edgeuse *nmg_find_matching_eu_in_s(const struct edgeuse *eu1,
-							    const struct shell   *s2);
-NMG_EXPORT extern struct edgeuse *nmg_findeu(const struct vertex *v1,
-					     const struct vertex *v2,
-					     const struct shell *s,
-					     const struct edgeuse *eup,
-					     int dangling_only);
-NMG_EXPORT extern struct edgeuse *nmg_find_eu_in_face(const struct vertex *v1,
-						      const struct vertex *v2,
-						      const struct faceuse *fu,
-						      const struct edgeuse *eup,
-						      int dangling_only);
-NMG_EXPORT extern struct edgeuse *nmg_find_e(const struct vertex *v1,
-					     const struct vertex *v2,
-					     const struct shell *s,
-					     const struct edge *ep);
-NMG_EXPORT extern struct edgeuse *nmg_find_eu_of_vu(const struct vertexuse *vu);
-NMG_EXPORT extern struct edgeuse *nmg_find_eu_with_vu_in_lu(const struct loopuse *lu,
-							    const struct vertexuse *vu);
-NMG_EXPORT extern const struct edgeuse *nmg_faceradial(const struct edgeuse *eu);
-NMG_EXPORT extern const struct edgeuse *nmg_radial_face_edge_in_shell(const struct edgeuse *eu);
-NMG_EXPORT extern const struct edgeuse *nmg_find_edge_between_2fu(const struct faceuse *fu1,
-								  const struct faceuse *fu2,
-								  struct bu_list *vlfree,
-								  const struct bn_tol *tol);
-NMG_EXPORT extern struct edge *nmg_find_e_nearest_pt2(uint32_t *magic_p,
-						      const point_t pt2,
-						      const mat_t mat,
-						      struct bu_list *vlfree,
-						      const struct bn_tol *tol);
-NMG_EXPORT extern struct edgeuse *nmg_find_matching_eu_in_s(const struct edgeuse *eu1,
-							    const struct shell *s2);
-NMG_EXPORT extern void nmg_eu_2vecs_perp(vect_t xvec,
-					 vect_t yvec,
-					 vect_t zvec,
-					 const struct edgeuse *eu,
-					 const struct bn_tol *tol);
-NMG_EXPORT extern int nmg_find_eu_leftvec(vect_t left,
-					  const struct edgeuse *eu);
-NMG_EXPORT extern int nmg_find_eu_left_non_unit(vect_t left,
-						const struct edgeuse     *eu);
-NMG_EXPORT extern struct edgeuse *nmg_find_ot_same_eu_of_e(const struct edge *e);
-
-/* Vertex routines */
-NMG_EXPORT extern struct vertexuse *nmg_find_v_in_face(const struct vertex *,
-						       const struct faceuse *);
-NMG_EXPORT extern struct vertexuse *nmg_find_v_in_shell(const struct vertex *v,
-							const struct shell *s,
-							int edges_only);
-NMG_EXPORT extern struct vertexuse *nmg_find_pnt_in_lu(const struct loopuse *lu,
-						      const point_t pt,
-						      const struct bn_tol *tol);
-NMG_EXPORT extern struct vertexuse *nmg_find_pnt_in_face(const struct faceuse *fu,
-							const point_t pt,
-							const struct bn_tol *tol);
-NMG_EXPORT extern struct vertex *nmg_find_pnt_in_shell(const struct shell *s,
-						      const point_t pt,
-						      const struct bn_tol *tol);
-NMG_EXPORT extern struct vertex *nmg_find_pnt_in_model(const struct model *m,
-						      const point_t pt,
-						      const struct bn_tol *tol);
-NMG_EXPORT extern int nmg_is_vertex_in_edgelist(const struct vertex *v,
-						const struct bu_list *hd);
-NMG_EXPORT extern int nmg_is_vertex_in_looplist(const struct vertex *v,
-						const struct bu_list *hd,
-						int singletons);
-NMG_EXPORT extern struct vertexuse *nmg_is_vertex_in_face(const struct vertex *v,
-							  const struct face *f);
-NMG_EXPORT extern int nmg_is_vertex_a_selfloop_in_shell(const struct vertex *v,
-							const struct shell *s);
-NMG_EXPORT extern int nmg_is_vertex_in_facelist(const struct vertex *v,
-						const struct bu_list *hd);
-NMG_EXPORT extern int nmg_is_edge_in_edgelist(const struct edge *e,
-					      const struct bu_list *hd);
-NMG_EXPORT extern int nmg_is_edge_in_looplist(const struct edge *e,
-					      const struct bu_list *hd);
-NMG_EXPORT extern int nmg_is_edge_in_facelist(const struct edge *e,
-					      const struct bu_list *hd);
-NMG_EXPORT extern int nmg_is_loop_in_facelist(const struct loop *l,
-					      const struct bu_list *fu_hd);
-
-/* Tabulation routines */
-NMG_EXPORT extern void nmg_vertex_tabulate(struct bu_ptbl *tab,
-					   const uint32_t *magic_p,
-					   struct bu_list *vlfree);
-NMG_EXPORT extern void nmg_vertexuse_normal_tabulate(struct bu_ptbl *tab,
-						     const uint32_t *magic_p,
-						     struct bu_list *vlfree);
-NMG_EXPORT extern void nmg_edgeuse_tabulate(struct bu_ptbl *tab,
-					    const uint32_t *magic_p,
-					    struct bu_list *vlfree);
-NMG_EXPORT extern void nmg_edge_tabulate(struct bu_ptbl *tab,
-					 const uint32_t *magic_p,
-					 struct bu_list *vlfree);
-NMG_EXPORT extern void nmg_edge_g_tabulate(struct bu_ptbl *tab,
-					   const uint32_t *magic_p,
-					   struct bu_list *vlfree);
-NMG_EXPORT extern void nmg_face_tabulate(struct bu_ptbl *tab,
-					 const uint32_t *magic_p,
-					 struct bu_list *vlfree);
-NMG_EXPORT extern void nmg_edgeuse_with_eg_tabulate(struct bu_ptbl *tab,
-						    const struct edge_g_lseg *eg);
-NMG_EXPORT extern void nmg_edgeuse_on_line_tabulate(struct bu_ptbl *tab,
-						    const uint32_t *magic_p,
-						    const point_t pt,
-						    const vect_t dir,
-						    struct bu_list *vlfree,
-						    const struct bn_tol *tol);
-NMG_EXPORT extern void nmg_e_and_v_tabulate(struct bu_ptbl *eutab,
-					    struct bu_ptbl *vtab,
-					    const uint32_t *magic_p,
-					    struct bu_list *vlfree);
-NMG_EXPORT extern int nmg_2edgeuse_g_coincident(const struct edgeuse     *eu1,
-						const struct edgeuse     *eu2,
-						const struct bn_tol      *tol);
-
-/* From nmg_extrude.c */
-NMG_EXPORT extern void nmg_translate_face(struct faceuse *fu, const vect_t Vec, struct bu_list *vlfree);
-NMG_EXPORT extern int nmg_extrude_face(struct faceuse *fu, const vect_t Vec, struct bu_list *vlfree, const struct bn_tol *tol);
-NMG_EXPORT extern struct vertexuse *nmg_find_vertex_in_lu(const struct vertex *v, const struct loopuse *lu);
-NMG_EXPORT extern void nmg_fix_overlapping_loops(struct shell *s, struct bu_list *vlfree, const struct bn_tol *tol);
-NMG_EXPORT extern void nmg_break_crossed_loops(struct shell *is, const struct bn_tol *tol);
-NMG_EXPORT extern struct shell *nmg_extrude_cleanup(struct shell *is, const int is_void, struct bu_list *vlfree, const struct bn_tol *tol);
-NMG_EXPORT extern void nmg_hollow_shell(struct shell *s, const fastf_t thick, const int approximate, struct bu_list *vlfree, const struct bn_tol *tol);
-NMG_EXPORT extern struct shell *nmg_extrude_shell(struct shell *s, const fastf_t dist, const int normal_ward, const int approximate, struct bu_list *vlfree, const struct bn_tol *tol);
-
-/* From nmg_pr.c */
-NMG_EXPORT extern char *nmg_orientation(int orientation);
-NMG_EXPORT extern void nmg_pr_orient(int orientation,
-				     const char *h);
-NMG_EXPORT extern void nmg_pr_m(const struct model *m);
-NMG_EXPORT extern void nmg_pr_r(const struct nmgregion *r,
-				char *h);
-NMG_EXPORT extern void nmg_pr_sa(const struct shell_a *sa,
-				 char *h);
-NMG_EXPORT extern void nmg_pr_lg(const struct loop_g *lg,
-				 char *h);
-NMG_EXPORT extern void nmg_pr_fg(const uint32_t *magic,
-				 char *h);
-NMG_EXPORT extern void nmg_pr_s(const struct shell *s,
-				char *h);
-NMG_EXPORT extern void  nmg_pr_s_briefly(const struct shell *s,
-					 char *h);
-NMG_EXPORT extern void nmg_pr_f(const struct face *f,
-				char *h);
-NMG_EXPORT extern void nmg_pr_fu(const struct faceuse *fu,
-				 char *h);
-NMG_EXPORT extern void nmg_pr_fu_briefly(const struct faceuse *fu,
-					 char *h);
-NMG_EXPORT extern void nmg_pr_l(const struct loop *l,
-				char *h);
-NMG_EXPORT extern void nmg_pr_lu(const struct loopuse *lu,
-				 char *h);
-NMG_EXPORT extern void nmg_pr_lu_briefly(const struct loopuse *lu,
-					 char *h);
-NMG_EXPORT extern void nmg_pr_eg(const uint32_t *eg,
-				 char *h);
-NMG_EXPORT extern void nmg_pr_e(const struct edge *e,
-				char *h);
-NMG_EXPORT extern void nmg_pr_eu(const struct edgeuse *eu,
-				 char *h);
-NMG_EXPORT extern void nmg_pr_eu_briefly(const struct edgeuse *eu,
-					 char *h);
-NMG_EXPORT extern void nmg_pr_eu_endpoints(const struct edgeuse *eu,
-					   char *h);
-NMG_EXPORT extern void nmg_pr_vg(const struct vertex_g *vg,
-				 char *h);
-NMG_EXPORT extern void nmg_pr_v(const struct vertex *v,
-				char *h);
-NMG_EXPORT extern void nmg_pr_vu(const struct vertexuse *vu,
-				 char *h);
-NMG_EXPORT extern void nmg_pr_vu_briefly(const struct vertexuse *vu,
-					 char *h);
-NMG_EXPORT extern void nmg_pr_vua(const uint32_t *magic_p,
-				  char *h);
-NMG_EXPORT extern void nmg_euprint(const char *str,
-				   const struct edgeuse *eu);
-NMG_EXPORT extern void nmg_pr_ptbl(const char *title,
-				   const struct bu_ptbl *tbl,
-				   int verbose);
-NMG_EXPORT extern void nmg_pr_ptbl_vert_list(const char *str,
-					     const struct bu_ptbl *tbl,
-					     const fastf_t *mag);
-NMG_EXPORT extern void nmg_pr_one_eu_vecs(const struct edgeuse *eu,
-					  const vect_t xvec,
-					  const vect_t yvec,
-					  const vect_t zvec,
-					  const struct bn_tol *tol);
-NMG_EXPORT extern void nmg_pr_fu_around_eu_vecs(const struct edgeuse *eu,
-						const vect_t xvec,
-						const vect_t yvec,
-						const vect_t zvec,
-						const struct bn_tol *tol);
-NMG_EXPORT extern void nmg_pr_fu_around_eu(const struct edgeuse *eu,
-					   const struct bn_tol *tol);
-NMG_EXPORT extern void nmg_pl_lu_around_eu(const struct edgeuse *eu, struct bu_list *vlfree);
-NMG_EXPORT extern void nmg_pr_fus_in_fg(const uint32_t *fg_magic);
-
-/* From nmg_misc.c */
-NMG_EXPORT extern int nmg_snurb_calc_lu_uv_orient(const struct loopuse *lu);
-NMG_EXPORT extern void nmg_snurb_fu_eval(const struct faceuse *fu,
-					 const fastf_t u,
-					 const fastf_t v,
-					 point_t pt_on_srf);
-NMG_EXPORT extern void nmg_snurb_fu_get_norm(const struct faceuse *fu,
-					     const fastf_t u,
-					     const fastf_t v,
-					     vect_t norm);
-NMG_EXPORT extern void nmg_snurb_fu_get_norm_at_vu(const struct faceuse *fu,
-						   const struct vertexuse *vu,
-						   vect_t norm);
-NMG_EXPORT extern void nmg_find_zero_length_edges(const struct model *m, struct bu_list *vlfree);
-NMG_EXPORT extern struct face *nmg_find_top_face_in_dir(const struct shell *s,
-							int dir, long *flags);
-NMG_EXPORT extern struct face *nmg_find_top_face(const struct shell *s,
-						 int *dir,
-						 long *flags);
-NMG_EXPORT extern int nmg_find_outer_and_void_shells(struct nmgregion *r,
-						     struct bu_ptbl ***shells,
-						     struct bu_list *vlfree,
-						     const struct bn_tol *tol);
-NMG_EXPORT extern int nmg_mark_edges_real(const uint32_t *magic_p, struct bu_list *vlfree);
-NMG_EXPORT extern void nmg_tabulate_face_g_verts(struct bu_ptbl *tab,
-						 const struct face_g_plane *fg);
-NMG_EXPORT extern void nmg_isect_shell_self(struct shell *s,
-					    struct bu_list *vlfree,
-					    const struct bn_tol *tol);
-NMG_EXPORT extern struct edgeuse *nmg_next_radial_eu(const struct edgeuse *eu,
-						     const struct shell *s,
-						     const int wires);
-NMG_EXPORT extern struct edgeuse *nmg_prev_radial_eu(const struct edgeuse *eu,
-						     const struct shell *s,
-						     const int wires);
-NMG_EXPORT extern int nmg_radial_face_count(const struct edgeuse *eu,
-					    const struct shell *s);
-NMG_EXPORT extern int nmg_check_closed_shell(const struct shell *s,
-					     const struct bn_tol *tol);
-NMG_EXPORT extern int nmg_move_lu_between_fus(struct faceuse *dest,
-					      struct faceuse *src,
-					      struct loopuse *lu);
-NMG_EXPORT extern void nmg_loop_plane_newell(const struct loopuse *lu,
-					     plane_t pl);
-NMG_EXPORT extern fastf_t nmg_loop_plane_area(const struct loopuse *lu,
-					      plane_t pl);
-NMG_EXPORT extern fastf_t nmg_loop_plane_area2(const struct loopuse *lu,
-					       plane_t pl,
-					       const struct bn_tol *tol);
-NMG_EXPORT extern int nmg_calc_face_plane(struct faceuse *fu_in,
-					  plane_t pl, struct bu_list *vlfree);
-NMG_EXPORT extern int nmg_calc_face_g(struct faceuse *fu, struct bu_list *vlfree);
-NMG_EXPORT extern fastf_t nmg_faceuse_area(const struct faceuse *fu);
-NMG_EXPORT extern fastf_t nmg_shell_area(const struct shell *s);
-NMG_EXPORT extern fastf_t nmg_region_area(const struct nmgregion *r);
-NMG_EXPORT extern fastf_t nmg_model_area(const struct model *m);
-/* Some stray rt_ plane functions here */
-NMG_EXPORT extern void nmg_purge_unwanted_intersection_points(struct bu_ptbl *vert_list,
-							      fastf_t *mag,
-							      const struct faceuse *fu,
-							      const struct bn_tol *tol);
-NMG_EXPORT extern int nmg_in_or_ref(struct vertexuse *vu,
-				    struct bu_ptbl *b);
-NMG_EXPORT extern void nmg_rebound(struct model *m,
-				   const struct bn_tol *tol);
-NMG_EXPORT extern void nmg_count_shell_kids(const struct model *m,
-					    size_t *total_wires,
-					    size_t *total_faces,
-					    size_t *total_points);
-NMG_EXPORT extern void nmg_close_shell(struct shell *s, struct bu_list *vlfree,
-				       const struct bn_tol *tol);
-NMG_EXPORT extern struct shell *nmg_dup_shell(struct shell *s,
-					      long ***copy_tbl,
-					      struct bu_list *vlfree,
-					      const struct bn_tol *tol);
-NMG_EXPORT extern struct edgeuse *nmg_pop_eu(struct bu_ptbl *stack);
-NMG_EXPORT extern void nmg_reverse_radials(struct faceuse *fu,
-					   const struct bn_tol *tol);
-NMG_EXPORT extern void nmg_reverse_face_and_radials(struct faceuse *fu,
-						    const struct bn_tol *tol);
-NMG_EXPORT extern int nmg_shell_is_void(const struct shell *s);
-NMG_EXPORT extern void nmg_propagate_normals(struct faceuse *fu_in,
-					     long *flags,
-					     const struct bn_tol *tol);
-NMG_EXPORT extern void nmg_connect_same_fu_orients(struct shell *s);
-NMG_EXPORT extern void nmg_fix_decomposed_shell_normals(struct shell *s,
-							const struct bn_tol *tol);
-NMG_EXPORT extern struct model *nmg_mk_model_from_region(struct nmgregion *r,
-							 int reindex, struct bu_list *vlfree);
-NMG_EXPORT extern void nmg_fix_normals(struct shell *s_orig,
-				       struct bu_list *vlfree,
-				       const struct bn_tol *tol);
-NMG_EXPORT extern int nmg_break_long_edges(struct shell *s,
-					   const struct bn_tol *tol);
-NMG_EXPORT extern struct faceuse *nmg_mk_new_face_from_loop(struct loopuse *lu);
-NMG_EXPORT extern int nmg_split_loops_into_faces(uint32_t *magic_p, struct bu_list *vlfree,
-						 const struct bn_tol *tol);
-NMG_EXPORT extern int nmg_decompose_shell(struct shell *s, struct bu_list *vlfree,
-					  const struct bn_tol *tol);
-NMG_EXPORT extern int nmg_unbreak_region_edges(uint32_t *magic_p, struct bu_list *vlfree);
-NMG_EXPORT extern void nmg_vlist_to_eu(struct bu_list *vlist,
-				       struct shell *s);
-NMG_EXPORT extern int nmg_mv_shell_to_region(struct shell *s,
-					     struct nmgregion *r);
-NMG_EXPORT extern int nmg_find_isect_faces(const struct vertex *new_v,
-					   struct bu_ptbl *faces,
-					   int *free_edges,
-					   const struct bn_tol *tol);
-NMG_EXPORT extern int nmg_simple_vertex_solve(struct vertex *new_v,
-					      const struct bu_ptbl *faces,
-					      const struct bn_tol *tol);
-NMG_EXPORT extern int nmg_ck_vert_on_fus(const struct vertex *v,
-					 const struct bn_tol *tol);
-NMG_EXPORT extern void nmg_make_faces_at_vert(struct vertex *new_v,
-					      struct bu_ptbl *int_faces,
-					      struct bu_list *vlfree,
-					      const struct bn_tol *tol);
-NMG_EXPORT extern void nmg_kill_cracks_at_vertex(const struct vertex *vp);
-NMG_EXPORT extern int nmg_complex_vertex_solve(struct vertex *new_v,
-					       const struct bu_ptbl *faces,
-					       const int free_edges,
-					       const int approximate,
-					       struct bu_list *vlfree,
-					       const struct bn_tol *tol);
-NMG_EXPORT extern int nmg_bad_face_normals(const struct shell *s,
-					   const struct bn_tol *tol);
-NMG_EXPORT extern int nmg_faces_are_radial(const struct faceuse *fu1,
-					   const struct faceuse *fu2);
-NMG_EXPORT extern int nmg_move_edge_thru_pnt(struct edgeuse *mv_eu,
-					     const point_t pt,
-					     const struct bn_tol *tol);
-NMG_EXPORT extern void nmg_vlist_to_wire_edges(struct shell *s,
-					       const struct bu_list *vhead);
-NMG_EXPORT extern void nmg_follow_free_edges_to_vertex(const struct vertex *vpa,
-						       const struct vertex *vpb,
-						       struct bu_ptbl *bad_verts,
-						       const struct shell *s,
-						       const struct edgeuse *eu,
-						       struct bu_ptbl *verts,
-						       int *found);
-NMG_EXPORT extern void nmg_glue_face_in_shell(const struct faceuse *fu,
-					      struct shell *s,
-					      const struct bn_tol *tol);
-NMG_EXPORT extern int nmg_open_shells_connect(struct shell *dst,
-					      struct shell *src,
-					      const long **copy_tbl,
-					      struct bu_list *vlfree,
-					      const struct bn_tol *tol);
-NMG_EXPORT extern int nmg_in_vert(struct vertex *new_v,
-				  const int approximate,
-				  struct bu_list *vlfree,
-				  const struct bn_tol *tol);
-NMG_EXPORT extern void nmg_mirror_model(struct model *m, struct bu_list *vlfree);
-NMG_EXPORT extern int nmg_kill_cracks(struct shell *s);
-NMG_EXPORT extern int nmg_kill_zero_length_edgeuses(struct model *m);
-NMG_EXPORT extern void nmg_make_faces_within_tol(struct shell *s,
-						 struct bu_list *vlfree,
-						 const struct bn_tol *tol);
-NMG_EXPORT extern void nmg_intersect_loops_self(struct shell *s,
-						const struct bn_tol *tol);
-NMG_EXPORT extern struct edge_g_cnurb *nmg_join_cnurbs(struct bu_list *crv_head);
-NMG_EXPORT extern struct edge_g_cnurb *nmg_arc2d_to_cnurb(point_t i_center,
-							  point_t i_start,
-							  point_t i_end,
-							  int point_type,
-							  const struct bn_tol *tol);
-NMG_EXPORT extern int nmg_break_edge_at_verts(struct edge *e,
-					      struct bu_ptbl *verts,
-					      const struct bn_tol *tol);
-NMG_EXPORT extern fastf_t nmg_loop_plane_area(const struct loopuse *lu,
-					      plane_t pl);
-NMG_EXPORT extern int nmg_break_edges(uint32_t *magic_p, struct bu_list *vlfree,
-				      const struct bn_tol *tol);
-NMG_EXPORT extern int nmg_lu_is_convex(struct loopuse *lu,
-				       struct bu_list *vlfree,
-				       const struct bn_tol *tol);
-NMG_EXPORT extern int nmg_simplify_shell_edges(struct shell *s,
-					       const struct bn_tol *tol);
-NMG_EXPORT extern int nmg_edge_collapse(struct model *m,
-					const struct bn_tol *tol,
-					const fastf_t tol_coll,
-					const fastf_t min_angle,
-					struct bu_list *vlfree);
-
-/* From nmg_copy.c */
-NMG_EXPORT extern struct model *nmg_clone_model(const struct model *original);
-
-/* From nmg_tri.c */
-NMG_EXPORT extern void nmg_triangulate_shell(struct shell *s,
-					     struct bu_list *vlfree,
-					     const struct bn_tol  *tol);
-
-
-NMG_EXPORT extern void nmg_triangulate_model(struct model *m,
-					     struct bu_list *vlfree,
-					     const struct bn_tol *tol);
-NMG_EXPORT extern int nmg_triangulate_fu(struct faceuse *fu,
-					 struct bu_list *vlfree,
-					 const struct bn_tol *tol);
-NMG_EXPORT extern void nmg_dump_model(struct model *m);
-
-/* nmg_manif.c */
-NMG_EXPORT extern int nmg_dangling_face(const struct faceuse *fu,
-					const char *manifolds);
-/* static paint_face */
-/* static set_edge_sub_manifold */
-/* static set_loop_sub_manifold */
-/* static set_face_sub_manifold */
-NMG_EXPORT extern char *nmg_shell_manifolds(struct shell *sp,
-					    char *tbl);
-NMG_EXPORT extern char *nmg_manifolds(struct model *m);
-
-/* From nmg_fuse.c */
-NMG_EXPORT extern int nmg_is_common_bigloop(const struct face *f1,
-					    const struct face *f2);
-NMG_EXPORT extern void nmg_region_v_unique(struct nmgregion *r1, struct bu_list *vlfree,
-					   const struct bn_tol *tol);
-NMG_EXPORT extern int nmg_ptbl_vfuse(struct bu_ptbl *t,
-				     const struct bn_tol *tol);
-NMG_EXPORT extern int	nmg_region_both_vfuse(struct bu_ptbl *t1,
-					      struct bu_ptbl *t2,
-					      const struct bn_tol *tol);
-/* nmg_two_region_vertex_fuse replaced with nmg_vertex_fuse */
-NMG_EXPORT extern int nmg_vertex_fuse(const uint32_t *magic_p,struct bu_list *vlfree,
-				      const struct bn_tol *tol);
-NMG_EXPORT extern int nmg_cnurb_is_linear(const struct edge_g_cnurb *cnrb);
-NMG_EXPORT extern int nmg_snurb_is_planar(const struct face_g_snurb *srf,
-					  const struct bn_tol *tol);
-NMG_EXPORT extern void nmg_eval_linear_trim_curve(const struct face_g_snurb *snrb,
-						  const fastf_t uvw[3],
-						  point_t xyz);
-NMG_EXPORT extern void nmg_eval_trim_curve(const struct edge_g_cnurb *cnrb,
-					   const struct face_g_snurb *snrb,
-					   const fastf_t t, point_t xyz);
-/* nmg_split_trim */
-NMG_EXPORT extern void nmg_eval_trim_to_tol(const struct edge_g_cnurb *cnrb,
-					    const struct face_g_snurb *snrb,
-					    const fastf_t t0,
-					    const fastf_t t1,
-					    struct bu_list *head,
-					    const struct bn_tol *tol);
-/* nmg_split_linear_trim */
-NMG_EXPORT extern void nmg_eval_linear_trim_to_tol(const struct edge_g_cnurb *cnrb,
-						   const struct face_g_snurb *snrb,
-						   const fastf_t uvw1[3],
-						   const fastf_t uvw2[3],
-						   struct bu_list *head,
-						   const struct bn_tol *tol);
-NMG_EXPORT extern int nmg_cnurb_lseg_coincident(const struct edgeuse *eu1,
-						const struct edge_g_cnurb *cnrb,
-						const struct face_g_snurb *snrb,
-						const point_t pt1,
-						const point_t pt2,
-						const struct bn_tol *tol);
-NMG_EXPORT extern int	nmg_cnurb_is_on_crv(const struct edgeuse *eu,
-					    const struct edge_g_cnurb *cnrb,
-					    const struct face_g_snurb *snrb,
-					    const struct bu_list *head,
-					    const struct bn_tol *tol);
-NMG_EXPORT extern int nmg_edge_fuse(const uint32_t *magic_p,struct bu_list *vlfree,
-				    const struct bn_tol *tol);
-NMG_EXPORT extern int nmg_edge_g_fuse(const uint32_t *magic_p,struct bu_list *vlfree,
-				      const struct bn_tol	*tol);
-NMG_EXPORT extern int nmg_ck_fu_verts(struct faceuse *fu1,
-				      struct face *f2,
-				      const struct bn_tol *tol);
-NMG_EXPORT extern int nmg_ck_fg_verts(struct faceuse *fu1,
-				      struct face *f2,
-				      const struct bn_tol *tol);
-NMG_EXPORT extern int	nmg_two_face_fuse(struct face	*f1,
-					  struct face *f2,
-					  const struct bn_tol *tol);
-NMG_EXPORT extern int nmg_model_face_fuse(struct model *m,struct bu_list *vlfree,
-					  const struct bn_tol *tol);
-NMG_EXPORT extern int nmg_break_all_es_on_v(uint32_t *magic_p,
-					    struct vertex *v,struct bu_list *vlfree,
-					    const struct bn_tol *tol);
-NMG_EXPORT extern int nmg_break_e_on_v(const uint32_t *magic_p,struct bu_list *vlfree,
-				       const struct bn_tol *tol);
-/* DEPRECATED: use nmg_break_e_on_v */
-NMG_EXPORT extern int nmg_model_break_e_on_v(const uint32_t *magic_p,
-					     struct bu_list *vlfree,
-					     const struct bn_tol *tol);
-NMG_EXPORT extern int nmg_model_fuse(struct model *m,
-				     struct bu_list *vlfree,
-				     const struct bn_tol *tol);
-
-/* radial routines */
-NMG_EXPORT extern void nmg_radial_sorted_list_insert(struct bu_list *hd,
-						     struct nmg_radial *rad);
-NMG_EXPORT extern void nmg_radial_verify_pointers(const struct bu_list *hd,
-						  const struct bn_tol *tol);
-NMG_EXPORT extern void nmg_radial_verify_monotone(const struct bu_list	*hd,
-						  const struct bn_tol	*tol);
-NMG_EXPORT extern void nmg_insure_radial_list_is_increasing(struct bu_list	*hd,
-							    fastf_t amin, fastf_t amax);
-NMG_EXPORT extern void nmg_radial_build_list(struct bu_list		*hd,
-					     struct bu_ptbl		*shell_tbl,
-					     int			existing,
-					     struct edgeuse		*eu,
-					     const vect_t		xvec,
-					     const vect_t		yvec,
-					     const vect_t		zvec,
-					     const struct bn_tol	*tol);
-NMG_EXPORT extern void nmg_radial_merge_lists(struct bu_list		*dest,
-					      struct bu_list		*src,
-					      const struct bn_tol	*tol);
-NMG_EXPORT extern int	 nmg_is_crack_outie(const struct edgeuse	*eu,
-					    struct bu_list *vlfree,
-					    const struct bn_tol	*tol);
-NMG_EXPORT extern struct nmg_radial	*nmg_find_radial_eu(const struct bu_list *hd,
-							    const struct edgeuse *eu);
-NMG_EXPORT extern const struct edgeuse *nmg_find_next_use_of_2e_in_lu(const struct edgeuse	*eu,
-								      const struct edge	*e1,
-								      const struct edge	*e2);
-NMG_EXPORT extern void nmg_radial_mark_cracks(struct bu_list	*hd,
-					      const struct edge	*e1,
-					      const struct edge	*e2,
-					      struct bu_list *vlfree,
-					      const struct bn_tol	*tol);
-NMG_EXPORT extern struct nmg_radial *nmg_radial_find_an_original(const struct bu_list	*hd,
-								 const struct shell	*s,
-								 const struct bn_tol	*tol);
-NMG_EXPORT extern int nmg_radial_mark_flips(struct bu_list		*hd,
-					    const struct shell	*s,
-					    const struct bn_tol	*tol);
-NMG_EXPORT extern int nmg_radial_check_parity(const struct bu_list	*hd,
-					      const struct bu_ptbl	*shells,
-					      const struct bn_tol	*tol);
-NMG_EXPORT extern void nmg_radial_implement_decisions(struct bu_list		*hd,
-						      const struct bn_tol	*tol,
-						      struct edgeuse		*eu1,
-						      vect_t xvec,
-						      vect_t yvec,
-						      vect_t zvec);
-NMG_EXPORT extern void nmg_pr_radial(const char *title,
-				     const struct nmg_radial	*rad);
-NMG_EXPORT extern void nmg_pr_radial_list(const struct bu_list *hd,
-					  const struct bn_tol *tol);
-NMG_EXPORT extern void nmg_do_radial_flips(struct bu_list *hd);
-NMG_EXPORT extern void nmg_do_radial_join(struct bu_list *hd,
-					  struct edgeuse *eu1ref,
-					  vect_t xvec, vect_t yvec, vect_t zvec,
-					  const struct bn_tol *tol);
-NMG_EXPORT extern void nmg_radial_join_eu_NEW(struct edgeuse *eu1,
-					      struct edgeuse *eu2,
-					      const struct bn_tol *tol);
-NMG_EXPORT extern void nmg_radial_exchange_marked(struct bu_list		*hd,
-						  const struct bn_tol	*tol);
-NMG_EXPORT extern void nmg_s_radial_harmonize(struct shell		*s,
-					      struct bu_list *vlfree,
-					      const struct bn_tol	*tol);
-NMG_EXPORT extern void nmg_s_radial_check(struct shell		*s,
-					  struct bu_list *vlfree,
-					  const struct bn_tol	*tol);
-NMG_EXPORT extern void nmg_r_radial_check(const struct nmgregion	*r,
-					  struct bu_list *vlfree,
-					  const struct bn_tol	*tol);
-
-
-NMG_EXPORT extern struct edge_g_lseg	*nmg_pick_best_edge_g(struct edgeuse *eu1,
-							      struct edgeuse *eu2,
-							      const struct bn_tol *tol);
-
-/* nmg_visit.c */
-NMG_EXPORT extern void nmg_visit_vertex(struct vertex			*v,
-					const struct nmg_visit_handlers	*htab,
-					void *			state);
-NMG_EXPORT extern void nmg_visit_vertexuse(struct vertexuse		*vu,
-					   const struct nmg_visit_handlers	*htab,
-					   void *			state);
-NMG_EXPORT extern void nmg_visit_edge(struct edge			*e,
-				      const struct nmg_visit_handlers	*htab,
-				      void *			state);
-NMG_EXPORT extern void nmg_visit_edgeuse(struct edgeuse			*eu,
-					 const struct nmg_visit_handlers	*htab,
-					 void *			state);
-NMG_EXPORT extern void nmg_visit_loop(struct loop			*l,
-				      const struct nmg_visit_handlers	*htab,
-				      void *			state);
-NMG_EXPORT extern void nmg_visit_loopuse(struct loopuse			*lu,
-					 const struct nmg_visit_handlers	*htab,
-					 void *			state);
-NMG_EXPORT extern void nmg_visit_face(struct face			*f,
-				      const struct nmg_visit_handlers	*htab,
-				      void *			state);
-NMG_EXPORT extern void nmg_visit_faceuse(struct faceuse			*fu,
-					 const struct nmg_visit_handlers	*htab,
-					 void *			state,
-					 struct bu_list *vlfree);
-NMG_EXPORT extern void nmg_visit_shell(struct shell			*s,
-				       const struct nmg_visit_handlers	*htab,
-				       void *			state,
-				       struct bu_list *vlfree);
-NMG_EXPORT extern void nmg_visit_region(struct nmgregion		*r,
-					const struct nmg_visit_handlers	*htab,
-					void *			state,
-					struct bu_list *vlfree);
-NMG_EXPORT extern void nmg_visit_model(struct model			*model,
-				       const struct nmg_visit_handlers	*htab,
-				       void *			state,
-				       struct bu_list *vlfree);
-NMG_EXPORT extern void nmg_visit(const uint32_t		*magicp,
-				 const struct nmg_visit_handlers	*htab,
-				 void *			state,
-				 struct bu_list *vlfree);
-
-
-/* nmg_class.c */
-NMG_EXPORT extern int nmg_classify_pnt_loop(const point_t pt,
-					   const struct loopuse *lu,
-					   struct bu_list *vlfree,
-					   const struct bn_tol *tol);
-
-NMG_EXPORT extern int nmg_classify_s_vs_s(struct shell *s,
-					  struct shell *s2,
-					  struct bu_list *vlfree,
-					  const struct bn_tol *tol);
-
-NMG_EXPORT extern int nmg_classify_lu_lu(const struct loopuse *lu1,
-					 const struct loopuse *lu2,
-					 struct bu_list *vlfree,
-					 const struct bn_tol *tol);
-
-NMG_EXPORT extern int nmg_class_pnt_f(const point_t pt,
-				     const struct faceuse *fu,
-				     const struct bn_tol *tol);
-NMG_EXPORT extern int nmg_class_pnt_s(const point_t pt,
-				     const struct shell *s,
-				     const int in_or_out_only,
-				     struct bu_list *vlfree,
-				     const struct bn_tol *tol);
-
-/* From nmg_pt_fu.c */
-NMG_EXPORT extern int nmg_eu_is_part_of_crack(const struct edgeuse *eu);
-
-NMG_EXPORT extern int nmg_class_pnt_lu_except(point_t             pt,
-					     const struct loopuse        *lu,
-					     const struct edge           *e_p,
-					     struct bu_list *vlfree,
-					     const struct bn_tol *tol);
-
-NMG_EXPORT extern int nmg_class_pnt_fu_except(const point_t pt,
-					     const struct faceuse *fu,
-					     const struct loopuse *ignore_lu,
-					     void (*eu_func)(struct edgeuse *, point_t, const char *, struct bu_list *),
-					     void (*vu_func)(struct vertexuse *, point_t, const char *),
-					     const char *priv,
-					     const int call_on_hits,
-					     const int in_or_out_only,
-					     struct bu_list *vlfree,
-					     const struct bn_tol *tol);
-
-/* From nmg_plot.c */
-NMG_EXPORT extern void nmg_pl_shell(FILE *fp,
-				    const struct shell *s,
-				    int fancy,
-				    struct bu_list *vlfree);
-
-NMG_EXPORT extern void nmg_vu_to_vlist(struct bu_list *vhead,
-				       const struct vertexuse    *vu,
-				       struct bu_list *vlfree);
-NMG_EXPORT extern void nmg_eu_to_vlist(struct bu_list *vhead,
-				       const struct bu_list      *eu_hd,
-				       struct bu_list *vlfree);
-NMG_EXPORT extern void nmg_lu_to_vlist(struct bu_list *vhead,
-				       const struct loopuse      *lu,
-				       int                       poly_markers,
-				       const vectp_t             norm,
-				       struct bu_list *vlfree);
-NMG_EXPORT extern void nmg_snurb_fu_to_vlist(struct bu_list              *vhead,
-					     const struct faceuse        *fu,
-					     int                 poly_markers,
-					     struct bu_list *vlfree);
-NMG_EXPORT extern void nmg_s_to_vlist(struct bu_list             *vhead,
-				      const struct shell *s,
-				      int                        poly_markers,
-				      struct bu_list *vlfree);
-NMG_EXPORT extern void nmg_r_to_vlist(struct bu_list             *vhead,
-				      const struct nmgregion     *r,
-				      int                        poly_markers,
-				      struct bu_list *vlfree);
-NMG_EXPORT extern void nmg_m_to_vlist(struct bu_list     *vhead,
-				      struct model       *m,
-				      int                poly_markers,
-				      struct bu_list *vlfree);
-NMG_EXPORT extern void nmg_offset_eu_vert(point_t                        base,
-					  const struct edgeuse   *eu,
-					  const vect_t           face_normal,
-					  int                    tip);
-/* plot */
-NMG_EXPORT extern void nmg_pl_v(FILE     *fp,
-				const struct vertex *v,
-				long *b);
-NMG_EXPORT extern void nmg_pl_e(FILE *fp,
-				const struct edge *e,
-				long *b,
-				int red,
-				int green,
-				int blue);
-NMG_EXPORT extern void nmg_pl_eu(FILE *fp,
-				 const struct edgeuse *eu,
-				 long *b,
-				 int red,
-				 int green,
-				 int blue);
-NMG_EXPORT extern void nmg_pl_lu(FILE *fp,
-				 const struct loopuse *fu,
-				 long *b,
-				 int red,
-				 int green,
-				 int blue,
-				 struct bu_list *vlfree);
-NMG_EXPORT extern void nmg_pl_fu(FILE *fp,
-				 const struct faceuse *fu,
-				 long *b,
-				 int red,
-				 int green,
-				 int blue,
-				 struct bu_list *vlfree);
-NMG_EXPORT extern void nmg_pl_s(FILE *fp,
-				const struct shell *s,
-				struct bu_list *vlfree);
-NMG_EXPORT extern void nmg_pl_r(FILE *fp,
-				const struct nmgregion *r,
-				struct bu_list *vlfree);
-NMG_EXPORT extern void nmg_pl_m(FILE *fp,
-				const struct model *m,
-				struct bu_list *vlfree);
-NMG_EXPORT extern void nmg_vlblock_v(struct bn_vlblock *vbp,
-				     const struct vertex *v,
-				     long *tab,
-				     struct bu_list *vlfree);
-NMG_EXPORT extern void nmg_vlblock_e(struct bn_vlblock *vbp,
-				     const struct edge *e,
-				     long *tab,
-				     int red,
-				     int green,
-				     int blue,
-				     struct bu_list *vlfree);
-NMG_EXPORT extern void nmg_vlblock_eu(struct bn_vlblock *vbp,
-				      const struct edgeuse *eu,
-				      long *tab,
-				      int red,
-				      int green,
-				      int blue,
-				      int fancy,
-				      struct bu_list *vlfree);
-NMG_EXPORT extern void nmg_vlblock_euleft(struct bu_list                 *vh,
-					  const struct edgeuse           *eu,
-					  const point_t                  center,
-					  const mat_t                    mat,
-					  const vect_t                   xvec,
-					  const vect_t                   yvec,
-					  double                         len,
-					  struct bu_list 	        *vlfree,
-					  const struct bn_tol            *tol);
-NMG_EXPORT extern void nmg_vlblock_around_eu(struct bn_vlblock           *vbp,
-					     const struct edgeuse        *arg_eu,
-					     long                        *tab,
-					     int                 fancy,
-					     struct bu_list *vlfree,
-					     const struct bn_tol *tol);
-NMG_EXPORT extern void nmg_vlblock_lu(struct bn_vlblock *vbp,
-				      const struct loopuse *lu,
-				      long *tab,
-				      int red,
-				      int green,
-				      int blue,
-				      int fancy,
-				      struct bu_list *vlfree);
-NMG_EXPORT extern void nmg_vlblock_fu(struct bn_vlblock *vbp,
-				      const struct faceuse *fu,
-				      long *tab, int fancy, struct bu_list *vlfree);
-NMG_EXPORT extern void nmg_vlblock_s(struct bn_vlblock *vbp,
-				     const struct shell *s,
-				     int fancy,
-				     struct bu_list *vlfree);
-NMG_EXPORT extern void nmg_vlblock_r(struct bn_vlblock *vbp,
-				     const struct nmgregion *r,
-				     int fancy,
-				     struct bu_list *vlfree);
-NMG_EXPORT extern void nmg_vlblock_m(struct bn_vlblock *vbp,
-				     const struct model *m,
-				     int fancy,
-				     struct bu_list *vlfree);
-
-/* visualization helper routines */
-NMG_EXPORT extern void nmg_pl_edges_in_2_shells(struct bn_vlblock        *vbp,
-						long                     *b,
-						const struct edgeuse     *eu,
-						int                      fancy,
-						struct bu_list *vlfree,
-						const struct bn_tol      *tol);
-NMG_EXPORT extern void nmg_pl_isect(const char           *filename,
-				    const struct shell   *s,
-				    struct bu_list *vlfree,
-				    const struct bn_tol  *tol);
-NMG_EXPORT extern void nmg_pl_comb_fu(int num1,
-				      int num2,
-				      const struct faceuse *fu1,
-				      struct bu_list *vlfree);
-NMG_EXPORT extern void nmg_pl_2fu(const char *str,
-				  const struct faceuse *fu1,
-				  const struct faceuse *fu2,
-				  int show_mates,
-				  struct bu_list *vlfree);
-/* graphical display of classifier results */
-NMG_EXPORT extern void nmg_show_broken_classifier_stuff(uint32_t *p,
-							char     **classlist,
-							int      all_new,
-							int      fancy,
-							const char       *a_string,
-							struct bu_list *vlfree);
-NMG_EXPORT extern void nmg_face_plot(const struct faceuse *fu, struct bu_list *vlfree);
-NMG_EXPORT extern void nmg_2face_plot(const struct faceuse *fu1,
-				      const struct faceuse *fu2,
-				      struct bu_list *vlfree);
-NMG_EXPORT extern void nmg_face_lu_plot(const struct loopuse *lu,
-					const struct vertexuse *vu1,
-					const struct vertexuse *vu2,
-					struct bu_list *vlfree);
-NMG_EXPORT extern void nmg_plot_lu_ray(const struct loopuse              *lu,
-				       const struct vertexuse            *vu1,
-				       const struct vertexuse            *vu2,
-				       const vect_t                      left,
-				       struct bu_list *vlfree);
-NMG_EXPORT extern void nmg_plot_ray_face(const char *fname,
-					 point_t pt,
-					 const vect_t dir,
-					 const struct faceuse *fu,
-					 struct bu_list *vlfree);
-NMG_EXPORT extern void nmg_plot_lu_around_eu(const char          *prefix,
-					     const struct edgeuse        *eu,
-					     struct bu_list *vlfree,
-					     const struct bn_tol *tol);
-NMG_EXPORT extern int nmg_snurb_to_vlist(struct bu_list          *vhead,
-					 const struct face_g_snurb       *fg,
-					 int                     n_interior,
-					 struct bu_list *vlfree);
-NMG_EXPORT extern void nmg_cnurb_to_vlist(struct bu_list *vhead,
-					  const struct edgeuse *eu,
-					  int n_interior,
-					  int cmd,
-					  struct bu_list *vlfree);
-
-/**
- * edge use distance tolerance
- */
-NMG_EXPORT extern double nmg_eue_dist;
-
-
-/* from nmg_mesh.c */
-NMG_EXPORT extern int nmg_mesh_two_faces(struct faceuse *fu1,
-					 struct faceuse *fu2,
-					 const struct bn_tol     *tol);
-NMG_EXPORT extern void nmg_radial_join_eu(struct edgeuse *eu1,
-					  struct edgeuse *eu2,
-					  const struct bn_tol *tol);
-NMG_EXPORT extern void nmg_mesh_faces(struct faceuse *fu1,
-				      struct faceuse *fu2,
-				      struct bu_list *vlfree,
-				      const struct bn_tol *tol);
-NMG_EXPORT extern int nmg_mesh_face_shell(struct faceuse *fu1,
-					  struct shell *s,
-					  const struct bn_tol *tol);
-NMG_EXPORT extern int nmg_mesh_shell_shell(struct shell *s1,
-					   struct shell *s2,
-					   struct bu_list *vlfree,
-					   const struct bn_tol *tol);
-NMG_EXPORT extern double nmg_measure_fu_angle(const struct edgeuse *eu,
-					      const vect_t xvec,
-					      const vect_t yvec,
-					      const vect_t zvec);
-
-/* from nmg_bool.c */
-NMG_EXPORT extern struct nmgregion *nmg_do_bool(struct nmgregion *s1,
-						struct nmgregion *s2,
-						const int oper, struct bu_list *vlfree, const struct bn_tol *tol);
-NMG_EXPORT extern int nmg_two_region_vertex_fuse(struct nmgregion *r1,
-						 struct nmgregion *r2,
-						 const struct bn_tol *tol);
-
-
-/* from nmg_class.c */
-NMG_EXPORT extern void nmg_class_shells(struct shell *sA,
-					struct shell *sB,
-					char **classlist,
-					struct bu_list *vlfree,
-					const struct bn_tol *tol);
-
-/* from nmg_fcut.c */
-/* static void ptbl_vsort */
-NMG_EXPORT extern int nmg_ck_vu_ptbl(struct bu_ptbl      *p,
-				     struct faceuse      *fu);
-NMG_EXPORT extern double nmg_vu_angle_measure(struct vertexuse   *vu,
-					      vect_t x_dir,
-					      vect_t y_dir,
-					      int assessment,
-					      int in);
-NMG_EXPORT extern int nmg_wedge_class(int        ass,    /* assessment of two edges forming wedge */
-				      double     a,
-				      double     b);
-NMG_EXPORT extern void nmg_sanitize_fu(struct faceuse    *fu);
-NMG_EXPORT extern void nmg_unlist_v(struct bu_ptbl       *b,
-				    fastf_t *mag,
-				    struct vertex        *v);
-NMG_EXPORT extern struct edge_g_lseg *nmg_face_cutjoin(struct bu_ptbl *b1,
-						       struct bu_ptbl *b2,
-						       fastf_t *mag1,
-						       fastf_t *mag2,
-						       struct faceuse *fu1,
-						       struct faceuse *fu2,
-						       point_t pt,
-						       vect_t dir,
-						       struct edge_g_lseg *eg,
-						       struct bu_list *vlfree,
-						       const struct bn_tol *tol);
-NMG_EXPORT extern void nmg_fcut_face_2d(struct bu_ptbl *vu_list,
-					fastf_t *mag,
-					struct faceuse *fu1,
-					struct faceuse *fu2,
-					struct bu_list *vlfree,
-					struct bn_tol *tol);
-NMG_EXPORT extern int nmg_insert_vu_if_on_edge(struct vertexuse *vu1,
-					       struct vertexuse *vu2,
-					       struct edgeuse *new_eu,
-					       struct bn_tol *tol);
-/* nmg_face_state_transition */
-
-#define nmg_mev(_v, _u) nmg_me((_v), (struct vertex *)NULL, (_u))
-
-/* From nmg_eval.c */
-NMG_EXPORT extern void nmg_ck_lu_orientation(struct loopuse *lu,
-					     const struct bn_tol *tolp);
-NMG_EXPORT extern const char *nmg_class_name(int class_no);
-NMG_EXPORT extern void nmg_evaluate_boolean(struct shell *sA,
-					    struct shell *sB,
-					    int          op,
-					    char         **classlist,
-					    struct bu_list *vlfree,
-					    const struct bn_tol  *tol);
-
-/* The following functions cannot be publicly declared because struct
- * nmg_bool_state is private to nmg_eval.c
- */
-/* nmg_eval_shell */
-/* nmg_eval_action */
-/* nmg_eval_plot */
-
-/* From nmg_ck.c */
-NMG_EXPORT extern void nmg_vvg(const struct vertex_g *vg);
-NMG_EXPORT extern void nmg_vvertex(const struct vertex *v,
-				   const struct vertexuse *vup);
-NMG_EXPORT extern void nmg_vvua(const uint32_t *vua);
-NMG_EXPORT extern void nmg_vvu(const struct vertexuse *vu,
-			       const uint32_t *up_magic_p);
-NMG_EXPORT extern void nmg_veg(const uint32_t *eg);
-NMG_EXPORT extern void nmg_vedge(const struct edge *e,
-				 const struct edgeuse *eup);
-NMG_EXPORT extern void nmg_veu(const struct bu_list      *hp,
-			       const uint32_t *up_magic_p);
-NMG_EXPORT extern void nmg_vlg(const struct loop_g *lg);
-NMG_EXPORT extern void nmg_vloop(const struct loop *l,
-				 const struct loopuse *lup);
-NMG_EXPORT extern void nmg_vlu(const struct bu_list      *hp,
-			       const uint32_t *up);
-NMG_EXPORT extern void nmg_vfg(const struct face_g_plane *fg);
-NMG_EXPORT extern void nmg_vface(const struct face *f,
-				 const struct faceuse *fup);
-NMG_EXPORT extern void nmg_vfu(const struct bu_list      *hp,
-			       const struct shell *s);
-NMG_EXPORT extern void nmg_vsshell(const struct shell *s,
-				   const struct nmgregion *r);
-NMG_EXPORT extern void nmg_vshell(const struct bu_list *hp,
-				  const struct nmgregion *r);
-NMG_EXPORT extern void nmg_vregion(const struct bu_list *hp,
-				   const struct model *m);
-NMG_EXPORT extern void nmg_vmodel(const struct model *m);
-
-/* checking routines */
-NMG_EXPORT extern void nmg_ck_e(const struct edgeuse *eu,
-				const struct edge *e,
-				const char *str);
-NMG_EXPORT extern void nmg_ck_vu(const uint32_t *parent,
-				 const struct vertexuse *vu,
-				 const char *str);
-NMG_EXPORT extern void nmg_ck_eu(const uint32_t *parent,
-				 const struct edgeuse *eu,
-				 const char *str);
-NMG_EXPORT extern void nmg_ck_lg(const struct loop *l,
-				 const struct loop_g *lg,
-				 const char *str);
-NMG_EXPORT extern void nmg_ck_l(const struct loopuse *lu,
-				const struct loop *l,
-				const char *str);
-NMG_EXPORT extern void nmg_ck_lu(const uint32_t *parent,
-				 const struct loopuse *lu,
-				 const char *str);
-NMG_EXPORT extern void nmg_ck_fg(const struct face *f,
-				 const struct face_g_plane *fg,
-				 const char *str);
-NMG_EXPORT extern void nmg_ck_f(const struct faceuse *fu,
-				const struct face *f,
-				const char *str);
-NMG_EXPORT extern void nmg_ck_fu(const struct shell *s,
-				 const struct faceuse *fu,
-				 const char *str);
-NMG_EXPORT extern int nmg_ck_eg_verts(const struct edge_g_lseg *eg,
-				      const struct bn_tol *tol);
-NMG_EXPORT extern size_t nmg_ck_geometry(const struct model *m,
-					 struct bu_list *vlfree,
-					 const struct bn_tol *tol);
-NMG_EXPORT extern int nmg_ck_face_worthless_edges(const struct faceuse *fu);
-NMG_EXPORT extern void nmg_ck_lueu(const struct loopuse *lu, const char *s);
-NMG_EXPORT extern int nmg_check_radial(const struct edgeuse *eu, const struct bn_tol *tol);
-NMG_EXPORT extern int nmg_eu_2s_orient_bad(const struct edgeuse  *eu,
-					   const struct shell    *s1,
-					   const struct shell    *s2,
-					   const struct bn_tol   *tol);
-NMG_EXPORT extern int nmg_ck_closed_surf(const struct shell *s,
-					 const struct bn_tol *tol);
-NMG_EXPORT extern int nmg_ck_closed_region(const struct nmgregion *r,
-					   const struct bn_tol *tol);
-NMG_EXPORT extern void nmg_ck_v_in_2fus(const struct vertex *vp,
-					const struct faceuse *fu1,
-					const struct faceuse *fu2,
-					const struct bn_tol *tol);
-NMG_EXPORT extern void nmg_ck_vs_in_region(const struct nmgregion *r,
-					   struct bu_list *vlfree,
-					   const struct bn_tol *tol);
-
-
-/* From nmg_inter.c */
-NMG_EXPORT extern struct vertexuse *nmg_make_dualvu(struct vertex *v,
-						    struct faceuse *fu,
-						    const struct bn_tol *tol);
-NMG_EXPORT extern struct vertexuse *nmg_enlist_vu(struct nmg_inter_struct        *is,
-						  const struct vertexuse *vu,
-						  struct vertexuse *dualvu,
-						  fastf_t dist);
-NMG_EXPORT extern void nmg_isect2d_prep(struct nmg_inter_struct *is,
-					const uint32_t *assoc_use);
-NMG_EXPORT extern void nmg_isect2d_cleanup(struct nmg_inter_struct *is);
-NMG_EXPORT extern void nmg_isect2d_final_cleanup(void);
-NMG_EXPORT extern int nmg_isect_2faceuse(point_t pt,
-					 vect_t dir,
-					 struct faceuse *fu1,
-					 struct faceuse *fu2,
-					 const struct bn_tol *tol);
-NMG_EXPORT extern void nmg_isect_vert2p_face2p(struct nmg_inter_struct *is,
-					       struct vertexuse *vu1,
-					       struct faceuse *fu2);
-NMG_EXPORT extern struct edgeuse *nmg_break_eu_on_v(struct edgeuse *eu1,
-						    struct vertex *v2,
-						    struct faceuse *fu,
-						    struct nmg_inter_struct *is);
-NMG_EXPORT extern void nmg_break_eg_on_v(const struct edge_g_lseg        *eg,
-					 struct vertex           *v,
-					 const struct bn_tol     *tol);
-NMG_EXPORT extern int nmg_isect_2colinear_edge2p(struct edgeuse  *eu1,
-						 struct edgeuse  *eu2,
-						 struct faceuse          *fu,
-						 struct nmg_inter_struct *is,
-						 struct bu_ptbl          *l1,
-						 struct bu_ptbl          *l2);
-NMG_EXPORT extern int nmg_isect_edge2p_edge2p(struct nmg_inter_struct    *is,
-					      struct edgeuse             *eu1,
-					      struct edgeuse             *eu2,
-					      struct faceuse             *fu1,
-					      struct faceuse             *fu2);
-NMG_EXPORT extern int nmg_isect_construct_nice_ray(struct nmg_inter_struct       *is,
-						   struct faceuse                *fu2);
-NMG_EXPORT extern void nmg_enlist_one_vu(struct nmg_inter_struct *is,
-					 const struct vertexuse  *vu,
-					 fastf_t                 dist);
-NMG_EXPORT extern int    nmg_isect_line2_edge2p(struct nmg_inter_struct  *is,
-						struct bu_ptbl           *list,
-						struct edgeuse           *eu1,
-						struct faceuse           *fu1,
-						struct faceuse           *fu2);
-NMG_EXPORT extern void nmg_isect_line2_vertex2(struct nmg_inter_struct   *is,
-					       struct vertexuse  *vu1,
-					       struct faceuse            *fu1);
-NMG_EXPORT extern int nmg_isect_two_ptbls(struct nmg_inter_struct        *is,
-					  const struct bu_ptbl   *t1,
-					  const struct bu_ptbl   *t2);
-NMG_EXPORT extern struct edge_g_lseg     *nmg_find_eg_on_line(const uint32_t *magic_p,
-							      const point_t              pt,
-							      const vect_t               dir,
-							      struct bu_list *vlfree,
-							      const struct bn_tol        *tol);
-NMG_EXPORT extern int nmg_k0eu(struct vertex     *v);
-NMG_EXPORT extern struct vertex *nmg_repair_v_near_v(struct vertex               *hit_v,
-						     struct vertex               *v,
-						     const struct edge_g_lseg    *eg1,
-						     const struct edge_g_lseg    *eg2,
-						     int                 bomb,
-						     const struct bn_tol *tol);
-NMG_EXPORT extern struct vertex *nmg_search_v_eg(const struct edgeuse    *eu,
-						 int                     second,
-						 const struct edge_g_lseg        *eg1,
-						 const struct edge_g_lseg        *eg2,
-						 struct vertex           *hit_v,
-						 const struct bn_tol     *tol);
-NMG_EXPORT extern struct vertex *nmg_common_v_2eg(struct edge_g_lseg     *eg1,
-						  struct edge_g_lseg     *eg2,
-						  const struct bn_tol    *tol);
-NMG_EXPORT extern int nmg_is_vertex_on_inter(struct vertex *v,
-					     struct faceuse *fu1,
-					     struct faceuse *fu2,
-					     struct nmg_inter_struct *is,
-					     struct bu_list *vlfree);
-NMG_EXPORT extern void nmg_isect_eu_verts(struct edgeuse *eu,
-					  struct vertex_g *vg1,
-					  struct vertex_g *vg2,
-					  struct bu_ptbl *verts,
-					  struct bu_ptbl *inters,
-					  const struct bn_tol *tol);
-NMG_EXPORT extern void nmg_isect_eu_eu(struct edgeuse *eu1,
-				       struct vertex_g *vg1a,
-				       struct vertex_g *vg1b,
-				       vect_t dir1,
-				       struct edgeuse *eu2,
-				       struct bu_ptbl *verts,
-				       struct bu_ptbl *inters,
-				       const struct bn_tol *tol);
-NMG_EXPORT extern void nmg_isect_eu_fu(struct nmg_inter_struct *is,
-				       struct bu_ptbl            *verts,
-				       struct edgeuse            *eu,
-				       struct faceuse          *fu,
-				       struct bu_list *vlfree);
-NMG_EXPORT extern void nmg_isect_fu_jra(struct nmg_inter_struct  *is,
-					struct faceuse           *fu1,
-					struct faceuse           *fu2,
-					struct bu_ptbl           *eu1_list,
-					struct bu_ptbl           *eu2_list,
-					struct bu_list *vlfree);
-NMG_EXPORT extern void nmg_isect_line2_face2pNEW(struct nmg_inter_struct *is,
-						 struct faceuse *fu1, struct faceuse *fu2,
-						 struct bu_ptbl *eu1_list,
-						 struct bu_ptbl *eu2_list,
-						 struct bu_list *vlfree);
-NMG_EXPORT extern int    nmg_is_eu_on_line3(const struct edgeuse *eu,
-					    const point_t                pt,
-					    const vect_t         dir,
-					    const struct bn_tol  *tol);
-NMG_EXPORT extern struct edge_g_lseg     *nmg_find_eg_between_2fg(const struct faceuse   *ofu1,
-								  const struct faceuse   *fu2,
-								  struct bu_list *vlfree,
-								  const struct bn_tol    *tol);
-NMG_EXPORT extern struct edgeuse *nmg_does_fu_use_eg(const struct faceuse        *fu1,
-						     const uint32_t      *eg);
-NMG_EXPORT extern int rt_line_on_plane(const point_t     pt,
-				       const vect_t      dir,
-				       const plane_t     plane,
-				       const struct bn_tol       *tol);
-NMG_EXPORT extern void nmg_cut_lu_into_coplanar_and_non(struct loopuse *lu,
-							plane_t pl,
-							struct nmg_inter_struct *is,
-							struct bu_list *vlfree);
-NMG_EXPORT extern void nmg_check_radial_angles(char *str,
-					       struct shell *s,
-					       struct bu_list *vlfree,
-					       const struct bn_tol *tol);
-NMG_EXPORT extern int nmg_faces_can_be_intersected(struct nmg_inter_struct *bs,
-						   const struct faceuse *fu1,
-						   const struct faceuse *fu2,
-						   struct bu_list *vlfree,
-						   const struct bn_tol *tol);
-NMG_EXPORT extern void nmg_isect_two_generic_faces(struct faceuse                *fu1,
-						   struct faceuse                *fu2,
-						   struct bu_list *vlfree,
-						   const struct bn_tol   *tol);
-NMG_EXPORT extern void nmg_crackshells(struct shell *s1,
-				       struct shell *s2,
-				       struct bu_list *vlfree,
-				       const struct bn_tol *tol);
-NMG_EXPORT extern int nmg_fu_touchingloops(const struct faceuse *fu);
-
-
-/* From nmg_index.c */
-NMG_EXPORT extern int nmg_index_of_struct(const uint32_t *p);
-NMG_EXPORT extern void nmg_m_set_high_bit(struct model *m);
-NMG_EXPORT extern void nmg_m_reindex(struct model *m, long newindex);
-NMG_EXPORT extern void nmg_vls_struct_counts(struct bu_vls *str,
-					     const struct nmg_struct_counts *ctr);
-NMG_EXPORT extern void nmg_pr_struct_counts(const struct nmg_struct_counts *ctr,
-					    const char *str);
-NMG_EXPORT extern uint32_t **nmg_m_struct_count(struct nmg_struct_counts *ctr,
-						const struct model *m);
-NMG_EXPORT extern void nmg_pr_m_struct_counts(const struct model *m,
-					      const char         *str);
-NMG_EXPORT extern void nmg_merge_models(struct model *m1,
-					struct model *m2);
-NMG_EXPORT extern long nmg_find_max_index(const struct model *m);
-
-/* From nmg_rt_isect.c */
-NMG_EXPORT extern const char * nmg_rt_inout_str(int code);
-
-NMG_EXPORT extern void nmg_rt_print_hitlist(struct bu_list *hd);
-
-NMG_EXPORT extern void nmg_rt_print_hitmiss(struct nmg_hitmiss *a_hit);
-
-NMG_EXPORT extern int nmg_class_ray_vs_shell(struct nmg_ray *rp,
-					     const struct shell *s,
-					     const int in_or_out_only,
-					     struct bu_list *vlfree,
-					     const struct bn_tol *tol);
-
-NMG_EXPORT extern void nmg_isect_ray_model(struct nmg_ray_data *rd, struct bu_list *vlfree);
-
-
-/***********************************************************************************/
-/*                        NURBS specific bits of NMG                               */
-/***********************************************************************************/
-
-/* TODO - this is another one of those data concepts common to librt and libnmg */
-struct nmg_curvature {
-    vect_t      crv_pdir;       /**< @brief Principle direction */
-    fastf_t     crv_c1;         /**< @brief curvature in principle dir */
-    fastf_t     crv_c2;         /**< @brief curvature in other direction */
-};
-
-/* nurb_basis.c */
-NMG_EXPORT extern fastf_t nmg_nurb_basis_eval(struct knot_vector *knts, int interval,
-					      int order, fastf_t mu);
-
-/* nurb_bezier.c */
-NMG_EXPORT extern int nmg_nurb_bezier(struct bu_list *bezier_hd, const struct face_g_snurb * srf);
-NMG_EXPORT extern int nmg_bez_check(const struct face_g_snurb * srf);
-NMG_EXPORT extern int nurb_crv_is_bezier(const struct edge_g_cnurb *crv);
-NMG_EXPORT extern void nurb_c_to_bezier(struct bu_list *clist, struct edge_g_cnurb *crv);
-
-/* nurb_bound.c */
-NMG_EXPORT extern int nmg_nurb_s_bound(struct face_g_snurb *srf, point_t bmin, point_t bmax);
-NMG_EXPORT extern int nmg_nurb_c_bound(struct edge_g_cnurb *crv, point_t bmin, point_t bmax);
-NMG_EXPORT extern int nmg_nurb_s_check(struct face_g_snurb *srf);
-NMG_EXPORT extern int nmg_nurb_c_check(struct edge_g_cnurb *crv);
-
-/* nurb_copy.c */
-NMG_EXPORT extern struct face_g_snurb *nmg_nurb_scopy(const struct face_g_snurb *srf);
-NMG_EXPORT extern struct edge_g_cnurb *nmg_nurb_crv_copy(const struct edge_g_cnurb * crv);
-
-/* nurb_diff.c */
-NMG_EXPORT extern struct face_g_snurb *nmg_nurb_s_diff(const struct face_g_snurb *srf, int dir);
-NMG_EXPORT extern struct edge_g_cnurb *nmg_nurb_c_diff(const struct edge_g_cnurb *crv);
-NMG_EXPORT extern void nmg_nurb_mesh_diff(int order, const fastf_t *o_pts,
-					  fastf_t *n_pts,
-					  const fastf_t *knots, int o_stride, int n_stride,
-					  int o_size, int pt_type);
-
-/* nurb_eval.c */
-NMG_EXPORT extern void nmg_nurb_s_eval(const struct face_g_snurb *srf, fastf_t u, fastf_t v, fastf_t * final_value);
-NMG_EXPORT extern void nmg_nurb_c_eval(const struct edge_g_cnurb *crv, fastf_t param, fastf_t * final_value);
-NMG_EXPORT extern fastf_t *nmg_nurb_eval_crv(fastf_t *crv, int order,
-					     fastf_t param,
-					     const struct knot_vector *k_vec, int k_index, int coords);
-NMG_EXPORT extern void nmg_nurb_pr_crv(fastf_t *crv, int c_size, int coords);
-
-/* nurb_flat.c */
-NMG_EXPORT extern int nmg_nurb_s_flat(struct face_g_snurb *srf, fastf_t epsilon);
-NMG_EXPORT extern fastf_t nmg_nurb_crv_flat(fastf_t *crv, int	size, int pt_type);
-
-/* nurb_knot.c */
-NMG_EXPORT extern void nmg_nurb_kvknot(struct knot_vector *new_knots, int order,
-				       fastf_t lower, fastf_t upper, int num);
-NMG_EXPORT extern void nmg_nurb_kvmult(struct knot_vector *new_kv,
-				       const struct knot_vector *kv,
-				       int num, fastf_t val);
-NMG_EXPORT extern void nmg_nurb_kvgen(struct knot_vector *kv,
-				      fastf_t lower, fastf_t upper, int num);
-NMG_EXPORT extern void nmg_nurb_kvmerge(struct knot_vector *new_knots,
-					const struct knot_vector *kv1,
-					const struct knot_vector *kv2);
-NMG_EXPORT extern int nmg_nurb_kvcheck(fastf_t val, const struct knot_vector *kv);
-NMG_EXPORT extern void nmg_nurb_kvextract(struct knot_vector *new_kv,
-					  const struct knot_vector *kv,
-					  int lower, int upper);
-NMG_EXPORT extern void nmg_nurb_kvcopy(struct knot_vector *new_kv,
-				       const struct knot_vector *old_kv);
-NMG_EXPORT extern void nmg_nurb_kvnorm(struct knot_vector *kv);
-NMG_EXPORT extern int nmg_nurb_knot_index(const struct knot_vector *kv, fastf_t k_value, int order);
-NMG_EXPORT extern void nmg_nurb_gen_knot_vector(struct knot_vector *new_knots,
-						int order, fastf_t lower, fastf_t upper);
-
-/* nurb_norm.c */
-NMG_EXPORT extern void nmg_nurb_s_norm(struct face_g_snurb *srf, fastf_t u, fastf_t v, fastf_t * norm);
-
-/* nurb_c2.c */
-NMG_EXPORT extern void nmg_nurb_curvature(struct nmg_curvature *cvp,
-					  const struct face_g_snurb *srf, fastf_t u, fastf_t v);
-
-/* nurb_plot.c */
-NMG_EXPORT extern void nmg_nurb_plot_snurb(FILE *fp, const struct face_g_snurb *srf);
-NMG_EXPORT extern void nmg_nurb_plot_cnurb(FILE *fp, const struct edge_g_cnurb *crv);
-NMG_EXPORT extern void nmg_nurb_s_plot(const struct face_g_snurb *srf);
-
-/* nurb_interp.c */
-NMG_EXPORT extern void nmg_nurb_cinterp(struct edge_g_cnurb *crv, int order,
-					const fastf_t *data, int n);
-NMG_EXPORT extern void nmg_nurb_sinterp(struct face_g_snurb *srf, int order,
-					const fastf_t *data, int ymax, int xmax);
-
-/* nurb_poly.c */
-NMG_EXPORT extern struct nmg_nurb_poly *nmg_nurb_to_poly(struct face_g_snurb *srf);
-NMG_EXPORT extern struct nmg_nurb_poly *nmg_nurb_mk_poly(fastf_t *v1, fastf_t *v2, fastf_t *v3,
-							 fastf_t uv1[2], fastf_t uv2[2], fastf_t uv3[2]);
-
-/* nurb_ray.c */
-NMG_EXPORT extern struct face_g_snurb *nmg_nurb_project_srf(const struct face_g_snurb *srf,
-							    plane_t plane1, plane_t plane2);
-NMG_EXPORT extern void nmg_nurb_clip_srf(const struct face_g_snurb *srf,
-					 int dir, fastf_t *min, fastf_t *max);
-NMG_EXPORT extern struct face_g_snurb *nmg_nurb_region_from_srf(const struct face_g_snurb *srf,
-								int dir, fastf_t param1, fastf_t param2);
-NMG_EXPORT extern struct nmg_nurb_uv_hit *nmg_nurb_intersect(const struct face_g_snurb * srf,
-							     plane_t plane1, plane_t plane2, double uv_tol, struct bu_list *plist);
-
-/* nurb_refine.c */
-NMG_EXPORT extern struct face_g_snurb *nmg_nurb_s_refine(const struct face_g_snurb *srf,
-							 int dir, struct knot_vector *kv);
-NMG_EXPORT extern struct edge_g_cnurb *nmg_nurb_c_refine(const struct edge_g_cnurb * crv,
-							 struct knot_vector *kv);
-
-/* nurb_solve.c */
-NMG_EXPORT extern void nmg_nurb_solve(fastf_t *mat_1, fastf_t *mat_2,
-				      fastf_t *solution, int dim, int coords);
-NMG_EXPORT extern void nmg_nurb_doolittle(fastf_t *mat_1, fastf_t *mat_2,
-					  int row, int coords);
-NMG_EXPORT extern void nmg_nurb_forw_solve(const fastf_t *lu, const fastf_t *b,
-					   fastf_t *y, int n);
-NMG_EXPORT extern void nmg_nurb_back_solve(const fastf_t *lu, const fastf_t *y,
-					   fastf_t *x, int n);
-NMG_EXPORT extern void nmg_nurb_p_mat(const fastf_t * mat, int dim);
-
-/* nurb_split.c */
-NMG_EXPORT extern void nmg_nurb_s_split(struct bu_list *split_hd, const struct face_g_snurb *srf,
-					int dir);
-NMG_EXPORT extern void nmg_nurb_c_split(struct bu_list *split_hd, const struct edge_g_cnurb *crv);
-
-/* nurb_trim.c */
-NMG_EXPORT extern int nmg_uv_in_lu(const fastf_t u, const fastf_t v, const struct loopuse *lu);
-
-/* nurb_util.c */
-NMG_EXPORT extern struct face_g_snurb *nmg_nurb_new_snurb(int u_order, int v_order,
-							  int n_u_knots, int n_v_knots,
-							  int n_rows, int n_cols, int pt_type);
-NMG_EXPORT extern struct edge_g_cnurb *nmg_nurb_new_cnurb(int order, int n_knots,
-							  int n_pts, int pt_type);
-NMG_EXPORT extern void nmg_nurb_free_snurb(struct face_g_snurb *srf);
-NMG_EXPORT extern void nmg_nurb_free_cnurb(struct edge_g_cnurb * crv);
-NMG_EXPORT extern void nmg_nurb_c_print(const struct edge_g_cnurb *crv);
-NMG_EXPORT extern void nmg_nurb_s_print(char *c, const struct face_g_snurb *srf);
-NMG_EXPORT extern void nmg_nurb_pr_kv(const struct knot_vector *kv);
-NMG_EXPORT extern void nmg_nurb_pr_mesh(const struct face_g_snurb *m);
-NMG_EXPORT extern void nmg_nurb_print_pnt_type(int c);
-NMG_EXPORT extern void nmg_nurb_clean_cnurb(struct edge_g_cnurb *crv);
-
-/* nurb_xsplit.c */
-NMG_EXPORT extern struct face_g_snurb *nmg_nurb_s_xsplit(struct face_g_snurb *srf,
-							 fastf_t param, int dir);
-NMG_EXPORT extern struct edge_g_cnurb *nmg_nurb_c_xsplit(struct edge_g_cnurb *crv, fastf_t param);
-
-/* oslo_calc.c */
-NMG_EXPORT extern struct oslo_mat *nmg_nurb_calc_oslo(int order,
-						      const struct knot_vector *tau_kv,
-						      struct knot_vector *t_kv);
-NMG_EXPORT extern void nmg_nurb_pr_oslo(struct oslo_mat *om);
-NMG_EXPORT extern void nmg_nurb_free_oslo(struct oslo_mat *om);
-
-/* oslo_map.c */
-NMG_EXPORT extern void nmg_nurb_map_oslo(struct oslo_mat *oslo,
-					 fastf_t *old_pts, fastf_t *new_pts,
-					 int o_stride, int n_stride,
-					 int lower, int upper, int pt_type);
-
-/* nurb_tess.c */
-NMG_EXPORT extern fastf_t rt_cnurb_par_edge(const struct edge_g_cnurb *crv, fastf_t epsilon);
-=======
 #include "nmg/debug.h"
 #include "nmg/globals.h"
 #include "nmg/vertex.h"
@@ -2029,7 +123,6 @@
 #include "nmg/isect.h"
 #include "nmg/check.h"
 #include "nmg/io.h"
->>>>>>> 031a9ea6
 
 __END_DECLS
 
