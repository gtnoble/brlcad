/*                            B U . H
 * BRL-CAD
 *
 * Copyright (c) 2004-2011 United States Government as represented by
 * the U.S. Army Research Laboratory.
 *
 * This library is free software; you can redistribute it and/or
 * modify it under the terms of the GNU Lesser General Public License
 * version 2.1 as published by the Free Software Foundation.
 *
 * This library is distributed in the hope that it will be useful, but
 * WITHOUT ANY WARRANTY; without even the implied warranty of
 * MERCHANTABILITY or FITNESS FOR A PARTICULAR PURPOSE.  See the GNU
 * Lesser General Public License for more details.
 *
 * You should have received a copy of the GNU Lesser General Public
 * License along with this file; see the file named COPYING for more
 * information.
 */

/** @defgroup container Data Containers */
/**   @defgroup avs Attribute/Value Sets */
/**   @defgroup bitv Bit Vectors */
/**   @defgroup color Color */
/**   @defgroup hash Hash Tables */
/**   @defgroup list Linked Lists */
/**   @defgroup parse Structure Parsing */
/**   @defgroup ptbl Pointer Tables */
/**   @defgroup rb Red-Black Trees */
/**   @defgroup vlb Variable-length Byte Buffers */
/**   @defgroup vls Variable-length Strings */
/** @defgroup memory Memory Management */
/**   @defgroup magic Magic Numbers */
/**   @defgroup malloc Allocation & Deallocation */
/**   @defgroup mf Memory-mapped Files */
/** @defgroup io Input/Output */
/**   @defgroup log Logging */
/**   @defgroup debug Debugging */
/**   @defgroup file File Processing */
/**   @defgroup vfont Vector Fonts */
/** @defgroup data Data Management */
/**   @defgroup cmd Command History */
/**   @defgroup conv Data Conversion */
/**   @defgroup image Image Management */
/**   @defgroup getopt Command-line Option Parsing*/
/**   @defgroup hton Network Byte-order Conversion */
/**   @defgroup hist Histogram Handling */
/** @defgroup parallel  Parallel Processing */
/**   @defgroup thread Multithreading */
/** @defgroup binding Language Bindings */
/**   @defgroup tcl Tcl Interfacing */

/** @file bu.h
 *
 * Main header file for the BRL-CAD Utility Library, LIBBU.
 *
 * This library provides several layers of low-level utility routines,
 * providing features that make coding much easier.
 *
 * Parallel processing support:  threads, sempahores, parallel-malloc.
 * Consolidated logging support:  bu_log(), bu_exit(), and bu_bomb().
 *
 * The intention is that these routines are general extensions to the
 * data types offered by the C language itself, and to the basic C
 * runtime support provided by the system LIBC.
 *
 * All of the data types provided by this library are defined in bu.h;
 * none of the routines in this library will depend on data types
 * defined in other BRL-CAD header files, such as vmath.h.  Look for
 * those routines in LIBBN.
 *
 */
#ifndef __BU_H__
#define __BU_H__

#include "common.h"

#include <stdlib.h>
#include <sys/types.h>

__BEGIN_DECLS

#ifndef BU_EXPORT
#  if defined(_WIN32) && !defined(__CYGWIN__) && defined(BRLCAD_DLL)
#    ifdef BU_EXPORT_DLL
#      define BU_EXPORT __declspec(dllexport)
#    else
#      define BU_EXPORT __declspec(dllimport)
#    endif
#  else
#    define BU_EXPORT
#  endif
#endif

/* NOTE: do not rely on these values */
#define BRLCAD_OK 0
#define BRLCAD_ERROR 1


/**
 * @def BU_DIR_SEPARATOR
 * the default directory separator character
 */
#ifdef DIR_SEPARATOR
#  define BU_DIR_SEPARATOR DIR_SEPARATOR
#else
#  ifdef DIR_SEPARATOR_2
#    define BU_DIR_SEPARATOR DIR_SEPARATOR_2
#  else
#    ifdef _WIN32
#      define BU_DIR_SEPARATOR '\\'
#    else
#      define BU_DIR_SEPARATOR '/'
#    endif  /* _WIN32 */
#  endif  /* DIR_SEPARATOR_2 */
#endif  /* DIR_SEPARATOR */

/**
 * Maximum length of a filesystem path.  Typically defined in a system
 * file but if it isn't set, we create it.
 */
#ifndef MAXPATHLEN
#  ifdef PATH_MAX
#    define MAXPATHLEN PATH_MAX
#  else
#    ifdef _MAX_PATH
#      define MAXPATHLEN _MAX_PATH
#    else
#      define MAXPATHLEN 1024
#    endif
#  endif
#endif

/**
 * set to the path list separator character
 */
#if defined(PATH_SEPARATOR)
#  define BU_PATH_SEPARATOR PATH_SEPARATOR
#else
#  if defined(_WIN32)
#    define BU_PATH_SEPARATOR ';'
#  else
#    define BU_PATH_SEPARATOR ':'
#  endif  /* _WIN32 */
#endif  /* PATH_SEPARATOR */


/**
 * @def BU_FLSTR
 *
 * Macro for getting a concatenated string of the current file and
 * line number.  Produces something of the form: "filename.c"":""1234"
 */
#define bu_cpp_str(s) # s
#define bu_cpp_xstr(s) bu_cpp_str(s)
#define bu_cpp_glue(a, b) a ## b
#define bu_cpp_xglue(a, b) bu_cpp_glue(a, b)
#define BU_FLSTR __FILE__ ":" bu_cpp_xstr(__LINE__)


/**
 * shorthand declaration of a printf-style functions
 */
#define __BU_ATTR_FORMAT12 __attribute__ ((__format__ (__printf__, 1, 2)))
#define __BU_ATTR_FORMAT23 __attribute__ ((__format__ (__printf__, 2, 3)))

/**
 * shorthand declaration of a function that doesn't return
 */
#define __BU_ATTR_NORETURN __attribute__ ((__noreturn__))

/**
 * shorthand declaration of a function that should always be inline
 */
#define __BU_ATTR_ALWAYS_INLINE __attribute__ ((always_inline))

/**
 *  If we're compiling strict, turn off "format string vs arguments"
 *  checks - BRL-CAD customizes the arguments to some of these
 *  function types (adding bu_vls support) and that is a problem with
 *  strict checking.
 */
#if defined(STRICT_FLAGS)
#  undef __BU_ATTR_FORMAT12
#  undef __BU_ATTR_FORMAT23
#  undef __BU_ATTR_NORETURN
#  define __BU_ATTR_FORMAT12
#  define __BU_ATTR_FORMAT23
#  define __BU_ATTR_NORETURN
#endif


/*
 * I N T E R F A C E H E A D E R S
 */

/* system interface headers */
#include <setjmp.h> /* for bu_setjmp */
#include <stddef.h> /* for size_t */
#include <limits.h> /* for CHAR_BIT */

#ifdef HAVE_STDINT_H
#  include <stdint.h> /* for [u]int[16|32|64]_t */
#endif

#ifdef HAVE_DLFCN_H
#  include <dlfcn.h>	/* for RTLD_* */
#endif

/* common interface headers */
#include "tcl.h"	/* Included for Tcl_Interp definition */
#include "magic.h"

/* FIXME Temporary global interp.  Remove me.  */
BU_EXPORT extern Tcl_Interp *brlcad_interp;

/**
 * This macro is used to take the 'C' function name, and convert it at
 * compile time to the FORTRAN calling convention.
 *
 * Lower case, with a trailing underscore.
 */
#define BU_FORTRAN(lc, uc) lc ## _


/**
 * Handy memory allocator macro
 *
 * @def BU_GETSTRUCT(ptr, struct_type)
 * Acquire storage for a given struct_type.
 * e.g., BU_GETSTRUCT(ptr, structname);
 *
 * @def BU_GETUNION(ptr, union_type)
 * Allocate storage for a union
 */
#define BU_GETSTRUCT(_p, _str) \
    _p = (struct _str *)bu_calloc(1, sizeof(struct _str), #_str " (getstruct)" BU_FLSTR)
#define BU_GETUNION(_p, _unn) \
    _p = (union _unn *)bu_calloc(1, sizeof(union _unn), #_unn " (getunion)" BU_FLSTR)


/**
 * Acquire storage for a given TYPE, eg, BU_GETTYPE(ptr, typename);
 * Equivalent to BU_GETSTRUCT, except without the 'struct' Useful
 * for typedef'ed objects.
 */
#define BU_GETTYPE(_p, _type) \
    _p = (_type *)bu_calloc(1, sizeof(_type), #_type " (gettype)")


/**
 * @def BU_ASSERT(eqn)
 * Quick and easy macros to generate an informative error message and
 * abort execution if the specified condition does not hold true.
 *
 * @def BU_ASSERT_PTR(eqn)
 * Quick and easy macros to generate an informative error message and
 * abort execution if the specified condition does not hold true.
 *
 * @def BU_ASSERT_LONG(eqn)
 * Quick and easy macros to generate an informative error message and
 * abort execution if the specified condition does not hold true.
 *
 * @def BU_ASSERT_DOUBLE(eqn)
 * Quick and easy macros to generate an informative error message and
 * abort execution if the specified condition does not hold true.
 *
 * Example: BU_ASSERT_LONG(j+7, <, 42);
 */
#ifdef NO_BOMBING_MACROS
#  define BU_ASSERT(_equation) IGNORE((_equation))
#else
#  define BU_ASSERT(_equation)	\
    if (UNLIKELY(!(_equation))) { \
	bu_log("BU_ASSERT(" #_equation ") failed, file %s, line %d\n", \
	       __FILE__, __LINE__); \
	bu_bomb("BU_ASSERT failure\n"); \
    }
#endif

#ifdef NO_BOMBING_MACROS
#  define BU_ASSERT_PTR(_lhs, _relation, _rhs) IGNORE((_lhs)); IGNORE((_rhs))
#else
#  define BU_ASSERT_PTR(_lhs, _relation, _rhs)	\
    if (UNLIKELY(!((_lhs) _relation (_rhs)))) { \
	bu_log("BU_ASSERT_PTR(" #_lhs #_relation #_rhs ") failed, lhs=%p, rhs=%p, file %s, line %d\n", \
	       (void *)(_lhs), (void *)(_rhs), \
	       __FILE__, __LINE__); \
	bu_bomb("BU_ASSERT_PTR failure\n"); \
    }
#endif


#ifdef NO_BOMBING_MACROS
#  define BU_ASSERT_LONG(_lhs, _relation, _rhs) IGNORE((_lhs)); IGNORE((_rhs))
#else
#  define BU_ASSERT_LONG(_lhs, _relation, _rhs)	\
    if (UNLIKELY(!((_lhs) _relation (_rhs)))) { \
	bu_log("BU_ASSERT_LONG(" #_lhs #_relation #_rhs ") failed, lhs=%ld, rhs=%ld, file %s, line %d\n", \
	       (long)(_lhs), (long)(_rhs), \
	       __FILE__, __LINE__); \
	bu_bomb("BU_ASSERT_LONG failure\n"); \
    }
#endif


#ifdef NO_BOMBING_MACROS
#  define BU_ASSERT_SIZE_T(_lhs, _relation, _rhs) IGNORE((_lhs)); IGNORE((_rhs))
#else
#  define BU_ASSERT_SIZE_T(_lhs, _relation, _rhs)	\
    if (UNLIKELY(!((_lhs) _relation (_rhs)))) { \
	bu_log("BU_ASSERT_SIZE_T(" #_lhs #_relation #_rhs ") failed, lhs=%zd, rhs=%zd, file %s, line %d\n", \
	       (size_t)(_lhs), (size_t)(_rhs), \
	       __FILE__, __LINE__); \
	bu_bomb("BU_ASSERT_SIZE_T failure\n"); \
    }
#endif


#ifdef NO_BOMBING_MACROS
#  define BU_ASSERT_SSIZE_T(_lhs, _relation, _rhs) IGNORE((_lhs)); IGNORE((_rhs))
#else
#  define BU_ASSERT_SSIZE_T(_lhs, _relation, _rhs)	\
    if (UNLIKELY(!((_lhs) _relation (_rhs)))) { \
	bu_log("BU_ASSERT_SSIZE_T(" #_lhs #_relation #_rhs ") failed, lhs=%zd, rhs=%zd, file %s, line %d\n", \
	       (ssize_t)(_lhs), (ssize_t)(_rhs), \
	       __FILE__, __LINE__); \
	bu_bomb("BU_ASSERT_SSIZE_T failure\n"); \
    }
#endif


#ifdef NO_BOMBING_MACROS
#  define BU_ASSERT_DOUBLE(_lhs, _relation, _rhs) IGNORE((_lhs)); IGNORE((_rhs))
#else
#  define BU_ASSERT_DOUBLE(_lhs, _relation, _rhs)	\
    if (UNLIKELY(!((_lhs) _relation (_rhs)))) { \
	bu_log("BU_ASSERT_DOUBLE(" #_lhs #_relation #_rhs ") failed, lhs=%lf, rhs=%lf, file %s, line %d\n", \
	       (double)(_lhs), (double)(_rhs), \
	       __FILE__, __LINE__); \
	bu_bomb("BU_ASSERT_DOUBLE failure\n"); \
    }
#endif

/** @file libbu/vers.c
 *
 * version information about LIBBU
 *
 */

/**
 * returns the compile-time version of libbu
 */
BU_EXPORT extern const char *bu_version(void);


/**
 * genptr_t - A portable way of declaring a "generic" pointer that is
 * wide enough to point to anything, which can be used on both ANSI C
 * and K&R C environments.  On some machines, pointers to functions
 * can be wider than pointers to data bytes, so a declaration of
 * "char*" isn't generic enough.
 *
 * DEPRECATED: use void* instead
 */
#if !defined(GENPTR_NULL)
typedef void *genptr_t;
#  define GENPTR_NULL ((genptr_t)0)
#endif


/**
 * MAX_PSW - The maximum number of processors that can be expected on
 * this hardware.  Used to allocate application-specific per-processor
 * tables at compile-time and represent a hard limit on the number of
 * processors/threads that may be spawned. The actual number of
 * available processors is found at runtime by calling rt_avail_cpus()
 */
#define MAX_PSW 1024


/*----------------------------------------------------------------------*/
/** @addtogroup hton */
/** @ingroup data */
/** @{ */
/**
 * Sizes of "network" format data.  We use the same convention as the
 * TCP/IP specification, namely, big-Endian, IEEE format, twos
 * compliment.  This is the BRL-CAD external data representation
 * (XDR).  See also the support routines in libbu/xdr.c
 *
 */
#define SIZEOF_NETWORK_SHORT  2	/* htons(), bu_gshort(), bu_pshort() */
#define SIZEOF_NETWORK_LONG   4	/* htonl(), bu_glong(), bu_plong() */
#define SIZEOF_NETWORK_FLOAT  4	/* htonf() */
#define SIZEOF_NETWORK_DOUBLE 8	/* htond() */
/** @} */


/*----------------------------------------------------------------------*/
/** @addtogroup conv */
/** @ingroup data */
/** @{*/
/** @file libbu/convert.c
 *
 * Routines to translate data formats.  The data formats are:
 *
 * \li Host/Network		is the data in host format or local format
 * \li  signed/unsigned		Is the data signed?
 * \li char/short/int/long/double
 *				Is the data 8bits, 16bits, 32bits, 64bits
 *				or a double?
 *
 * The method of conversion is to convert up to double then back down the
 * the expected output format.
 *
 */


/**
 * convert from one format to another.
 *
 * @param in		input pointer
 * @param out		output pointer
 * @param count		number of entries to convert
 * @param size		size of output buffer
 * @param infmt		input format
 * @param outfmt	output format
 *
 */
BU_EXPORT extern size_t bu_cv(genptr_t out, char *outfmt, size_t size, genptr_t in, char *infmt, int count);

/**
 * Set's a bit vector after parsing an input string.
 *
 * Set up the conversion tables/flags for vert.
 *
 * @param in	format description.
 *
 * @return a 32 bit vector.
 *
 * Format description:
 * [channels][h|n][s|u] c|s|i|l|d|8|16|32|64 [N|C|L]
 *
 * @n channels must be null or 1
 * @n Host | Network
 * @n signed | unsigned
 * @n char | short | integer | long | double | number of bits of integer
 * @n Normalize | Clip | low-order
 */
BU_EXPORT extern int bu_cv_cookie(const char *in);

/**
 * It is always more efficient to handle host data, rather than
 * network.  If host and network formats are the same, and the request
 * was for network format, modify the cookie to request host format.
 */
BU_EXPORT extern int bu_cv_optimize(int cookie);

/**
 * Returns the number of bytes each "item" of type "cookie" occupies.
 */
BU_EXPORT extern int bu_cv_itemlen(int cookie);

/**
 * convert with cookie
 *
 * @param in		input pointer
 * @param incookie	input format cookie.
 * @param count		number of entries to convert.
 * @param out		output pointer.
 * @param outcookie	output format cookie.
 * @param size		size of output buffer in bytes;
 *
 *
 * A worst case would be:	ns16 on vax to ns32
 @code
 	ns16 	-> hs16
 		-> hd
 		-> hs32
 		-> ns32
 @endcode
 * The worst case is probably the easiest to deal with because all
 * steps are done.  The more difficult cases are when only a subset of
 * steps need to be done.
 *
 * @par Method:
 @code
 	HOSTDBL defined as true or false
 	if ! hostother then
 		hostother = (Endian == END_BIG) ? SAME : DIFFERENT;
 	fi
 	if (infmt == double) then
 		if (HOSTDBL == SAME) {
 			inIsHost = host;
 		fi
 	else
 		if (hostother == SAME) {
 			inIsHost = host;
 		fi
 	fi
 	if (outfmt == double) then
 		if (HOSTDBL == SAME) {
 			outIsHost == host;
 	else
 		if (hostother == SAME) {
 			outIsHost = host;
 		fi
 	fi
 	if (infmt == outfmt) {
 		if (inIsHost == outIsHost) {
 			copy(in, out)
 			exit
 		else if (inIsHost == net) {
 			ntoh?(in, out);
 			exit
 		else
 			hton?(in, out);
 			exit
 		fi
 	fi
 
 	while not done {
 		from = in;
 
 		if (inIsHost == net) {
 			ntoh?(from, t1);
 			from = t1;
 		fi
 		if (infmt != double) {
 			if (outIsHost == host) {
 				to = out;
 			else
 				to = t2;
 			fi
 			castdbl(from, to);
 			from = to;
 		fi
 
 		if (outfmt == double) {
 			if (outIsHost == net) {
 				hton?(from, out);
 			fi
 		else
 			if (outIsHost == host) {
 				dblcast(from, out);
 			else
 				dblcast(from, t3);
 				hton?(t3, out);
 			fi
 		fi
 	done
 @endcode
 */
BU_EXPORT extern size_t bu_cv_w_cookie(genptr_t out, int outcookie, size_t size, genptr_t in, int incookie, size_t count);

/**
 * bu_cv_ntohss
 *
 * @brief
 * Network TO Host Signed Short
 *
 * It is assumed that this routine will only be called if there is
 * real work to do.  Ntohs does no checking to see if it is reasonable
 * to do any conversions.
 *
 * @param in	generic pointer for input.
 * @param count	number of shorts to be generated.
 * @param out	short pointer for output
 * @param size	number of bytes of space reserved for out.
 *
 * @return	number of conversions done.
 */
BU_EXPORT extern size_t bu_cv_ntohss(signed short *in,
				     size_t count,
				     genptr_t out,
				     size_t size);
BU_EXPORT extern size_t bu_cv_ntohus(unsigned short *,
				     size_t,
				     genptr_t,
				     size_t);
BU_EXPORT extern size_t bu_cv_ntohsl(signed long int *,
				     size_t,
				     genptr_t,
				     size_t);
BU_EXPORT extern size_t bu_cv_ntohul(unsigned long int *,
				     size_t,
				     genptr_t,
				     size_t);
BU_EXPORT extern size_t bu_cv_htonss(genptr_t,
				     size_t,
				     signed short *,
				     size_t);
BU_EXPORT extern size_t bu_cv_htonus(genptr_t,
				     size_t,
				     unsigned short *,
				     size_t);
BU_EXPORT extern size_t bu_cv_htonsl(genptr_t,
				     size_t,
				     long *,
				     size_t);
BU_EXPORT extern size_t bu_cv_htonul(genptr_t,
				     size_t,
				     unsigned long *,
				     size_t);

#define CV_CHANNEL_MASK 0x00ff
#define CV_HOST_MASK    0x0100
#define CV_SIGNED_MASK  0x0200
#define CV_TYPE_MASK    0x1c00  /* 0001 1100 0000 0000 */
#define CV_CONVERT_MASK 0x6000  /* 0110 0000 0000 0000 */

#define CV_TYPE_SHIFT    10
#define CV_CONVERT_SHIFT 13

#define CV_8  0x0400
#define CV_16 0x0800
#define CV_32 0x0c00
#define CV_64 0x1000
#define CV_D  0x1400

#define CV_CLIP   0x0000
#define CV_NORMAL 0x2000
#define CV_LIT    0x4000

/** deprecated */
#define END_NOTSET 0
#define END_BIG    1	/* PowerPC/MIPS */
#define END_LITTLE 2	/* Intel */
#define END_ILL    3	/* PDP-11 */
#define END_CRAY   4	/* Old Cray */

/** deprecated */
#define IND_NOTSET 0
#define IND_BIG    1
#define IND_LITTLE 2
#define IND_ILL    3
#define IND_CRAY   4


/*----------------------------------------------------------------------*/
/** @file libbu/endian.c
 *
 * Run-time byte order detection.
 *
 */

typedef enum {
    BU_LITTLE_ENDIAN = 1234, /* LSB first: i386, VAX order */
    BU_BIG_ENDIAN    = 4321, /* MSB first: 68000, IBM, network order */
    BU_PDP_ENDIAN    = 3412  /* LSB first in word, MSW first in long */
} bu_endian_t;


/**
 * returns the platform byte ordering (e.g., big-/little-endian)
 */
BU_EXPORT extern bu_endian_t bu_byteorder(void);


/* provide for 64-bit network/host conversions using ntohl() */
#ifndef HAVE_NTOHLL
#  define ntohll(_val) ((bu_byteorder() == BU_LITTLE_ENDIAN) ?				\
			((((uint64_t)ntohl((_val))) << 32) + ntohl((_val) >> 32)) : \
			(_val)) /* sorry pdp-endian */
#endif
#ifndef HAVE_HTONLL
#  define htonll(_val) ntohll(_val)
#endif


/**@}*/

/*----------------------------------------------------------------------*/

/** @addtogroup list */
/** @ingroup container */
/** @{ */
/** @file libbu/list.c
 *
 * @brief Support routines for doubly-linked lists.
 *
 * These macros assume that all user-provided structures will have a
 * "struct bu_list" as their first element (often named "l" [ell]).
 * Thus, a pointer to the bu_list struct is a "pun" for the
 * user-provided structure as well, and the pointers can be converted
 * back and forth safely with type casts.
 *
 * Furthermore, the head of the linked list could be a full instance
 * of the user-provided structure (although the storage-conscious
 * programmer could make the head just an bu_list structure, with
 * careful type casting).  This results in a doubly-linked circular
 * list, with the head having the same shape as all the list members.
 * The application is free to make use of this symmetry and store data
 * values in the head, or the extra storage in the head can be
 * ignored.
 *
 * Where a macro expects an argument "p", it should be a pointer to a
 * user-provided structure.
 *
 * Where a macro expects an argument "hp", it should be a pointer to a
 * "struct bu_list" located in the list head, e.g., &(head.l).
 *
 * Where a macro expects an argument "old", "new", or "cur", it should
 * be a pointer to the "struct bu_list" located either in a
 * user-provided structure, e.g. &((p)->l), or for the case of "old"
 * it may also be in the list head.
 *
 @code
 --- BEGIN EXAMPLE ---

 // make bu_list the first element in your structure
 struct my_structure {
   struct bu_list l;
   int my_data;
 };

 // your actual list
 struct my_structure *my_list = NULL;

 // allocate and initialize your list head
 BU_GETSTRUCT(my_list, my_structure);
 BU_LIST_INIT(&(my_list->l));
 my_list->my_data = -1;

 // add a new element to your list
 struct my_structure *new_entry;
 BU_GETSTRUCT(new_entry, my_structure);
 new_entry->my_data = rand();
 BU_LIST_PUSH(&(my_list->l), &(new_entry->l));

 // iterate over your list, remove all items
 struct my_structure *entry;
 while (BU_LIST_WHILE(entry, my_structure, &(my_list->l))) {
   bu_log("Entry value is %d\n", entry->my_data);
   BU_LIST_DEQUEUE(&(entry->l));
   bu_free(entry, "free my_structure entry");
 }
 bu_free(my_list, "free my_structure list head");

 --- END EXAMPLE ---
 @endcode
 *
 * Dequeueing the head of a list is a valid and well defined operation
 * which should be performed with caution.  Unless a pointer to some
 * other element of the list is retained by the application, the rest
 * of the linked list can no longer be referred to.
 *
 * The "magic" field of the list header _must_ be set to the constant
 * BU_LIST_HEAD_MAGIC, but the "magic" field of all list members
 * should be established by user code, to identify the type of
 * structure that the bu_list structure is embedded in.  It is
 * permissible for one list to contain an arbitrarily mixed set of
 * user "magic" numbers, as long as the head is properly marked.
 *
 * There is a dual set of terminology used in some of the macros:
 *
 * FIRST/ LAST - from the point of view of the list head
 * NEXT / PREV - from the point of view of a list member
 * forw / back - the actual pointer names
 */

struct bu_list {
    uint32_t magic;		/**< @brief Magic # for mem id/check */
    struct bu_list *forw;		/**< @brief "forward", "next" */
    struct bu_list *back;		/**< @brief "back", "last" */
};
typedef struct bu_list bu_list_t;
#define BU_LIST_NULL ((struct bu_list *)0)

/**
 * there is no reliable way to assert the integrity of an arbitrary
 * bu_list struct since the magic can be anything, therefore there is
 * no BU_CK_LIST().  we can, however, check for a valid head node.
 */
#define BU_CK_LIST_HEAD(_p) BU_CKMAG((_p), BU_LIST_HEAD_MAGIC, "bu_list")

/**
 * initializes a bu_list struct as a circular list without allocating
 * any memory.  call BU_LIST_MAGIC_SET() to change the list type.
 */
#define BU_LIST_INIT(_hp) { \
	(_hp)->forw = (_hp)->back = (_hp); \
	(_hp)->magic = BU_LIST_HEAD_MAGIC;	/* used by circ. macros */ }

/**
 * macro suitable for declaration statement zero-initialization of a
 * bu_list struct, but not suitably for validation with
 * BU_CK_LIST_HEAD() as the list pointers are NULL.  does not allocate
 * memory
 */
#define BU_LIST_INIT_ZERO { 0, BU_LIST_NULL, BU_LIST_NULL }

/**
 * returns truthfully whether a bu_list has been initialized via
 * BU_LIST_INIT().  lists initialized with BU_LIST_INIT_ZERO will not
 * return true as their forward/backward pointers reference nothing.
 */
#define BU_LIST_IS_INITIALIZED(_hp) (((struct bu_list *)(_hp) != BU_LIST_NULL) && LIKELY((_hp)->forw != BU_LIST_NULL))

#define BU_LIST_MAGIC_SET(_hp, val) {(_hp)->magic = (val);}
#define BU_LIST_MAGIC_OK(_hp, val) ((_hp)->magic == (val))
#define BU_LIST_MAGIC_WRONG(_hp, val) ((_hp)->magic != (val))


#define BU_LIST_CLOSE(_hp) { \
	BU_ASSERT((_hp) != NULL); \
	if ((_hp) == NULL) \
	    return; \
	BU_ASSERT(BU_LIST_IS_EMPTY((_hp))); \
	bu_list_free((_hp)); \
	bu_free((char *)(_hp), "bu_list head"); \
    }


/**
 * Insert "new" item in front of "old" item.  Often, "old" is the
 * head.  To put the new item at the tail of the list, insert before
 * the head, e.g.  * BU_LIST_INSERT(&(head.l), &((p)->l));
 */
#define BU_LIST_INSERT(old, new) { \
	BU_ASSERT((void *)(old) != (void *)NULL); \
	BU_ASSERT((void *)(new) != (void *)NULL); \
	(new)->back = (old)->back; \
	(old)->back = (new); \
	(new)->forw = (old); \
	BU_ASSERT((void *)((new)->back) != (void *)NULL); \
	(new)->back->forw = (new);  }

/**
 * Append "new" item after "old" item.  Often, "old" is the head.  To
 * put the new item at the head of the list, append after the head,
 * e.g.  * BU_LIST_APPEND(&(head.l), &((p)->l));
 */
#define BU_LIST_APPEND(old, new) { \
	BU_ASSERT((void *)(old) != (void *)NULL); \
	BU_ASSERT((void *)(new) != (void *)NULL); \
	(new)->forw = (old)->forw; \
	(new)->back = (old); \
	(old)->forw = (new); \
	BU_ASSERT((void *)((old)->forw) != (void *)NULL); \
	(new)->forw->back = (new);  }

/**
 * Dequeue "cur" item from anywhere in doubly-linked list
 */
#define BU_LIST_DEQUEUE(cur) { \
	BU_ASSERT((void *)(cur) != (void *)NULL); \
	if (LIKELY((cur)->forw != NULL)) (cur)->forw->back = (cur)->back; \
	if (LIKELY((cur)->back != NULL)) (cur)->back->forw = (cur)->forw; \
	(cur)->forw = (cur)->back = BU_LIST_NULL;  /* sanity */ }

/**
 * Dequeue "cur" but do not fix its links
 */
#define BU_LIST_DQ(cur) {\
	BU_ASSERT((void *)(cur) != (void *)NULL); \
	if (LIKELY((cur)->forw != NULL)) (cur)->forw->back = (cur)->back; \
	if (LIKELY((cur)->back != NULL)) (cur)->back->forw = (cur)->forw; }

#define BU_LIST_DQ_T(cur, type) (\
	(cur)->forw->back = (cur)->back, \
	(cur)->back->forw = (cur)->forw, \
	(type *)(cur))

/**
 * This version of BU_LIST_DEQUEUE uses the comma operator inorder to
 * return a typecast version of the dequeued pointer
 */
#define BU_LIST_DEQUEUE_T(cur, type) (\
	(cur)->forw->back = (cur)->back, \
	(cur)->back->forw = (cur)->forw, \
	(cur)->forw = (cur)->back = BU_LIST_NULL, \
	(type *)(cur))


/**
 * The Stack Discipline
 *
 * BU_LIST_PUSH places p at the tail of hp.  BU_LIST_POP sets p to
 * last element in hp's list (else NULL) and, if p is non-null,
 * dequeues it.
 */
#define BU_LIST_PUSH(hp, p)					\
    BU_LIST_APPEND(hp, (struct bu_list *)(p))

#define BU_LIST_POP(structure, hp, p)				\
    {							\
	if (BU_LIST_NON_EMPTY(hp)) {			\
	    (p) = ((struct structure *)((hp)->forw));	\
	    BU_LIST_DEQUEUE((struct bu_list *)(p));	\
	} else {					\
	    (p) = (struct structure *) 0;		\
	}						\
    }

#define BU_LIST_POP_T(hp, type)					\
    (type *)bu_list_pop(hp)

/**
 * "Bulk transfer" all elements from the list headed by src_hd onto
 * the list headed by dest_hd, without examining every element in the
 * list.  src_hd is left with a valid but empty list.
 *
 * BU_LIST_INSERT_LIST places src_hd elements at head of dest_hd list,
 * BU_LIST_APPEND_LIST places src_hd elements at end of dest_hd list.
 */
#define BU_LIST_INSERT_LIST(dest_hp, src_hp) \
    if (LIKELY(BU_LIST_NON_EMPTY(src_hp))) { \
	struct bu_list *_first = (src_hp)->forw; \
	struct bu_list *_last = (src_hp)->back; \
	(dest_hp)->forw->back = _last; \
	_last->forw = (dest_hp)->forw; \
	(dest_hp)->forw = _first; \
	_first->back = (dest_hp); \
	(src_hp)->forw = (src_hp)->back = (src_hp); \
    }

#define BU_LIST_APPEND_LIST(dest_hp, src_hp) \
    if (LIKELY(BU_LIST_NON_EMPTY(src_hp))) {\
	struct bu_list *_first = (src_hp)->forw; \
	struct bu_list *_last = (src_hp)->back; \
	_first->back = (dest_hp)->back; \
	(dest_hp)->back->forw = _first; \
	(dest_hp)->back = _last; \
	_last->forw = (dest_hp); \
	(src_hp)->forw = (src_hp)->back = (src_hp); \
    }

/**
 * Test if a doubly linked list is empty, given head pointer
 */
#define BU_LIST_IS_EMPTY(hp)	((hp)->forw == (hp))
#define BU_LIST_NON_EMPTY(hp)	((hp)->forw != (hp))
#define BU_LIST_NON_EMPTY_P(p, structure, hp)	\
    (((p)=(struct structure *)((hp)->forw)) != (struct structure *)(hp))
#define BU_LIST_IS_CLEAR(hp)	((hp)->magic == 0 && \
				 (hp)->forw == BU_LIST_NULL && \
				 (hp)->back == BU_LIST_NULL)

/* Return re-cast pointer to first element on list.
 * No checking is performed to see if list is empty.
 */
#define BU_LIST_LAST(structure, hp)	\
    ((struct structure *)((hp)->back))
#define BU_LIST_BACK(structure, hp)	\
    ((struct structure *)((hp)->back))
#define BU_LIST_PREV(structure, hp)	\
    ((struct structure *)((hp)->back))
#define BU_LIST_FIRST(structure, hp)	\
    ((struct structure *)((hp)->forw))
#define BU_LIST_FORW(structure, hp)	\
    ((struct structure *)((hp)->forw))
#define BU_LIST_NEXT(structure, hp)	\
    ((struct structure *)((hp)->forw))

/**
 * Boolean test to see if current list element is the head
 */
#define BU_LIST_IS_HEAD(p, hp)	\
    (((struct bu_list *)(p)) == (hp))
#define BU_LIST_NOT_HEAD(p, hp)	\
    (((struct bu_list *)(p)) != (hp))

/**
 * Boolean test to see if previous list element is the head
 */
#define BU_LIST_PREV_IS_HEAD(p, hp)\
    (((struct bu_list *)(p))->back == (hp))
#define BU_LIST_PREV_NOT_HEAD(p, hp)\
    (((struct bu_list *)(p))->back != (hp))

/**
 * Boolean test to see if the next list element is the head
 */
#define BU_LIST_NEXT_IS_HEAD(p, hp)	\
    (((struct bu_list *)(p))->forw == (hp))
#define BU_LIST_NEXT_NOT_HEAD(p, hp)	\
    (((struct bu_list *)(p))->forw != (hp))

#define BU_LIST_EACH(hp, p, type) \
    for ((p)=(type *)BU_LIST_FIRST(bu_list, hp); \
	 (p) && BU_LIST_NOT_HEAD(p, hp); \
	 (p)=(type *)BU_LIST_PNEXT(bu_list, p)) \

#define BU_LIST_REVEACH(hp, p, type) \
    for ((p)=(type *)BU_LIST_LAST(bu_list, hp); \
	 (p) && BU_LIST_NOT_HEAD(p, hp); \
	 (p)=(type *)BU_LIST_PREV(bu_list, ((struct bu_list *)(p)))) \

#define BU_LIST_TAIL(hp, start, p, type) \
    for ((p)=(type *)start; \
	 (p) && BU_LIST_NOT_HEAD(p, hp); \
	 (p)=(type *)BU_LIST_PNEXT(bu_list, (p)))

/**
 * Intended as innards for a for loop to visit all nodes on list, e.g.:
 *
 * for (BU_LIST_FOR(p, structure, hp)) {
 *	work_on(p);
 * }
 */
#define BU_LIST_FOR(p, structure, hp)	\
    (p)=BU_LIST_FIRST(structure, hp); \
       (p) && BU_LIST_NOT_HEAD(p, hp); \
       (p)=BU_LIST_PNEXT(structure, p)

#define BU_LIST_FOR_BACKWARDS(p, structure, hp)	\
    (p)=BU_LIST_LAST(structure, hp); \
       (p) && BU_LIST_NOT_HEAD(p, hp); \
       (p)=BU_LIST_PLAST(structure, p)

/**
 * Process all the list members except hp and the actual head.  Useful
 * when starting somewhere besides the head.
 */
#define BU_LIST_FOR_CIRC(p, structure, hp)	\
    (p)=BU_LIST_PNEXT_CIRC(structure, hp); \
       (p) && (p) != (hp); \
       (p)=BU_LIST_PNEXT_CIRC(structure, p)

/**
 * Intended as innards for a for loop to visit elements of two lists
 * in tandem, e.g.:
 *
 * for (BU_LIST_FOR2(p1, p2, structure, hp1, hp2)) {
 *	process(p1, p2);
 * }
 */
#define BU_LIST_FOR2(p1, p2, structure, hp1, hp2)				\
    (p1)=BU_LIST_FIRST(structure, hp1),			\
	(p2)=BU_LIST_FIRST(structure, hp2);			\
				      (p1) && BU_LIST_NOT_HEAD((struct bu_list *)(p1), (hp1)) &&	\
				      (p2) && BU_LIST_NOT_HEAD((struct bu_list *)(p2), (hp2));		\
				      (p1)=BU_LIST_NEXT(structure, (struct bu_list *)(p1)),	\
	(p2)=BU_LIST_NEXT(structure, (struct bu_list *)(p2))

/**
 * Innards for a while loop that constantly picks off the first
 * element.  Useful mostly for a loop that will dequeue every list
 * element, e.g.:
 *
 *	while (BU_LIST_WHILE(p, structure, hp)) {
 *@n		BU_LIST_DEQUEUE(&(p->l));
 *@n		free((char *)p);
 *@n	}
 */
#define BU_LIST_WHILE(p, structure, hp)	\
    (((p)=(struct structure *)((hp)->forw)) != (struct structure *)(hp))

/**
 * Return the magic number of the first (or last) item on a list
 */
#define BU_LIST_FIRST_MAGIC(hp)		((hp)->forw->magic)
#define BU_LIST_LAST_MAGIC(hp)		((hp)->back->magic)

/**
 * Return pointer to next (or previous) element, which may be the head
 */
#define BU_LIST_PNEXT(structure, p)	\
    ((struct structure *)(((struct bu_list *)(p))->forw))
#define BU_LIST_PLAST(structure, p)	\
    ((struct structure *)(((struct bu_list *)(p))->back))

/**
 * Return pointer two links away, which may include the head
 */
#define BU_LIST_PNEXT_PNEXT(structure, p)	\
    ((struct structure *)(((struct bu_list *)(p))->forw->forw))
#define BU_LIST_PNEXT_PLAST(structure, p)	\
    ((struct structure *)(((struct bu_list *)(p))->forw->back))
#define BU_LIST_PLAST_PNEXT(structure, p)	\
    ((struct structure *)(((struct bu_list *)(p))->back->forw))
#define BU_LIST_PLAST_PLAST(structure, p)	\
    ((struct structure *)(((struct bu_list *)(p))->back->back))

/**
 * Return pointer to circular next element; ie, ignoring the list head
 */
#define BU_LIST_PNEXT_CIRC(structure, p)	\
    ((BU_LIST_FIRST_MAGIC((struct bu_list *)(p)) == BU_LIST_HEAD_MAGIC) ? \
     BU_LIST_PNEXT_PNEXT(structure, (struct bu_list *)(p)) : \
     BU_LIST_PNEXT(structure, p))

/**
 * Return pointer to circular last element; ie, ignoring the list head
 */
#define BU_LIST_PPREV_CIRC(structure, p)	\
    ((BU_LIST_LAST_MAGIC((struct bu_list *)(p)) == BU_LIST_HEAD_MAGIC) ? \
     BU_LIST_PLAST_PLAST(structure, (struct bu_list *)(p)) : \
     BU_LIST_PLAST(structure, p))

/**
 * Support for membership on multiple linked lists.
 *
 * When a structure of type '_type' contains more than one bu_list
 * structure within it (such as the NMG edgeuse), this macro can be
 * used to convert a pointer '_ptr2' to a "midway" bu_list structure
 * (an element called '_name2' in structure '_type') back into a
 * pointer to the overall enclosing structure.  Examples:
 *
 * eu = BU_LIST_MAIN_PTR(edgeuse, midway, l2);
 *
 * eu1 = BU_LIST_MAIN_PTR(edgeuse, BU_LIST_FIRST(bu_list, &eg1->eu_hd2), l2);
 *
 * Files using BU_LIST_MAIN_PTR will need to include stddef.h
 */
#define BU_LIST_MAIN_PTR(_type, _ptr2, _name2)	\
    ((struct _type *)(((char *)(_ptr2)) - offsetof(struct _type, _name2.magic)))
/** @} */


/**
 * fastf_t - Intended to be the fastest floating point data type on
 * the current machine, with at least 64 bits of precision.  On 16 and
 * 32 bit machine, this is typically "double", but on 64 bit machines,
 * it is often "float".  Virtually all floating point variables (and
 * more complicated data types, like vect_t and mat_t) are defined as
 * fastf_t.  The one exception is when a subroutine return is a
 * floating point value; that is always declared as "double".
 *
 * TODO: If used pervasively, it should eventually be possible to make
 * fastf_t a GMP C++ type for fixed-precision computations.
 */
typedef double fastf_t;

/**
 * Definitions about limits of floating point representation
 * Eventually, should be tied to type of hardware (IEEE, IBM, Cray)
 * used to implement the fastf_t type.
 *
 * MAX_FASTF - Very close to the largest value that can be held by a
 * fastf_t without overflow.  Typically specified as an integer power
 * of ten, to make the value easy to spot when printed.  TODO: macro
 * function syntax instead of constant (DEPRECATED)
 *
 * SQRT_MAX_FASTF - sqrt(MAX_FASTF), or slightly smaller.  Any number
 * larger than this, if squared, can be expected to * produce an
 * overflow.  TODO: macro function syntax instead of constant
 * (DEPRECATED)
 *
 * SMALL_FASTF - Very close to the smallest value that can be
 * represented while still being greater than zero.  Any number
 * smaller than this (and non-negative) can be considered to be
 * zero; dividing by such a number can be expected to produce a
 * divide-by-zero error.  All divisors should be checked against
 * this value before actual division is performed.  TODO: macro
 * function sytax instead of constant (DEPRECATED)
 *
 * SQRT_SMALL_FASTF - sqrt(SMALL_FASTF), or slightly larger.  The
 * value of this is quite a lot larger than that of SMALL_FASTF.  Any
 * number smaller than this, when squared, can be expected to produce
 * a zero result.  TODO: macro function syntax instead of constant
 * (DEPRECATED)
 *
 */
#if defined(vax) || (defined(sgi) && !defined(mips))
/* DEC VAX "D" format, the most restrictive */
#  define MAX_FASTF		1.0e37	/* Very close to the largest number */
#  define SQRT_MAX_FASTF	1.0e18	/* This squared just avoids overflow */
#  define SMALL_FASTF		1.0e-37	/* Anything smaller is zero */
#  define SQRT_SMALL_FASTF	1.0e-18	/* This squared gives zero */
#else
/* IBM format, being the next most restrictive format */
#  define MAX_FASTF		1.0e73	/* Very close to the largest number */
#  define SQRT_MAX_FASTF	1.0e36	/* This squared just avoids overflow */
#  define SMALL_FASTF		1.0e-77	/* Anything smaller is zero */
#  if defined(aux)
#    define SQRT_SMALL_FASTF	1.0e-40 /* _doprnt error in libc */
#  else
#    define SQRT_SMALL_FASTF	1.0e-39	/* This squared gives zero */
#  endif
#endif

/** DEPRECATED, do not use */
#define SMALL SQRT_SMALL_FASTF


/*----------------------------------------------------------------------*/
/** @addtogroup bitv */
/** @ingroup container */
/** @{*/
/** @file libbu/bitv.c
 *
 * Routines for managing efficient high-performance bit vectors of
 * arbitrary length.
 *
 * The basic type "bitv_t" is defined in include/bu.h; it is the
 * widest integer datatype for which efficient hardware support
 * exists.  BU_BITV_SHIFT and BU_BITV_MASK are also defined in bu.h
 *
 * These bit vectors are "little endian", bit 0 is in the right hand
 * side of the [0] word.
 *
 */

/**
 * bitv_t should be a fast integer type for implementing bit vectors.
 *
 * On many machines, this is a 32-bit "long", but on some machines a
 * compiler/vendor-specific type such as "long long" or even 'char'
 * can give access to faster integers.
 *
 * THE SIZE OF bitv_t MUST MATCH BU_BITV_SHIFT.
 */
typedef unsigned char bitv_t;

/**
 * Bit vector shift size
 *
 * Should equal to: log2(sizeof(bitv_t)*8.0).  Using bu_bitv_shift()
 * will return a run-time computed shift size if the size of a bitv_t
 * changes.  Performance impact is rather minimal for most models but
 * disabled for a handful of primitives that heavily rely on bit
 * vectors.
 *
 * (8-bit type: 3, 16-bit type: 4, 32-bit type: 5, 64-bit type: 6)
 */
#ifdef CHAR_BIT
#  if CHAR_BIT == 8
#    define BU_BITV_SHIFT 3
#  elif CHAR_BIT == 16
#    define BU_BITV_SHIFT 4
#  elif CHAR_BIT == 32
#    define BU_BITV_SHIFT 5
#  elif CHAR_BIT == 64
#    define BU_BITV_SHIFT 6
#  endif
#else
#  define BU_BITV_SHIFT bu_bitv_shift()
#endif

/** Bit vector mask */
#define BU_BITV_MASK ((1<<BU_BITV_SHIFT)-1)

/**
 * Bit vector data structure.
 *
 * bu_bitv uses a little-endian encoding, placing bit 0 on the right
 * side of the 0th word.
 *
 * This is done only because left-shifting a 1 can be done in an
 * efficient word-length-independent manner; going the other way would
 * require a compile-time constant with only the sign bit set, and an
 * unsigned right shift, which some machines don't have in hardware,
 * or an extra subtraction.
 *
 * Application code should *never* peak at the bit-buffer; use the
 * macros.  The external hex form is most signigicant byte first (bit
 * 0 is at the right).  Note that MUVES does it differently.
 */
struct bu_bitv {
    struct bu_list l;		/**< linked list for caller's use */
    unsigned int nbits;		/**< actual size of bits[], in bits */
    bitv_t bits[2];	/**< variable size array */
};
typedef struct bu_bitv bu_bitv_t;
#define BU_BITV_NULL ((struct bu_bitv *)0)

/**
 * asserts the integrity of a non-head node bu_bitv struct.
 */
#define BU_CK_BITV(_bp) BU_CKMAG(_bp, BU_BITV_MAGIC, "bu_bitv")

/**
 * initializes a bu_bitv struct without allocating any memory.  this
 * macro is not suitable for initializing a head list node.
 */
#define BU_BITV_INIT(_bp) { \
	BU_LIST_INIT(&(_bp)->l); \
	BU_LIST_MAGIC_SET(&(_bp)->l, BU_BITV_MAGIC); \
	(_bp)->nbits = 0; \
	(_bp)->bits[0] = 0; \
	(_bp)->bits[1] = 0; \
    }

/**
 * macro suitable for declaration statement initialization of a bu_bitv
 * struct.  does not allocate memory.  not suitable for a head node.
 */
#define BU_BITV_INIT_ZERO { {BU_BITV_MAGIC, BU_LIST_NULL, BU_LIST_NULL}, 0, {0, 0} }

/**
 * returns truthfully whether a bu_bitv has been initialized
 */
#define BU_BITV_IS_INITIALIZED(_bp) (((struct bu_bitv *)(_bp) != BU_BITV_NULL) && LIKELY((_bp)->l.magic == BU_BITV_MAGIC))

/**
 * returns floor(log2(sizeof(bitv_t)*8.0)), i.e. the number of bits
 * required with base-2 encoding to index any bit in an array of
 * length sizeof(bitv_t)*8.0 bits long.  users should not call this
 * directly, instead calling the BU_BITV_SHIFT macro instead.
 */
BU_EXPORT extern unsigned int bu_bitv_shift();

/*
 * Bit-string manipulators for arbitrarily long bit strings stored as
 * an array of bitv_t's.
 */
#define BU_BITS2BYTES(_nb)	(BU_BITS2WORDS(_nb)*sizeof(bitv_t))
#define BU_BITS2WORDS(_nb)	(((_nb)+BU_BITV_MASK)>>BU_BITV_SHIFT)
#define BU_WORDS2BITS(_nw)	((_nw)*sizeof(bitv_t)*8)


#if 1
#define BU_BITTEST(_bv, bit)	\
    (((_bv)->bits[(bit)>>BU_BITV_SHIFT] & (((bitv_t)1)<<((bit)&BU_BITV_MASK)))!=0)
#else
static __inline__ int BU_BITTEST(volatile void * addr, int nr)
{
    int oldbit;

    __asm__ __volatile__(
	"btl %2, %1\n\tsbbl %0, %0"
	:"=r" (oldbit)
	:"m" (addr), "Ir" (nr));
    return oldbit;
}
#endif

#define BU_BITSET(_bv, bit)	\
    ((_bv)->bits[(bit)>>BU_BITV_SHIFT] |= (((bitv_t)1)<<((bit)&BU_BITV_MASK)))
#define BU_BITCLR(_bv, bit)	\
    ((_bv)->bits[(bit)>>BU_BITV_SHIFT] &= ~(((bitv_t)1)<<((bit)&BU_BITV_MASK)))

/**
 * zeros all of the internal storage bytes in a bit vector array
 */
#define BU_BITV_ZEROALL(_bv)	\
    { \
	if (LIKELY((_bv) && (_bv)->nbits != 0)) { \
	    unsigned char *bvp = (unsigned char *)(_bv)->bits; \
	    size_t nbytes = BU_BITS2BYTES((_bv)->nbits); \
	    do { \
		*bvp++ = (unsigned char)0; \
	    } while (--nbytes != 0); \
	} \
    }


/* This is not done by default for performance reasons */
#ifdef NO_BOMBING_MACROS
#  define BU_BITV_BITNUM_CHECK(_bv, _bit) IGNORE((_bv))
#else
#  define BU_BITV_BITNUM_CHECK(_bv, _bit)	/* Validate bit number */ \
    if (UNLIKELY(((unsigned)(_bit)) >= (_bv)->nbits)) {\
	bu_log("BU_BITV_BITNUM_CHECK bit number (%u) out of range (0..%u)\n", \
	       ((unsigned)(_bit)), (_bv)->nbits); \
	bu_bomb("process self-terminating\n");\
    }
#endif

#ifdef NO_BOMBING_MACROS
#  define BU_BITV_NBITS_CHECK(_bv, _nbits) IGNORE((_bv))
#else
#  define BU_BITV_NBITS_CHECK(_bv, _nbits)	/* Validate number of bits */ \
    if (UNLIKELY(((unsigned)(_nbits)) > (_bv)->nbits)) {\
	bu_log("BU_BITV_NBITS_CHECK number of bits (%u) out of range (> %u)", \
	       ((unsigned)(_nbits)), (_bv)->nbits); \
	bu_bomb("process self-terminating"); \
    }
#endif


/**
 * Macros to efficiently find all the ONE bits in a bit vector.
 * Counts words down, counts bits in words going up, for speed &
 * portability.  It does not matter if the shift causes the sign bit
 * to smear to the right.
 *
 * @par Example:
 @code

 BU_BITV_LOOP_START(bv) {
   fiddle(BU_BITV_LOOP_INDEX);
 } BU_BITV_LOOP_END;

 @endcode
 *
 */
#define BU_BITV_LOOP_START(_bv)	\
    { \
	int _wd;	/* Current word number */  \
	BU_CK_BITV(_bv); \
	for (_wd=BU_BITS2WORDS((_bv)->nbits)-1; _wd>=0; _wd--) {  \
	    int _b;	/* Current bit-in-word number */  \
	    bitv_t _val;	/* Current word value */  \
	    if ((_val = (_bv)->bits[_wd])==0) continue;  \
	    for (_b=0; _b < BU_BITV_MASK+1; _b++, _val >>= 1) { \
		if (!(_val & 1)) continue;

/**
 * This macro is valid only between a BU_BITV_LOOP_START/LOOP_END
 * pair, and gives the bit number of the current iteration.
 */
#define BU_BITV_LOOP_INDEX ((_wd << BU_BITV_SHIFT) | _b)

/**
 * Paired with BU_BITV_LOOP_START()
 */
#define BU_BITV_LOOP_END	\
    } /* end for (_b) */ \
	    } /* end for (_wd) */ \
	} /* end block */
/** @} */

/*----------------------------------------------------------------------*/
/** @addtogroup hist */
/** @ingroup data */
/** @{ */
/** @file libbu/hist.c
 *
 * General purpose histogram handling routines.
 *
 * The macro RT_HISTOGRAM_TALLY is used to record items that
 * live in a single "bin", while the subroutine rt_hist_range()
 * is used to record items that may extend across multiple "bin"s.
 *
 */

/**
 * histogram support
 */
struct bu_hist  {
    uint32_t magic;		/**< magic # for id/check */
    fastf_t hg_min;		/**< minimum value */
    fastf_t hg_max;		/**< maximum value */
    fastf_t hg_clumpsize;	/**< (max-min+1)/nbins+1 */
    long hg_nsamples;		/**< total number of samples spread into histogram */
    long hg_nbins;		/**< # of bins in hg_bins[]  */
    long *hg_bins;		/**< array of counters */
};
typedef struct bu_hist bu_hist_t;
#define BU_HIST_NULL ((struct bu_hist *)0)

/**
 * assert the integrity of a bu_hist struct.
 */
#define BU_CK_HIST(_p) BU_CKMAG(_p, BU_HIST_MAGIC, "struct bu_hist")

/**
 * initialize a bu_hist struct without allocating any memory.
 */
#define BU_HIST_INIT(_hp) { \
	(_hp)->magic = BU_HIST_MAGIC; \
	(_hp)->hg_min = (_hp)->hg_max = (_hp)->hg_clumpsize = 0.0; \
	(_hp)->hg_nsamples = (_hp)->hg_nbins = 0; \
	(_hp)->hg_bins = NULL; \
    }

/**
 * macro suitable for declaration statement initialization of a
 * bu_hist struct.  does not allocate memory.
 */
#define BU_HIST_INIT_ZERO {BU_HIST_MAGIC, 0.0, 0.0, 0.0, 0, 0, NULL}

/**
 * returns truthfully whether a bu_hist has been initialized via
 * BU_HIST_INIT() or BU_HIST_INIT_ZERO.
 */
#define BU_HIST_IS_INITIALIZED(_hp) (((struct bu_hist *)(_hp) != BU_HIST_NULL) && LIKELY((_hp)->magic == BU_HIST_MAGIC))

#define BU_HIST_TALLY(_hp, _val) { \
	if ((_val) <= (_hp)->hg_min) { \
	    (_hp)->hg_bins[0]++; \
	} else if ((_val) >= (_hp)->hg_max) { \
	    (_hp)->hg_bins[(_hp)->hg_nbins]++; \
	} else { \
	    (_hp)->hg_bins[(int)(((_val)-(_hp)->hg_min)/(_hp)->hg_clumpsize)]++; \
	} \
	(_hp)->hg_nsamples++;  }

#define BU_HIST_TALLY_MULTIPLE(_hp, _val, _count) { \
	int __count = (_count); \
	if ((_val) <= (_hp)->hg_min) { \
	    (_hp)->hg_bins[0] += __count; \
	} else if ((_val) >= (_hp)->hg_max) { \
	    (_hp)->hg_bins[(_hp)->hg_nbins] += __count; \
	} else { \
	    (_hp)->hg_bins[(int)(((_val)-(_hp)->hg_min)/(_hp)->hg_clumpsize)] += __count; \
	} \
	(_hp)->hg_nsamples += __count;  }

/** @} */
/*----------------------------------------------------------------------*/
/* ptbl.c */
/** @addtogroup ptbl */
/** @ingroup container */
/** @{ */
/** @file libbu/ptbl.c
 *
 * Support for generalized "pointer tables"
 *
 * Support for generalized "pointer tables", kept compactly in a
 * dynamic array.
 *
 * The table is currently un-ordered, and is merely a array of
 * pointers.  The support routine nmg_tbl manipulates the array for
 * you.  Pointers to be operated on (inserted, deleted, searched for)
 * are passed as a "pointer to long".
 *
 */


/**
 * Support for generalized "pointer tables".
 */
struct bu_ptbl {
    struct bu_list l; /**< linked list for caller's use */
    off_t end; /**< index into buffer of first available location */
    size_t blen; /**< # of (long *)'s worth of storage at *buffer */
    long **buffer; /**< data storage area */
};
typedef struct bu_ptbl bu_ptbl_t;
#define BU_PTBL_NULL ((struct bu_ptbl *)0)

/**
 * assert the integrity of a non-head node bu_ptbl struct.
 */
#define BU_CK_PTBL(_p) BU_CKMAG(_p, BU_PTBL_MAGIC, "bu_ptbl")

/**
 * initialize a bu_ptbl struct without allocating any memory.  this
 * macro is not suitable for initializing a list head node.
 */
#define BU_PTBL_INIT(_p) { \
	BU_LIST_INIT(&(_p)->l); \
	BU_LIST_MAGIC_SET(&(_p)->l, BU_PTBL_MAGIC); \
	(_p)->end = 0; \
	(_p)->blen = 0; \
	(_p)->buffer = NULL; \
    }

/**
 * macro suitable for declaration statement initialization of a
 * bu_ptbl struct.  does not allocate memory.  not suitable for
 * initializing a list head node.
 */
#define BU_PTBL_INIT_ZERO { {BU_PTBL_MAGIC, BU_LIST_NULL, BU_LIST_NULL}, 0, 0, NULL }

/**
 * returns truthfully whether a bu_ptbl has been initialized via
 * BU_PTBL_INIT() or BU_PTBL_INIT_ZERO.
 */
#define BU_PTBL_IS_INITIALIZED(_p) (((struct bu_ptbl *)(_p) != BU_PTBL_NULL) && LIKELY((_p)->l.magic == BU_PTBL_MAGIC))


/*
 * For those routines that have to "peek" into the ptbl a little bit.
 */
#define BU_PTBL_BASEADDR(ptbl)	((ptbl)->buffer)
#define BU_PTBL_LASTADDR(ptbl)	((ptbl)->buffer + (ptbl)->end - 1)
#define BU_PTBL_END(ptbl)	((ptbl)->end)
#define BU_PTBL_LEN(ptbl)	((size_t)(ptbl)->end)
#define BU_PTBL_GET(ptbl, i)	((ptbl)->buffer[(i)])
#define BU_PTBL_SET(ptbl, i, val)	((ptbl)->buffer[(i)] = (long*)(val))
#define BU_PTBL_TEST(ptbl)	((ptbl)->l.magic == BU_PTBL_MAGIC)
#define BU_PTBL_CLEAR_I(_ptbl, _i) ((_ptbl)->buffer[(_i)] = (long *)0)

/**
 * A handy way to visit all the elements of the table is:
 *
 * struct edgeuse **eup;
 * for (eup = (struct edgeuse **)BU_PTBL_LASTADDR(&eutab); eup >= (struct edgeuse **)BU_PTBL_BASEADDR(&eutab); eup--) {
 *     NMG_CK_EDGEUSE(*eup);
 * }
 * --- OR ---
 * for (BU_PTBL_FOR(eup, (struct edgeuse **), &eutab)) {
 *     NMG_CK_EDGEUSE(*eup);
 * }
 */
#define BU_PTBL_FOR(ip, cast, ptbl)	\
    ip = cast BU_PTBL_LASTADDR(ptbl); ip >= cast BU_PTBL_BASEADDR(ptbl); ip--


/* vlist, vlblock?  But they use vmath.h .. hrm. */
/** @} */

/*----------------------------------------------------------------------*/
/** @addtogroup mf */
/** @ingroup memory */
/** @{ */
/** @file libbu/mappedfile.c
 *
 * Routines for sharing large read-only data files.
 *
 * Routines for sharing large read-only data files like height fields,
 * bit map solids, texture maps, etc.  Uses memory mapped files where
 * available.
 *
 * Each instance of the file has the raw data available as element
 * "buf".  If a particular application needs to transform the raw data
 * in a manner that is identical across all uses of that application
 * (e.g. height fields, EBMs, etc), then the application should
 * provide a non-null "appl" string, to tag the format of the "apbuf".
 * This will keep different applications from sharing that instance of
 * the file.
 *
 * Thus, if the same filename is opened for interpretation as both an
 * EBM and a height field, they will be assigned different mapped file
 * structures, so that the "apbuf" pointers are distinct.
 *
 */

/**
 * @struct bu_mapped_file bu.h
 *
 * Structure for opening a mapped file.
 *
 * Each file is opened and mapped only once (per application, as
 * tagged by the string in "appl" field).  Subsequent opens require an
 * exact match on both strings.
 *
 * Before allocating apbuf and performing data conversion into it,
 * openers should check to see if the file has already been opened and
 * converted previously.
 *
 * When used in RT, the mapped files are not closed at the end of a
 * frame, so that subsequent frames may take advantage of the large
 * data files having already been read and converted.  Examples
 * include EBMs, texture maps, and height fields.
 *
 * For appl == "db_i", file is a ".g" database & apbuf is (struct db_i *).
 */
struct bu_mapped_file {
    struct bu_list l;
    char *name;		/**< bu_strdup() of file name */
    genptr_t buf;	/**< In-memory copy of file (may be mmapped)  */
    size_t buflen;	/**< # bytes in 'buf'  */
    int is_mapped;	/**< 1=mmap() used, 0=bu_malloc/fread */
    char *appl;		/**< bu_strdup() of tag for application using 'apbuf'  */
    genptr_t apbuf;	/**< opt: application-specific buffer */
    size_t apbuflen;	/**< opt: application-specific buflen */
    long modtime;	/**< date stamp, in case file is modified */
    int uses;		/**< # ptrs to this struct handed out */
    int dont_restat;	/**< 1=on subsequent opens, don't re-stat()  */
};
typedef struct bu_mapped_file bu_mapped_file_t;
#define BU_MAPPED_FILE_NULL ((struct bu_mapped_file *)0)

/**
 * assert the integrity of a bu_mapped_file struct.
 */
#define BU_CK_MAPPED_FILE(_mf) BU_CKMAG(_mf, BU_MAPPED_FILE_MAGIC, "bu_mapped_file")

/**
 * initialize a bu_mapped_file struct without allocating any memory.
 */
#define BU_MAPPED_FILE_INIT(_mf) { \
	BU_LIST_INIT(&(_mf)->l); \
	BU_LIST_MAGIC_SET(&(_mf)->l, BU_MAPPED_FILE_MAGIC); \
	(_mf)->name = (_mf)->buf = NULL; \
	(_mf)->buflen = (_mf)->is_mapped = 0; \
	(_mf)->appl = (_mf)->apbuf = NULL; \
	(_mf)->apbuflen = (_mf)->modtime = (_mf)->uses = (_mf)->dont_restat = 0; \
    }

/**
 * macro suitable for declaration statement initialization of a
 * bu_mapped_file struct.  does not allocate memory.
 */
#define BU_MAPPED_FILE_INIT_ZERO { {BU_MAPPED_FILE_MAGIC, BU_LIST_NULL, BU_LIST_NULL}, NULL, NULL, 0, 0, NULL, NULL, 0, 0, 0, 0 }

/**
 * returns truthfully whether a bu_mapped_file has been initialized via
 * BU_MAPPED_FILE_INIT() or BU_MAPPED_FILE_INIT_ZERO.
 */
#define BU_MAPPED_FILE_IS_INITIALIZED(_hp) (((struct bu_mapped_file *)(_hp) != BU_MAPPED_FILE_NULL) && LIKELY((_hp)->l.magic == BU_MAPPED_FILE_MAGIC))


/** @} */
/*----------------------------------------------------------------------*/

/* formerly rt_g.rtg_logindent, now use bu_log_indent_delta() */
typedef int (*bu_hook_t)(genptr_t, genptr_t);

struct bu_hook_list {
    struct bu_list l; /**< linked list */
    bu_hook_t hookfunc; /**< function to call */
    genptr_t clientdata; /**< data for caller */
};
typedef struct bu_hook_list bu_hook_list_t;
#define BU_HOOK_LIST_NULL ((struct bu_hook_list *) 0)

/**
 * assert the integrity of a non-head node bu_hook_list struct.
 */
#define BU_CK_HOOK_LIST(_hl) BU_CKMAG(_hl, BU_HOOK_LIST_MAGIC, "bu_hook_list")

/**
 * initialize a bu_hook_list struct without allocating any memory.
 * this macro is not suitable for initialization of a list head node.
 */
#define BU_HOOK_LIST_INIT(_hl) { \
	BU_LIST_INIT(&(_hl)->l); \
	BU_LIST_MAGIC_SET(&(_hl)->l, BU_HOOK_LIST_MAGIC); \
	(_hl)->hookfunc = (_hl)->clientdata = NULL; \
    }

/**
 * macro suitable for declaration statement initialization of a
 * bu_hook_list struct.  does not allocate memory.  not suitable for
 * initialization of a list head node.
 */
#define BU_HOOK_LIST_INIT_ZERO { {BU_HOOK_LIST_MAGIC, BU_LIST_NULL, BU_LIST_NULL}, NULL, NULL }

/**
 * returns truthfully whether a non-head node bu_hook_list has been
 * initialized via BU_HOOK_LIST_INIT() or BU_HOOK_LIST_INIT_ZERO.
 */
#define BU_HOOK_LIST_IS_INITIALIZED(_p) (((struct bu_hook_list *)(_p) != BU_HOOK_LIST_NULL) && LIKELY((_p)->l.magic == BU_HOOK_LIST_MAGIC))


/** list of callbacks to call during bu_bomb, used by mged. */
BU_EXPORT extern struct bu_hook_list bu_bomb_hook_list;

/*----------------------------------------------------------------------*/
/** @addtogroup avs */
/** @ingroup container */
/** @{ */
/** @file libbu/avs.c
 *
 * Routines to manage attribute/value sets.
 */

/**
 * These strings may or may not be individually allocated, it depends
 * on usage.
 */
struct bu_attribute_value_pair {
    const char *name;	/**< attribute name */
    const char *value; /**< attribute value */
};


/**
 * A variable-sized attribute-value-pair array.
 *
 * avp points to an array of [max] slots.  The interface routines will
 * realloc to extend as needed.
 *
 * In general, each of the names and values is a local copy made with
 * bu_strdup(), and each string needs to be freed individually.
 * However, if a name or value pointer is between readonly_min and
 * readonly_max, then it is part of a big malloc block that is being
 * freed by the caller, and should not be individually freed.
 */
struct bu_attribute_value_set {
    uint32_t magic;
    unsigned int count;	/**< # valid entries in avp */
    unsigned int max;	/**< # allocated slots in avp */
    genptr_t readonly_min;
    genptr_t readonly_max;
    struct bu_attribute_value_pair *avp;	/**< array[max]  */
};
typedef struct bu_attribute_value_set bu_avs_t;
#define BU_AVS_NULL ((struct bu_attribute_value_set *)0)

/**
 * assert the integrity of a non-head node bu_attribute_value_set struct.
 */
#define BU_CK_AVS(_ap) BU_CKMAG(_ap, BU_AVS_MAGIC, "bu_attribute_value_set")

/**
 * initialize a bu_attribute_value_set struct without allocating any memory.
 */
#define BU_AVS_INIT(_ap) { \
	(_ap)->magic = BU_AVS_MAGIC; \
	(_ap)->count = (_ap)->max = 0; \
	(_ap)->readonly_min = (_ap)->readonly_max = (_ap)->avp = NULL; \
    }

/**
 * macro suitable for declaration statement initialization of a
 * bu_attribute_value_set struct.  does not allocate memory.
 */
#define BU_AVS_INIT_ZERO { BU_AVS_MAGIC, 0, 0, NULL, NULL, NULL }

/**
 * returns truthfully whether a bu_attribute_value_set has been initialized via
 * BU_AVS_INIT() or BU_AVS_INIT_ZERO.
 */
#define BU_AVS_IS_INITIALIZED(_ap) (((struct bu_attribute_value_set *)(_ap) != BU_AVS_NULL) && LIKELY((_ap)->magic == BU_AVS_MAGIC))


/**
 * For loop iterator for avs structures.
 *
 * Provide an attribute value pair struct pointer and an attribute
 * value set, and this will iterate over all entries.  iteration order
 * is not defined but should iterate over each AVS entry once.
 *
 * Example Use:
 @code
 void
 print_avs(struct bu_attribute_value_set *avs) {
   struct bu_attribute_value_pair *avpp;

   for (BU_AVS_FOR(avpp, avs)) {
     bu_log("key=%s, value=%s\n", avpp->name, avpp->value);
   }
 }
 @endcode
 *
 */
#define BU_AVS_FOR(_pp, _avp) \
    (_pp) = ((void *)(_avp) != (void *)NULL) ? ((_avp)->count > 0 ? &(_avp)->avp[(_avp)->count-1] : NULL) : NULL; ((void *)(_pp) != (void *)NULL) && ((void *)(_avp) != (void *)NULL) && (_avp)->avp && (_pp) >= (_avp)->avp; (_pp)--

/**
 * Some (but not all) attribute name and value string pointers are
 * taken from an on-disk format bu_external block, while others have
 * been bu_strdup()ed and need to be freed.  This macro indicates
 * whether the pointer needs to be freed or not.
 */
#define AVS_IS_FREEABLE(_avsp, _p)	\
    ((_avsp)->readonly_max == NULL ||	\
     ((genptr_t)(_p) < (genptr_t)(_avsp)->readonly_min || (genptr_t)(_p) > (genptr_t)(_avsp)->readonly_max))

/** @} */

/*----------------------------------------------------------------------*/
/** @addtogroup vls */
/** @ingroup container */
/** @{ */
/** @file libbu/vls.c
 *
 @brief
 * Variable Length Strings
 *
 * Assumption:  libc-provided sprintf() function is safe to use in parallel,
 * on parallel systems.
 */

/**
 *
 */
struct bu_vls  {
    uint32_t vls_magic;
    char *vls_str;	/**< Dynamic memory for buffer */
    size_t vls_offset;	/**< Offset into vls_str where data is good */
    size_t vls_len;	/**< Length, not counting the null */
    size_t vls_max;
};
typedef struct bu_vls bu_vls_t;
#define BU_VLS_NULL ((struct bu_vls *)0)

/**
 * assert the integrity of a bu_vls struct.
 */
#define BU_CK_VLS(_vp) BU_CKMAG(_vp, BU_VLS_MAGIC, "bu_vls")

/**
 * initializes a bu_vls struct without allocating any memory.
 */
#define BU_VLS_INIT(_vp) { \
	(_vp)->vls_magic = BU_VLS_MAGIC; \
	(_vp)->vls_str = NULL; \
	(_vp)->vls_offset = (_vp)->vls_len = (_vp)->vls_max = 0; \
    }

/**
 * macro suitable for declaration statement initialization of a bu_vls
 * struct.  does not allocate memory.
 */
#define BU_VLS_INIT_ZERO { BU_VLS_MAGIC, NULL, 0, 0, 0 }

/**
 * returns truthfully whether a bu_vls struct has been initialized.
 * is not reliable unless the struct has been allocated with
 * bu_calloc() or a previous call to bu_vls_init() or BU_VLS_INIT()
 * has been made.
 */
#define BU_VLS_IS_INITIALIZED(_vp) (((struct bu_vls *)(_vp) != BU_VLS_NULL) && ((_vp)->vls_magic == BU_VLS_MAGIC))


/** @} */

/*----------------------------------------------------------------------*/
/** @addtogroup vlb */
/** @ingroup container */
/** @{ */
/** @file libbu/vlb.c
 *
 * The variable length buffer package.
 *
 * The variable length buffer package.
 *
 */

/**
 * Variable Length Buffer: bu_vlb support
 */
struct bu_vlb {
    uint32_t magic;
    unsigned char *buf;     /**< Dynamic memory for the buffer */
    size_t bufCapacity;     /**< Current capacity of the buffer */
    size_t nextByte;        /**< Number of bytes currently used in the buffer */
};
typedef struct bu_vlb bu_vlb_t;
#define BU_VLB_NULL ((struct bu_vlb *)0)

/**
 * assert the integrity of a bu_vlb struct.
 */
#define BU_CK_VLB(_vp) BU_CKMAG(_vp, BU_VLB_MAGIC, "bu_vlb")

/**
 * initializes a bu_vlb struct without allocating any memory.
 */
#define BU_VLB_INIT(_vp) { \
	(_vp)->magic = BU_VLB_MAGIC; \
	(_vp)->buf = NULL; \
	(_vp)->bufCapacity = (_vp)->nextByte = 0; \
    }

/**
 * macro suitable for declaration statement initialization of a bu_vlb
 * struct.  does not allocate memory.
 */
#define BU_VLB_INIT_ZERO { BU_VLB_MAGIC, NULL, 0, 0 }

/**
 * returns truthfully whether a bu_vlb struct has been initialized.
 * is not reliable unless the struct has been allocated with
 * bu_calloc() or a previous call to bu_vlb_init() or BU_VLB_INIT()
 * has been made.
 */
#define BU_VLB_IS_INITIALIZED(_vp) (((struct bu_vlb *)(_vp) != BU_VLB_NULL) && ((_vp)->magic == BU_VLB_MAGIC))


/** @} */


/*----------------------------------------------------------------------*/
/** @addtogroup debug Debugging */
/** @ingroup io */
/** @{ */

/**
 * controls the libbu debug level
 */
BU_EXPORT extern int bu_debug;

/**
 * Section for BU_DEBUG values
 *
 * These can be set from the command-line of RT-compatible programs
 * using the "-!" option.
 *
 * These definitions are each for one bit.
 */
#define BU_DEBUG_OFF 0	/* No debugging */

#define BU_DEBUG_COREDUMP	0x00000001	/* bu_bomb() should dump core on exit */
#define BU_DEBUG_MEM_CHECK	0x00000002	/* Mem barrier & leak checking */
#define BU_DEBUG_MEM_LOG	0x00000004	/* Print all dynamic memory operations */
#define BU_DEBUG_UNUSED_0	0x00000008	/* unused */

#define BU_DEBUG_PARALLEL	0x00000010	/* Parallel debug logging */
#define BU_DEBUG_MEM_QCHECK	0x00000020	/* Fast mem leak checking (won't work with corruption) */
#define BU_DEBUG_BACKTRACE	0x00000040	/* Log backtrace details during abnormal exit */
#define BU_DEBUG_ATTACH		0x00000080	/* Waits for a debugger to attach during a crash */

#define BU_DEBUG_MATH		0x00000100	/* Fundamental math routines (plane.c, mat.c) */
#define BU_DEBUG_PTBL		0x00000200	/* bu_ptbl_*() logging */
#define BU_DEBUG_AVS		0x00000400	/* bu_avs_*() logging */
#define BU_DEBUG_MAPPED_FILE	0x00000800	/* bu_mapped_file logging */

#define BU_DEBUG_PATHS		0x00001000	/* File and path debug logging */
#define BU_DEBUG_UNUSED_1	0x00002000	/* unused */
#define BU_DEBUG_UNUSED_2	0x00004000	/* unused */
#define BU_DEBUG_UNUSED_3	0x00008000	/* unused */

#define BU_DEBUG_TABDATA	0x00010000	/* LIBBN: tabdata */
#define BU_DEBUG_UNUSED_4	0x00020000	/* unused */
#define BU_DEBUG_UNUSED_5	0x00040000	/* unused */
#define BU_DEBUG_UNUSED_6	0x00080000	/* unused */

/* Format string for bu_printb() */
#define BU_DEBUG_FORMAT	\
    "\020\
\025TABDATA\
\015?\
\014MAPPED_FILE\013AVS\012PTBL\011MATH\010?\7?\6MEM_QCHECK\5PARALLEL\
\4?\3MEM_LOG\2MEM_CHECK\1COREDUMP"

/** @} */
/*----------------------------------------------------------------------*/
/* parse.c */
/** @addtogroup parse */
/** @ingroup container */
/** @{ */
/*
 * Structure parse/print
 *
 * Definitions and data structures needed for routines that assign
 * values to elements of arbitrary data structures, the layout of
 * which is described by tables of "bu_structparse" structures.
 */

/**
 * The general problem of word-addressed hardware where (int *) and
 * (char *) have different representations is handled in the parsing
 * routines that use sp_offset, because of the limitations placed on
 * compile-time initializers.
 *
 * Files using bu_offsetof or bu_offsetofarray will need to include
 * stddef.h in order to get offsetof()
 */
/* FIXME - this is a temporary cast. The bu_structparse sp_offset member
 *         should be a size_t.
 */
#ifndef offsetof
#  define bu_offsetof(_t, _m) (size_t)(&(((_t *)0)->_m))
#  define bu_offsetofarray(_t, _m) (size_t)((((_t *)0)->_m))
#else
#  define bu_offsetof(_t, _m) (long)offsetof(_t, _m)
#  define bu_offsetofarray(_t, _m) (long)offsetof(_t, _m[0])
#endif


/**
 * Convert address of global data object into byte "offset" from
 * address 0.
 *
 * Strictly speaking, the C language only permits initializers of the
 * form: address +- constant, where here the intent is to measure the
 * byte address of the indicated variable.  Matching compensation code
 * for the CRAY is located in librt/parse.c
 */
#if defined(CRAY)
#	define bu_byteoffset(_i)	(((size_t)&(_i)))	/* actually a word offset */
#else
#  if defined(IRIX) && IRIX > 5 && _MIPS_SIM != _ABIN32 && _MIPS_SIM != _MIPS_SIM_ABI32
#      define bu_byteoffset(_i)	((size_t)__INTADDR__(&(_i)))
#  else
#    if defined(sgi) || defined(__convexc__) || defined(ultrix) || defined(_HPUX_SOURCE)
/* "Lazy" way.  Works on reasonable machines with byte addressing */
#      define bu_byteoffset(_i)	((size_t)((char *)&(_i)))
#    else
#      if defined(__ia64__) || defined(__x86_64__) || defined(__sparc64__)
#          define bu_byteoffset(_i)	((size_t)((char *)&(_i)))
#      else
/* "Conservative" way of finding # bytes as diff of 2 char ptrs */
#        define bu_byteoffset(_i)	((size_t)(((char *)&(_i))-((char *)0)))
#      endif
#    endif
#  endif
#endif


/**
 * The "bu_structparse" struct describes one element of a structure.
 * Collections of these are combined to describe entire structures (or at
 * least those portions for which parse/print/import/export support is
 * desired.  For example:
 *
 @code

 struct data_structure {
   char a_char;
   char str[32];
   short a_short;
   int a_int;
   double a_double;
 }

 struct data_structure default = { 'c', "the default string", 32767, 1, 1.0 };

 struct data_structure my_values;

 struct bu_structparse data_sp[] ={
   {"%c", 1,     "a_char",   bu_offsetof(data_structure, a_char), BU_STRUCTPARSE_FUNC_NULL,                      "a single character", (void*)&default.a_char},
   {"%s", 32,       "str", bu_offsetofarray(data_structure, str), BU_STRUCTPARSE_FUNC_NULL,         "This is a full character string", (void*)default.str},
   {"%i", 1,    "a_short",  bu_offsetof(data_structure, a_short), BU_STRUCTPARSE_FUNC_NULL,                         "A 16bit integer", (void*)&default.a_short},
   {"%d", 1,      "a_int",    bu_offsetof(data_structure, a_int), BU_STRUCTPARSE_FUNC_NULL,                          "A full integer", (void*)&default.a_int},
   {"%f", 1,   "a_double", bu_offsetof(data_structure, a_double), BU_STRUCTPARSE_FUNC_NULL, "A double-precision floating point value", (void*)&default.a_double},
   {  "", 0, (char *)NULL,                                     0, BU_STRUCTPARSE_FUNC_NULL,                              (char *)NULL, (void *)NULL}
 };

 @endcode
 *
 * To parse a string, call:
 *
 * bu_struct_parse(vls_string, data_sp, (char *)my_values)
 *
 * this will parse the vls string and assign values to the members of
 * the structure my_values
 *
 * A gross hack: To set global variables (or others for that matter)
 * you can store the actual address of the variable in the sp_offset
 * field and pass a null pointer as the last argument to
 * bu_struct_parse.  If you don't understand why this would work, you
 * probably shouldn't use this technique.
 */
struct bu_structparse {
    char sp_fmt[4];		/**< "%i" or "%f", etc */
    size_t sp_count;		/**< number of elements */
    char *sp_name;		/**< Element's symbolic name */
    size_t sp_offset;		/**< Byte offset in struct */
    void (*sp_hook)();		/**< Optional hooked function, or indir ptr */
    char *sp_desc;		/**< description of element */
    void *sp_default;		/**< ptr to default value */
};
typedef struct bu_structparse bu_structparse_t;
#define BU_STRUCTPARSE_NULL ((struct bu_structparse *)0)

/* FIXME: parameterless k&r-style function declarations are not proper
 * with ansi.  need to declare the callback completely.
 */
#define BU_STRUCTPARSE_FUNC_NULL ((void (*)())0)

/**
 * assert the integrity of a bu_structparse struct.
 */
#define BU_CK_STRUCTPARSE(_sp) /* nothing to do */

/**
 * initialize a bu_structparse struct without allocating any memory.
 */
#define BU_STRUCTPARSE_INIT(_sp) { \
	(_sp)->sp_fmt[0] = (_sp)->sp_fmt[1] = (_sp)->sp_fmt[2] = (_sp)->sp_fmt[3] = '\0'; \
	(_sp)->sp_count = 0; \
	(_sp)->sp_name = NULL; \
	(_sp)->sp_offset = 0; \
	(_sp)->sp_hook = BU_STRUCTPARSE_FUNC_NULL; \
	(_sp)->sp_desc = NULL; \
	(_sp)->sp_default = NULL; \
    }

/**
 * macro suitable for declaration statement initialization of a bu_structparse
 * struct.  does not allocate memory.
 */
#define BU_STRUCTPARSE_INIT_ZERO { {'\0', '\0', '\0', '\0'}, 0, NULL, 0, BU_STRUCTPARSE_FUNC_NULL, NULL, NULL }

/**
 * returns truthfully whether a bu_structparse struct has been
 * initialized.  validates whether pointer is non-NULL.
 */
#define BU_STRUCTPARSE_IS_INITIALIZED(_sp) ((struct bu_structparse *)(_sp) != BU_STRUCTPARSE_NULL)


/*----------------------------------------------------------------------*/
/**
 * An "opaque" handle for holding onto objects, typically in some kind
 * of external form that is not directly usable without passing
 * through an "importation" function.
 *
 * A "bu_external" struct holds the "external binary" representation
 * of a structure or other block of arbitrary data.
 */
struct bu_external  {
    uint32_t ext_magic;
    size_t ext_nbytes;
    uint8_t *ext_buf;
};
typedef struct bu_external bu_external_t;
#define BU_EXTERNAL_NULL ((struct bu_external *)0)

/**
 * assert the integrity of a bu_external struct.
 */
#define BU_CK_EXTERNAL(_p) BU_CKMAG(_p, BU_EXTERNAL_MAGIC, "bu_external")

/**
 * initializes a bu_external struct without allocating any memory.
 */
#define BU_EXTERNAL_INIT(_p) { \
	(_p)->ext_magic = BU_EXTERNAL_MAGIC; \
	(_p)->ext_nbytes = 0; \
	(_p)->ext_buf = NULL; \
    }

/**
 * macro suitable for declaration statement initialization of a
 * bu_external struct. does not allocate memory.
 */
#define BU_EXTERNAL_INIT_ZERO { BU_EXTERNAL_MAGIC, 0, NULL }

/**
 * returns truthfully whether a bu_external struct has been
 * initialized.  is not reliable unless the struct has been
 * initialized with BU_EXTERNAL_INIT().
 */
#define BU_EXTERNAL_IS_INITIALIZED(_p) (((struct bu_external *)(_p) != BU_EXTERNAL_NULL) && (_p)->ext_magic == BU_EXTERNAL_MAGIC)


/** @} */
/*----------------------------------------------------------------------*/
/* color.c */

#define RED 0
#define GRN 1
#define BLU 2

#define HUE 0
#define SAT 1
#define VAL 2

#define ACHROMATIC	-1.0

struct bu_color
{
    uint32_t buc_magic;
    fastf_t buc_rgb[3];
};
typedef struct bu_color bu_color_t;
#define BU_COLOR_NULL ((struct bu_color *) 0)

/**
 * asserts the integrity of a bu_color struct.
 */
#define BU_CK_COLOR(_c) BU_CKMAG(_c, BU_COLOR_MAGIC, "bu_color")

/**
 * initializes a bu_bitv struct without allocating any memory.
 */
#define BU_COLOR_INIT(_c) { \
	(_c)->buc_magic = BU_COLOR_MAGIC; \
	(_c)->buc_rgb[0] = (_c)->buc_rgb[1] = (_c)->buc_rgb[2] = 0; \
    }

/**
 * macro suitable for declaration statement initialization of a bu_color
 * struct.  does not allocate memory.
 */
#define BU_COLOR_INIT_ZERO { BU_COLOR_MAGIC, {0, 0, 0} }

/**
 * returns truthfully whether a bu_color has been initialized
 */
#define BU_COLOR_IS_INITIALIZED(_c) (((struct bu_color *)(_c) != BU_COLOR_NULL) && LIKELY((_c)->magic == BU_COLOR_MAGIC))



/*----------------------------------------------------------------------*/
/** @addtogroup rb */
/** @ingroup container */
/** @{ */
/*
 * The data structures and constants for red-black trees.
 *
 * Many of these routines are based on the algorithms in chapter 13 of
 * T. H. Cormen, C. E. Leiserson, and R. L. Rivest, "_Introduction to
 * algorithms", MIT Press, Cambridge, MA, 1990.
 *
 */

/**
 * List of nodes or packages.
 *
 * The red-black tree package uses this structure to maintain lists of
 * all the nodes and all the packages in the tree.  Applications
 * should not muck with these things.  They are maintained only to
 * facilitate freeing bu_rb_trees.
 *
 * This is a PRIVATE structure.
 */
struct bu_rb_list
{
    struct bu_list l;
    union
    {
	struct bu_rb_node *rbl_n;
	struct bu_rb_package *rbl_p;
    } rbl_u;
};
#define rbl_magic l.magic
#define rbl_node rbl_u.rbl_n
#define rbl_package rbl_u.rbl_p
#define BU_RB_LIST_NULL ((struct bu_rb_list *) 0)


/**
 * This is the only data structure used in the red-black tree package
 * to which application software need make any explicit reference.
 *
 * The members of this structure are grouped into three classes:
 *
 * Class I:	Reading is appropriate, when necessary,
 *		but applications should not modify.
 * Class II:	Reading and modifying are both appropriate,
 *		when necessary.
 * Class III:	All access should be through routines
 *		provided in the package.  Touch these
 *		at your own risk!
 */
struct bu_rb_tree {
    /***** CLASS I - Applications may read directly. ****************/
    uint32_t rbt_magic;           /**< Magic no. for integrity check */
    int rbt_nm_nodes;                  /**< Number of nodes */

    /**** CLASS II - Applications may read/write directly. **********/
    void (*rbt_print)(void *);         /**< Data pretty-print function */
    int rbt_debug;                     /**< Debug bits */
    char *rbt_description;             /**< Comment for diagnostics */

    /*** CLASS III - Applications should NOT manipulate directly. ***/
    int rbt_nm_orders;                 /**< Number of simultaneous orders */
    int (**rbt_order)();               /**< Comparison functions */
    struct bu_rb_node **rbt_root;      /**< The actual trees */
    char *rbt_unique;                  /**< Uniqueness flags */
    struct bu_rb_node *rbt_current;    /**< Current node */
    struct bu_rb_list rbt_nodes;       /**< All nodes */
    struct bu_rb_list rbt_packages;    /**< All packages */
    struct bu_rb_node *rbt_empty_node; /**< Sentinel representing nil */
};
typedef struct bu_rb_tree bu_rb_tree_t;
#define BU_RB_TREE_NULL ((struct bu_rb_tree *) 0)

/**
 * asserts the integrity of a bu_rb_tree struct.
 */
#define BU_CK_RB_TREE(_rb) BU_CKMAG(_rb, BU_RB_TREE_MAGIC, "bu_rb_tree")

/**
 * initializes a bu_rb_tree struct without allocating any memory.
 */
#define BU_RB_TREE_INIT(_rb) { \
	(_rb)->rbt_magic = BU_RB_TREE_MAGIC; \
	(_rb)->rbt_nm_nodes = 0; \
	(_rb)->rbt_print = NULL; \
	(_rb)->rbt_debug = 0; \
	(_rb)->rbt_description = NULL; \
	(_rb)->rbt_nm_orders = 0; \
	(_rb)->rbt_order = NULL; \
	(_rb)->rbt_root = (_rb)->rbt_unique = (_rb)->rbt_current = NULL; \
	BU_LIST_INIT(&(_rb)->rbt_nodes.l); \
	(_rb)->rbt_nodes.rbl_u.rbl_n = (_rb)->rbt_nodes.rbl_u.rbl_p = NULL; \
	BU_LIST_INIT(&(_rb)->rbt_packages.l); \
	(_rb)->rbt_packages.rbl_u.rbl_n = (_rb)->rbt_packages.rbl_u.rbl_p = NULL; \
	(_rb)->rbt_empty_node = NULL; \
    }

/**
 * macro suitable for declaration statement initialization of a
 * bu_rb_tree struct.  does not allocate memory.
 */
#define BU_RB_TREE_INIT_ZERO { BU_RB_TREE_MAGIC, 0, NULL, 0, NULL, 0, NULL, NULL, NULL, NULL, \
	{ BU_LIST_INIT_ZER0, {NULL, NULL} }, { BU_LIST_INIT_ZER0, {NULL, NULL} }, NULL, NULL, NULL }

/**
 * returns truthfully whether a bu_rb_tree has been initialized.
 */
#define BU_RB_TREE_IS_INITIALIZED(_rb) (((struct bu_rb_tree *)(_rb) != BU_RB_TREE_NULL) && LIKELY((_rb)->rbt_magic == BU_RB_TREE_MAGIC))


/*
 * Debug bit flags for member rbt_debug
 */
#define BU_RB_DEBUG_INSERT 0x00000001	/**< Insertion process */
#define BU_RB_DEBUG_UNIQ 0x00000002	/**< Uniqueness of inserts */
#define BU_RB_DEBUG_ROTATE 0x00000004	/**< Rotation process */
#define BU_RB_DEBUG_OS 0x00000008	/**< Order-statistic operations */
#define BU_RB_DEBUG_DELETE 0x00000010	/**< Deletion process */

/**
 * Wrapper for application data.
 *
 * This structure provides a level of indirection between the
 * application software's data and the red-black nodes in which the
 * data is stored.  It is necessary because of the algorithm for
 * deletion, which generally shuffles data among nodes in the tree.
 * The package structure allows the application data to remember which
 * node "contains" it for each order.
 */
struct bu_rb_package
{
    uint32_t rbp_magic;	/**< Magic no. for integrity check */
    struct bu_rb_node **rbp_node;	/**< Containing nodes */
    struct bu_rb_list *rbp_list_pos;	/**< Place in the list of all pkgs.  */
    void *rbp_data;	/**< Application data */
};
#define BU_RB_PKG_NULL ((struct bu_rb_package *) 0)

/**
 * For the most part, there is a one-to-one correspondence between
 * nodes and chunks of application data.  When a node is created, all
 * of its package pointers (one per order of the tree) point to the
 * same chunk of data.  However, subsequent deletions usually muddy
 * this tidy state of affairs.
 */
struct bu_rb_node
{
    uint32_t rbn_magic;		/**< Magic no. for integrity check */
    struct bu_rb_tree *rbn_tree;	/**< Tree containing this node */
    struct bu_rb_node **rbn_parent;	/**< Parents */
    struct bu_rb_node **rbn_left;	/**< Left subtrees */
    struct bu_rb_node **rbn_right;	/**< Right subtrees */
    char *rbn_color;			/**< Colors of this node */
    int *rbn_size;			/**< Sizes of subtrees rooted here */
    struct bu_rb_package **rbn_package;	/**< Contents of this node */
    int rbn_pkg_refs;			/**< How many orders are being used?  */
    struct bu_rb_list *rbn_list_pos;	/**< Place in the list of all nodes */
};
#define BU_RB_NODE_NULL ((struct bu_rb_node *) 0)

/*
 * Applications interface to bu_rb_extreme()
 */
#define SENSE_MIN 0
#define SENSE_MAX 1
#define bu_rb_min(t, o) bu_rb_extreme((t), (o), SENSE_MIN)
#define bu_rb_max(t, o) bu_rb_extreme((t), (o), SENSE_MAX)
#define bu_rb_pred(t, o) bu_rb_neighbor((t), (o), SENSE_MIN)
#define bu_rb_succ(t, o) bu_rb_neighbor((t), (o), SENSE_MAX)

/*
 * Applications interface to bu_rb_walk()
 */
#define PREORDER	0
#define INORDER		1
#define POSTORDER	2


/**
 * TBD
 */
struct bu_observer {
    struct bu_list l;
    struct bu_vls observer;
    struct bu_vls cmd;
};
typedef struct bu_observer bu_observer_t;
#define BU_OBSERVER_NULL ((struct bu_observer *)0)

/**
 * asserts the integrity of a non-head node bu_observer struct.
 * FIXME: observer implementation doesn't actually set a magic number.
 */
#define BU_CK_OBSERVER(_op) BU_CKMAG(_op, 0, "bu_observer zero magic")

/**
 * initializes a bu_observer struct without allocating any memory.
 */
#define BU_OBSERVER_INIT(_op) { \
	BU_LIST_INIT(&(_op)->l); \
	BU_LIST_MAGIC_SET(&(_op)->l, 0); \
	BU_VLS_INIT(&(_op)->observer); \
	BU_VLS_INIT(&(_op)->cmd); \
    }

/**
 * macro suitable for declaration statement initialization of a bu_observer
 * struct.  does not allocate memory.  not suitable for a head node.
 */
#define BU_OBSERVER_INIT_ZERO { {0, BU_LIST_NULL, BU_LIST_NULL}, BU_VLS_INIT_ZERO, BU_VLS_INIT_ZERO }

/**
 * returns truthfully whether a bu_observer has been initialized.
 */
#define BU_OBSERVER_IS_INITIALIZED(_op) (((struct bu_observer *)(_op) != BU_OBSERVER_NULL))


/**
 * DEPRECATED.
 *
 * Usage not recommended due to k&r callback (provides no type
 * checking)
 */
struct bu_cmdtab {
    char *ct_name;
    int (*ct_func)();
};


/*----------------------------------------------------------------------*/
/* Miscellaneous macros */
#define bu_made_it() bu_log("Made it to %s:%d\n",	\
			    __FILE__, __LINE__)
/*----------------------------------------------------------------------*/
/*
 * Declarations of external functions in LIBBU.  Source file names
 * listed alphabetically.
 */
/**@}*/

/** @addtogroup avs */
/** @ingroup container */
/** @{ */
/* avs.c */


/**
 * Initialize avs with storage for len entries.
 */
BU_EXPORT extern void bu_avs_init(struct bu_attribute_value_set *avp,
				  int len,
				  const char *str);

/**
 * Initialize an empty avs.
 */
BU_EXPORT extern void bu_avs_init_empty(struct bu_attribute_value_set *avp);

/**
 * Allocate storage for a new attribute/value set, with at least 'len'
 * slots pre-allocated.
 */
BU_EXPORT extern struct bu_attribute_value_set *bu_avs_new(int len,
							   const char *str);

/**
 * If the given attribute exists it will recieve the new value,
 * othwise the set will be extended to have a new attribute/value
 * pair.
 *
 * Returns -
 * 0 some error occured
 * 1 existing attribute updated with new value
 * 2 set extended with new attribute/value pair
 */
BU_EXPORT extern int bu_avs_add(struct bu_attribute_value_set *avp,
				const char *attribute,
				const char *value);

/**
 * Add a bu_vls string as an attribute to a given attribute set.
 */
BU_EXPORT extern int bu_avs_add_vls(struct bu_attribute_value_set *avp,
				    const char *attribute,
				    const struct bu_vls *value_vls);

/**
 * Take all the attributes from 'src' and merge them into 'dest' by
 * replacing an attribute if it already exists.
 */
BU_EXPORT extern void bu_avs_merge(struct bu_attribute_value_set *dest,
				   const struct bu_attribute_value_set *src);

/**
 * Get the value of a given attribute from an attribute set.
 */
BU_EXPORT extern const char *bu_avs_get(const struct bu_attribute_value_set *avp,
					const char *attribute);

/**
 * Remove the given attribute from an attribute set.
 *
 * @return
 *	-1	attribute not found in set
 * @return
 *	 0	OK
 */
BU_EXPORT extern int bu_avs_remove(struct bu_attribute_value_set *avp,
				   const char *attribute);

/**
 * Release all attributes in an attribute set.
 */
BU_EXPORT extern void bu_avs_free(struct bu_attribute_value_set *avp);

/**
 * Print all attributes in an attribute set in "name = value" form,
 * using the provided title.
 */
BU_EXPORT extern void bu_avs_print(const struct bu_attribute_value_set *avp,
				   const char *title);

/**
 * Add a name/value pair even if the name already exists in this AVS.
 */
BU_EXPORT extern void bu_avs_add_nonunique(struct bu_attribute_value_set *avsp,
					   const char *attribute,
					   const char *value);
/** @} */

/** @addtogroup bitv */
/** @ingroup container */
/** @{ */

/**
 * Allocate storage for a new bit vector of at least 'nbits' in
 * length.  The bit vector itself is guaranteed to be initialized to
 * all zero.
 */
BU_EXPORT extern struct bu_bitv *bu_bitv_new(unsigned int nbits);

/**
 * Release all internal storage for this bit vector.
 *
 * It is the caller's responsibility to not use the pointer 'bv' any
 * longer.  It is the caller's responsibility to dequeue from any
 * linked list first.
 */
BU_EXPORT extern void bu_bitv_free(struct bu_bitv *bv);

/**
 * Set all the bits in the bit vector to zero.
 *
 * Also available as a BU_BITV_ZEROALL macro if you don't desire the
 * pointer checking.
 */
BU_EXPORT extern void bu_bitv_clear(struct bu_bitv *bv);

/**
 * TBD
 */
BU_EXPORT extern void bu_bitv_or(struct bu_bitv *ov,  const struct bu_bitv *iv);

/**
 * TBD
 */
BU_EXPORT extern void bu_bitv_and(struct bu_bitv *ov, const struct bu_bitv *iv);

/**
 * Print the bits set in a bit vector.
 */
BU_EXPORT extern void bu_bitv_vls(struct bu_vls *v, const struct bu_bitv *bv);

/**
 * Print the bits set in a bit vector.  Use bu_vls stuff, to make only
 * a single call to bu_log().
 */
BU_EXPORT extern void bu_pr_bitv(const char *str, const struct bu_bitv *bv);

/**
 * Convert a bit vector to an ascii string of hex digits.  The string
 * is from MSB to LSB (bytes and bits).
 */
BU_EXPORT extern void bu_bitv_to_hex(struct bu_vls *v, const struct bu_bitv *bv);

/**
 * Convert a string of HEX digits (as produces by bu_bitv_to_hex) into
 * a bit vector.
 */
BU_EXPORT extern struct bu_bitv *bu_hex_to_bitv(const char *str);

/**
 * Make a copy of a bit vector
 */
BU_EXPORT extern struct bu_bitv *bu_bitv_dup(const struct bu_bitv *bv);


/** @} */

/** @addtogroup log */
/** @ingroup io */
/** @{ */
/** @file libbu/backtrace.c
 *
 * Extract a backtrace of the current call stack.
 *
 */

/**
 * this routine provides a trace of the call stack to the caller,
 * generally called either directly, via a signal handler, or through
 * bu_bomb() with the appropriate bu_debug flags set.
 *
 * the routine waits indefinitely (in a spin loop) until a signal
 * (SIGINT) is received, at which point execution continues, or until
 * some other signal is received that terminates the application.
 *
 * the stack backtrace will be written to the provided 'fp' file
 * pointer.  it's the caller's responsibility to open and close
 * that pointer if necessary.  If 'fp' is NULL, stdout will be used.
 *
 * returns truthfully if a backtrace was attempted.
 */
BU_EXPORT extern int bu_backtrace(FILE *fp);

/**
 * Abort the running process.
 *
 * The bu_bomb routine is called on a fatal error, generally where no
 * recovery is possible.  Error handlers may, however, be registered
 * with BU_SETJMP.  This routine intentionally limits calls to other
 * functions and intentionally uses no stack variables.  Just in case
 * the application is out of memory, bu_bomb deallocates a small
 * buffer of memory.
 *
 * Before termination, it optionally performs the following operations
 * in the order listed:
 *
 * 1. Outputs str to standard error
 *
 * 2. Calls any callback functions set in the global bu_bomb_hook_list
 *    variable with str passed as an argument.
 *
 * 3. Jumps to any user specified error handler registered with the
 *    bu_setjmp_valid/bu_jmpbuf setjmp facility.
 *
 * 4. Outputs str to the terminal device in case standard error is
 *    redirected.
 *
 * 5. Aborts abnormally (via abort()) if BU_DEBUG_COREDUMP is defined.
 *
 * 6. Exits with exit(12).
 *
 * Only produce a core-dump when that debugging bit is set.  Note that
 * this function is meant to be a last resort semi-graceful abort.
 *
 * This routine should never return unless there is a bu_setjmp
 * handler registered.
 */
BU_EXPORT extern void bu_bomb(const char *str) __BU_ATTR_NORETURN;

/**
 * Semi-graceful termination of the application that doesn't cause a
 * stack trace, exiting with the specified status after printing the
 * given message.  It's okay for this routine to use the stack,
 * contrary to bu_bomb's behavior since it should be called for
 * expected termination situations.
 *
 * This routine should generally not be called within a library.  Use
 * bu_bomb or (better) cascade the error back up to the application.
 *
 * This routine should never return.
 */
BU_EXPORT extern void bu_exit(int status, const char *fmt, ...) __BU_ATTR_NORETURN __BU_ATTR_FORMAT23;

/** @file libbu/crashreport.c
 *
 * Generate a crash report file, including a call stack backtrace and
 * other system details.
 *
 */

/**
 * this routine writes out details of the currently running process to
 * the specified file, including an informational header about the
 * execution environment, stack trace details, kernel and hardware
 * information, and current version information.
 *
 * returns truthfully if the crash report was written.
 *
 * due to various reasons, this routine is NOT thread-safe.
 */
BU_EXPORT extern int bu_crashreport(const char *filename);

/** @file libbu/fgets.c
 *
 * fgets replacement function that also handles CR as an EOL marker
 *
 */

/**
 * Reads in at most one less than size characters from stream and
 * stores them into the buffer pointed to by s. Reading stops after an
 * EOF, CR, LF, or a CR/LF combination. If a LF or CR is read, it is
 * stored into the buffer. If a CR/LF is read, just a CR is stored
 * into the buffer. A '\\0' is stored after the last character in the
 * buffer. Returns s on success, and NULL on error or when end of file
 * occurs while no characters have been read.
 */
BU_EXPORT extern char *bu_fgets(char *s, int size, FILE *stream);

/** @} */
/** @addtogroup color */
/** @ingroup container */
/** @{ */

/**
 * Convert between RGB and HSV color models
 *
 * R, G, and B are in {0, 1, ..., 255},
 *
 * H is in [0.0, 360.0), and S and V are in [0.0, 1.0],
 *
 * unless S = 0.0, in which case H = ACHROMATIC.
 *
 * These two routines are adapted from:
 * pp. 592-3 of J.D. Foley, A. van Dam, S.K. Feiner, and J.F. Hughes,
 * _Computer graphics: principles and practice_, 2nd ed., Addison-Wesley,
 * Reading, MA, 1990.
 */

/* color.c */
BU_EXPORT extern void bu_rgb_to_hsv(unsigned char *rgb, fastf_t *hsv);
BU_EXPORT extern int bu_hsv_to_rgb(fastf_t *hsv, unsigned char *rgb);
BU_EXPORT extern int bu_str_to_rgb(char *str, unsigned char *rgb);
BU_EXPORT extern int bu_color_from_rgb_floats(struct bu_color *cp, fastf_t *rgb);
BU_EXPORT extern int bu_color_to_rgb_floats(struct bu_color *cp, fastf_t *rgb);

/* UNIMPLEMENTED
 *
 * BU_EXPORT export void bu_color_from_rgb_chars(struct bu_color *cp, unsigned char *rgb);
 * BU_EXPORT export int bu_color_to_rgb_chars(struct bu_color *cp, unsigned char *rgb);
 * BU_EXPORT export int bu_color_from_hsv_floats(struct bu_color *cp, fastf_t *hsv);
 * BU_EXPORT export int bu_color_to_hsv_floats(struct bu_color *cp, fastf_t *hsv);
 */


/** @} */
/** @addtogroup file */
/** @ingroup io */
/** @{ */

/** @file libbu/stat.c
 *
 * Support routines for identifying properties of files and
 * directories such as whether they exist or are the same as another
 * given file.
 *
 */

/**
 * Returns truthfully whether the given file path exists or not.  An
 * empty or NULL path name is treated as a non-existent file and, as
 * such, will return false.
 *
 * @return >0 The given filename exists.
 * @return 0 The given filename does not exist.
 */
BU_EXPORT extern int bu_file_exists(const char *path);

/**
 * Returns truthfully as to whether the two provided filenames are the
 * same file.  If either file does not exist, the result is false.  If
 * either filename is empty or NULL, it is treated as non-existent
 * and, as such, will also return false.
 */
BU_EXPORT extern int bu_same_file(const char *fn1, const char *fn2);

/**
 * returns truthfully as to whether or not the two provided file
 * descriptors are the same file.  if either file does not exist, the
 * result is false.
 */
BU_EXPORT extern int bu_same_fd(int fd1, int fd2);

/**
 * returns truthfully if current user can read the specified file or
 * directory.
 */
BU_EXPORT extern int bu_file_readable(const char *path);

/**
 * returns truthfully if current user can write to the specified file
 * or directory.
 */
BU_EXPORT extern int bu_file_writable(const char *path);

/**
 * returns truthfully if current user can run the specified file or
 * directory.
 */
BU_EXPORT extern int bu_file_executable(const char *path);

<<<<<<< HEAD
=======
/**
 * Returns truthfully whether the given file path is a directory.  An
 * empty or NULL path name is treated as a non-existent directory and,
 * as such, will return false.
 *
 * @return >0 The given filename is a directory
 * @return 0 The given filename is not a directory.
 */
BU_EXPORT extern int bu_file_directory(const char *path);

/**
 * Returns truthfully whether the given file path is a symbolic link.
 * An empty or NULL path name is treated as a non-existent link and,
 * as such, will return false.
 *
 * @return >0 The given filename is a symbolic link
 * @return 0 The given filename is not a symbolic link.
 */
BU_EXPORT extern int bu_file_symbolic(const char *path);

/**
 * forcibly attempts to delete a specified file.  if the file can be
 * deleted by relaxing file permissions, they will be changed in order
 * to delete the file.
 *
 * returns truthfully if the specified file was deleted.
 */
BU_EXPORT extern int bu_file_delete(const char *path);

/**
 * matches a filepath pattern to directory entries.  if non-NULL,
 * matching paths are dynamically allocated, stored into the provided
 * 'matches' array, and followed by a terminating NULL entry.
 *
 * If '*matches' is NULL, the caller is expected to free the matches
 * array with bu_free_argv() If '*matches' is non-NULL (i.e., string
 * array is already allocated or on the stack), the caller is expected
 * to ensure adequate entries are allocated and call bu_free_array()
 * to clean up.  If 'matches' is NULL, no entries will be allocated or
 * stored, but the number of matches will still be returned.
 *
 * Example:
 *
 * char **my_matches = NULL;
 * bu_file_glob("src/libbu/[a-e]*.c", &my_matches);
 *
 * This will allocate an array for storing glob matches, filling in
 * the array with all of the directory entries starting with 'a'
 * through 'e' and ending with a '.c' suffix in the src/libbu
 * directory.
 *
 * returns the number of matches
 */
BU_EXPORT extern size_t bu_file_glob(const char *pattern, char ***matches);


>>>>>>> dd03dbfe
/** @file libbu/fnmatch.c
 *
 */

#define BU_FNMATCH_NOESCAPE    0x01 /**< bu_fnmatch() flag.  Backslash escaping. */
#define BU_FNMATCH_PATHNAME    0x02 /**< bu_fnmatch() flag.  Slash must be matched by slash. */
#define BU_FNMATCH_PERIOD      0x04 /**< bu_fnmatch() flag.  Period must be matched by period. */
#define BU_FNMATCH_LEADING_DIR 0x08 /**< bu_fnmatch() flag.  Ignore /<tail> after Imatch. */
#define BU_FNMATCH_CASEFOLD    0x10 /**< bu_fnmatch() flag.  Case-insensitive searching. */

/**
 * bu_fnmatch() return value when no match is found (0 if found)
 */
#define BU_FNMATCH_NOMATCH 1       /* Match failed. */

/**
 * Function fnmatch() as specified in POSIX 1003.2-1992, section B.6.
 * Compares a filename or pathname to a pattern.
 *
 * Returns 0 if a match is found or BU_FNMATCH_NOMATCH otherwise.
 *
 */
BU_EXPORT extern int bu_fnmatch(const char *pattern, const char *pathname, int flags);


/** @file libbu/dirent.c
 *
 * Functionality for accessing all files in a directory.
 *
 */

/**
 * Count number of files in directory whose type matches substr
 */
BU_EXPORT extern int bu_count_path(char *path, char *substr);

/**
 * Return array with filenames with suffix matching substr
 */
BU_EXPORT extern void bu_list_path(char *path, char *substr, char **filearray);


/** @file libbu/brlcad_path.c
 *
 * @brief
 * A support routine to provide the executable code with the path
 * to where the BRL-CAD programs and libraries are installed.
 *
 */

/**
 * DEPRECATED: This routine is replaced by bu_argv0_full_path().
 *             Do not use.
 *
 * this routine is used by the brlcad-path-finding routines when
 * attempting to locate binaries, libraries, and resources.  This
 * routine will set argv0 if path is provided and should generally be
 * set early on by bu_setprogname().
 *
 * this routine will return "(unknown)" if argv[0] cannot be
 * identified but should never return NULL.
 */
DEPRECATED BU_EXPORT extern const char *bu_argv0(void);

/**
 * DEPRECATED: This routine is replaced by bu_getcwd().
 *             Do not use.
 *
 * returns the full path to argv0, regardless of how the application
 * was invoked.
 *
 * this routine will return "(unknown)" if argv[0] cannot be
 * identified but should never return NULL.
 *
 */
BU_EXPORT extern const char *bu_argv0_full_path(void);

/**
 * get the name of the running application if they ran
 * bu_setprogname() first or if we know what it's supposed to be
 * anyways.
 */
BU_EXPORT extern const char *bu_getprogname(void);

/**
 * Set the name of the running application.  This isn't necessary on
 * modern systems that support getprogname() and call setprogname()
 * before main() for you, but necessary otherwise for portability.
 */
BU_EXPORT extern void bu_setprogname(const char *path);

/**
 * returns the pathname for the current working directory.
 *
 */
BU_EXPORT extern char *bu_getcwd(char *buf, size_t size);

/**
 * Locate where the BRL-CAD applications and libraries are installed.
 *
 * The BRL-CAD root is searched for in the following order of
 * precedence by testing for the rhs existence if provided or the
 * directory existence otherwise:
 *
 *   BRLCAD_ROOT environment variable if set
 *   BRLCAD_ROOT compile-time path
 *   run-time path identification
 *   /usr/brlcad static path
 *   current directory
 *
 * @return
 * A STATIC buffer is returned.  It is the caller's responsibility to
 * call bu_strdup() or make other provisions to save the returned
 * string, before calling again.
 */
BU_EXPORT extern const char *bu_brlcad_root(const char *rhs, int fail_quietly);

/**
 * Locate where the BRL-CAD data resources are installed.
 *
 * The BRL-CAD data resources are searched for in the following order
 * of precedence by testing for the existence of rhs if provided or
 * the directory existence otherwise:
 *
 *   BRLCAD_DATA environment variable if set
 *   BRLCAD_DATA compile-time path
 *   bu_brlcad_root/share/brlcad/VERSION path
 *   bu_brlcad_root path
 *   current directory
 *
 * A STATIC buffer is returned.  It is the caller's responsibility to
 * call bu_strdup() or make other provisions to save the returned
 * string, before calling again.
 */
BU_EXPORT extern const char *bu_brlcad_data(const char *rhs, int fail_quietly);

/**
 * returns the first USER path match to a given executable name.
 *
 * Routine to provide BSD "which" functionality, locating binaries of
 * specified programs from the user's PATH. This is useful to locate
 * binaries and resources at run-time.
 *
 * caller should not free the result, though it will not be preserved
 * between calls either.  the caller should strdup the result if they
 * need to keep it around.
 *
 * routine will return NULL if the executable command cannot be found.
 */
BU_EXPORT extern const char *bu_which(const char *cmd);

/**
 * returns the first SYSTEM path match to a given executable cmd name.
 *
 * Routine to provide BSD "whereis" functionality, locating binaries
 * of specified programs from the SYSTEM path.  This is useful to
 * locate binaries and resources at run-time.
 *
 * caller should not free the result, though it will not be preserved
 * between calls either.  the caller should strdup the result if they
 * need to keep it around.
 *
 * routine will return NULL if the executable command cannot be found.
 */
BU_EXPORT extern const char *bu_whereis(const char *cmd);

/** @file libbu/fopen_uniq.c
 *
 * DEPRECATED: Routine to open a unique filename.
 *
 */

/**
 * DEPRECATED.  Do not use.
 *
 * Open a file for output assuring that the file did not previously
 * exist.
 *
 * Typical usage:
 @code
 	static int n = 0;
 	FILE *fp;
 
 	fp = bu_fopen_uniq("writing to %s for results", "output%d.pl", n++);
 	...
 	fclose(fp);
 
 
 	fp = bu_fopen_uniq((char *)NULL, "output%d.pl", n++);
 	...
 	fclose(fp);
 @endcode
 *
 */
DEPRECATED BU_EXPORT extern FILE *bu_fopen_uniq(const char *outfmt, const char *namefmt, int n);

/** @file libbu/temp.c
 *
 * Routine to open a temporary file.
 *
 */

/**
 * Create a temporary file.  The first readable/writable directory
 * will be used, searching TMPDIR/TEMP/TMP environment variable
 * directories followed by default system temp directories and
 * ultimately trying the current directory.
 *
 * This routine is guaranteed to return a new unique file or return
 * NULL on failure.  The temporary file will be automatically unlinked
 * on application exit.  It is the caller's responsibility to set file
 * access settings, preserve file contents, or destroy file contents
 * if the default behavior is non-optimal.
 *
 * The name of the temporary file will be copied into a user-provided
 * (filepath) buffer if it is a non-NULL pointer and of a sufficient
 * (len) length to contain the filename.
 *
 * This routine is NOT thread-safe.
 *
 * Typical Use:
 @code
  FILE *fp;
  char filename[MAXPATHLEN];
  fp = bu_temp_file(&filename, MAXPATHLEN); // get file name
  ...
  fclose(fp); // optional, auto-closed on exit
  ...
  fp = bu_temp_file(NULL, 0); // don't need file name
  fchmod(fileno(fp), 0777);
  ...
  rewind(fp);
  while (fputc(0, fp) == 0);
  fclose(fp);
 @endcode
 */
BU_EXPORT extern FILE *bu_temp_file(char *filepath, size_t len);

/** @} */
/** @addtogroup getopt */
/** @ingroup data */
/** @{ */

/** @file libbu/getopt.c
 *
 * @brief
 * Special re-entrant version of getopt.
 *
 * Everything is prefixed with bu_, to distinguish it from the various
 * getopt routines found in libc.
 *
 * Important note -
 * If bu_getopt() it going to be used more than once, it is necessary
 * to reinitialize bu_optind=1 before beginning on the next argument
 * list.
 */

/**
 * for bu_getopt().  set to zero to suppress errors.
 */
BU_EXPORT extern int bu_opterr;

/**
 * for bu_getopt().  current index into parent argv vector.
 */
BU_EXPORT extern int bu_optind;

/**
 * for bu_getopt().  current option being checked for validity.
 */
BU_EXPORT extern int bu_optopt;

/**
 * for bu_getopt().  current argument associated with current option.
 */
BU_EXPORT extern char *bu_optarg;

/**
 * Get option letter from argument vector.
 *
 * returns the next known option character in ostr.  If bu_getopt()
 * encounters a character not found in ostr or if it detects a missing
 * option argument, it returns `?' (question mark).  If ostr has a
 * leading `:' then a missing option argument causes `:' to be
 * returned instead of `?'.  In either case, the variable bu_optopt is
 * set to the character that caused the error.  The bu_getopt()
 * function returns -1 when the argument list is exhausted.
 */
BU_EXPORT extern int bu_getopt(int nargc, char * const nargv[], const char *ostr);

/** @} */
/** @addtogroup hist */
/** @ingroup data */
/** @{ */

/* hist.c */

/**
 */
BU_EXPORT extern void bu_hist_free(struct bu_hist *histp);

/**
 * Initialize a bu_hist structure.
 *
 * It is expected that the structure is junk upon entry.
 */
BU_EXPORT extern void bu_hist_init(struct bu_hist *histp, fastf_t min, fastf_t max, unsigned int nbins);

/**
 */
BU_EXPORT extern void bu_hist_range(struct bu_hist *hp, fastf_t low, fastf_t high);

/**
 * The original command history interface.
 */
BU_EXPORT extern void bu_hist_pr(const struct bu_hist *histp, const char *title);

/** @} */

/** @addtogroup hton */
/** @ingroup data */
/** @{ */
/** @file libbu/htond.c
 *
 * Convert doubles to host/network format.
 *
 * Library routines for conversion between the local host 64-bit
 * ("double precision") representation, and 64-bit IEEE double
 * precision representation, in "network order", ie, big-endian, the
 * MSB in byte [0], on the left.
 *
 * As a quick review, the IEEE double precision format is as follows:
 * sign bit, 11 bits of exponent (bias 1023), and 52 bits of mantissa,
 * with a hidden leading one (0.1 binary).
 *
 * When the exponent is 0, IEEE defines a "denormalized number", which
 * is not supported here.
 *
 * When the exponent is 2047 (all bits set), and:
 *	all mantissa bits are zero,
 *	value is infinity*sign,
 *	mantissa is non-zero, and:
 *		msb of mantissa=0:  signaling NAN
 *		msb of mantissa=1:  quiet NAN
 *
 * Note that neither the input or output buffers need be word aligned,
 * for greatest flexability in converting data, even though this
 * imposes a speed penalty here.
 *
 * These subroutines operate on a sequential block of numbers, to save
 * on subroutine linkage execution costs, and to allow some hope for
 * vectorization.
 *
 * On brain-damaged machines like the SGI 3-D, where type "double"
 * allocates only 4 bytes of space, these routines *still* return 8
 * bytes in the IEEE buffer.
 *
 */

/**
 * Host to Network Doubles
 */
BU_EXPORT extern void htond(unsigned char *out,
			    const unsigned char *in,
			    size_t count);

/**
 * Network to Host Doubles
 */
BU_EXPORT extern void ntohd(unsigned char *out,
			    const unsigned char *in,
			    size_t count);

/** @file libbu/htonf.c
 *
 * convert floats to host/network format
 *
 * Host to Network Floats  +  Network to Host Floats.
 *
 */

/**
 * Host to Network Floats
 */
BU_EXPORT extern void htonf(unsigned char *out,
			    const unsigned char *in,
			    size_t count);

/**
 * Network to Host Floats
 */
BU_EXPORT extern void ntohf(unsigned char *out,
			    const unsigned char *in,
			    size_t count);

/** @} */

/** @addtogroup thread */
/** @ingroup parallel */
/** @{ */
/** @file libbu/ispar.c
 *
 * subroutine to determine if we are multi-threaded
 *
 * This subroutine is separated off from parallel.c so that bu_bomb()
 * and others can call it, without causing either parallel.c or
 * semaphore.c to get referenced and thus causing the loader to drag
 * in all the parallel processing stuff from the vendor library.
 *
 */

/**
 * A clean way for bu_bomb() to tell if this is a parallel
 * application.  If bu_parallel() is active, this routine will return
 * non-zero.
 */
BU_EXPORT extern int bu_is_parallel();

/**
 * Used by bu_bomb() to help terminate parallel threads,
 * without dragging in the whole parallel library if it isn't being used.
 */
BU_EXPORT extern void bu_kill_parallel();

/** @} */

/** @addtogroup log */
/** @ingroup io */
/** @{ */
/** @file libbu/linebuf.c
 *
 * A portable way of doing setlinebuf().
 *
 */

BU_EXPORT extern void bu_setlinebuf(FILE *fp);

/** @} */

/** @addtogroup list */
/** @ingroup container */
/** @{ */

/**
 * Creates and initializes a bu_list head structure
 */
BU_EXPORT extern struct bu_list *bu_list_new();

/**
 * Returns the results of BU_LIST_POP
 */
BU_EXPORT extern struct bu_list *bu_list_pop(struct bu_list *hp);

/**
 * Returns the number of elements on a bu_list brand linked list.
 */
BU_EXPORT extern int bu_list_len(const struct bu_list *hd);

/**
 * Reverses the order of elements in a bu_list linked list.
 */
BU_EXPORT extern void bu_list_reverse(struct bu_list *hd);

/**
 * Given a list of structures allocated with bu_malloc() enrolled
 * on a bu_list head, walk the list and free the structures.
 * This routine can only be used when the structures have no interior
 * pointers.
 */
BU_EXPORT extern void bu_list_free(struct bu_list *hd);

/**
 * Simple parallel-safe routine for appending a data structure to the
 * end of a bu_list doubly-linked list.
 *
 * @par Issues:
 *  	Only one semaphore shared by all list heads.
 * @n	No portable way to notify waiting thread(s) that are sleeping
 */
BU_EXPORT extern void bu_list_parallel_append(struct bu_list *headp,
					      struct bu_list *itemp);

/**
 * Simple parallel-safe routine for dequeueing one data structure from
 * the head of a bu_list doubly-linked list.
 * If the list is empty, wait until some other thread puts something on
 * the list.
 *
 * @par Issues:
 * No portable way to not spin and burn CPU time while waiting
 * @n	for something to show up on the list.
 */
BU_EXPORT extern struct bu_list *bu_list_parallel_dequeue(struct bu_list *headp);

/**
 * Generic bu_list doubly-linked list checker.
 */
BU_EXPORT extern void bu_ck_list(const struct bu_list *hd,
				 const char *str);

/**
 * bu_list doubly-linked list checker which checks the magic number for
 * all elements in the linked list
 */
BU_EXPORT extern void bu_ck_list_magic(const struct bu_list *hd,
				       const char *str,
				       const uint32_t magic);

/** @} */

/** @addtogroup log */
/** @ingroup io */
/** @{ */
/** @file libbu/hook.c
 *
 * @brief
 * BRL-CAD support library's hook utility.
 *
 */
BU_EXPORT extern void bu_hook_list_init(struct bu_hook_list *hlp);
BU_EXPORT extern void bu_add_hook(struct bu_hook_list *hlp,
				  bu_hook_t func,
				  genptr_t clientdata);
BU_EXPORT extern void bu_delete_hook(struct bu_hook_list *hlp,
				     bu_hook_t func,
				     genptr_t clientdata);
BU_EXPORT extern void bu_call_hook(struct bu_hook_list *hlp,
				   genptr_t buf);

/** @} */
/** @addtogroup log */
/** @ingroup io */
/** @{ */
/** @file libbu/log.c
 *
 * @brief
 * parallel safe version of fprintf for logging
 *
 * BRL-CAD support library, error logging routine.  Note that the user
 * may provide his own logging routine, by replacing these functions.
 * That is why this is in file of its own.  For example, LGT and
 * RTSRV take advantage of this.
 *
 * Here is an example of how to set up a custom logging callback.
 * While bu_log presently writes to STDERR by default, this behavior
 * should not be relied upon and may be changed to STDOUT in the
 * future without notice.
 *
 @code
 --- BEGIN EXAMPLE ---

 int log_output_to_file(genptr_t data, genptr_t str)
 {
   FILE *fp = (FILE *)data;
   fprintf(fp, "LOG: %s", str);
   return 0;
 }

 int main(int ac, char *av[])
 {
   FILE *fp = fopen("whatever.log", "w+");
   bu_log_add_hook(log_output_to_file, (genptr_t)fp);
   bu_log("Logging to file.\n");
   bu_log_delete_hook(log_output_to_file, (genptr_t)fp);
   bu_log("Logging to stderr.\n");
   fclose(fp);
   return 0;
 }

 --- END EXAMPLE ---
 @endcode
 *
 */


/**
 * Change global indentation level by indicated number of characters.
 * Call with a large negative number to cancel all indentation.
 */
BU_EXPORT extern void bu_log_indent_delta(int delta);

/**
 * For multi-line vls generators, honor logindent level like bu_log() does,
 * and prefix the proper number of spaces.
 * Should be called at the front of each new line.
 */
BU_EXPORT extern void bu_log_indent_vls(struct bu_vls *v);

/**
 * Adds a hook to the list of bu_log hooks.  The top (newest) one of these
 * will be called with its associated client data and a string to be
 * processed.  Typcially, these hook functions will display the output
 * (possibly in an X window) or record it.
 *
 * NOTE: The hook functions are all non-PARALLEL.
 */
BU_EXPORT extern void bu_log_add_hook(bu_hook_t func, genptr_t clientdata);

/**
 * Removes the hook matching the function and clientdata parameters from
 * the hook list.  Note that it is not necessarily the active (top) hook.
 */
BU_EXPORT extern void bu_log_delete_hook(bu_hook_t func, genptr_t clientdata);

/**
 * Log a single character with no flushing.
 */
BU_EXPORT extern void bu_putchar(int c);

/**
 * The routine is primarily called to log library events.
 */
BU_EXPORT extern void bu_log(const char *, ...) __BU_ATTR_FORMAT12;

/**
 * Log a library event in the Standard way, to a specified file.
 */
BU_EXPORT extern void bu_flog(FILE *, const char *, ...) __BU_ATTR_FORMAT23;

/** @} */

/** @addtogroup malloc */
/** @ingroup memory */
/** @{ */
/** @file libbu/malloc.c
 *
 * @brief
 * Parallel-protected debugging-enhanced wrapper around system malloc().
 *
 * The bu_malloc() routines can't use bu_log() because that uses the
 * bu_vls() routines which depend on bu_malloc().  So it goes direct
 * to stderr, semaphore protected.
 *
 */

BU_EXPORT extern long bu_n_malloc;
BU_EXPORT extern long bu_n_free;
BU_EXPORT extern long bu_n_realloc;

/**
 * This routine only returns on successful allocation.  We promise
 * never to return a NULL pointer; caller doesn't have to check.
 * Allocation failure results in bu_bomb() being called.
 */
BU_EXPORT extern genptr_t bu_malloc(size_t siz,
				    const char *str);

/**
 * This routine only returns on successful allocation.
 * We promise never to return a NULL pointer; caller doesn't have to check.
 * Failure results in bu_bomb() being called.
 */
BU_EXPORT extern genptr_t bu_calloc(size_t nelem,
				    size_t elsize,
				    const char *str);

/**
 */
BU_EXPORT extern void bu_free(genptr_t ptr,
			      const char *str);

/**
 * bu_malloc()/bu_free() compatible wrapper for realloc().
 *
 * this routine mimics the C99 standard behavior of realloc() except
 * that NULL will never be returned.  it will bomb if siz is zero and
 * ptr is NULL.  it will return a minimum allocation suitable for
 * bu_free() if siz is zero and ptr is non-NULL.
 *
 * While the string 'str' is provided for the log messages, don't
 * disturb the str value, so that this storage allocation can be
 * tracked back to its original creator.
 */
BU_EXPORT extern genptr_t bu_realloc(genptr_t ptr,
				     size_t siz,
				     const char *str);

/**
 * Print map of memory currently in use.
 */
BU_EXPORT extern void bu_prmem(const char *str);

/**
 * On systems with the CalTech malloc(), the amount of storage
 * ACTUALLY ALLOCATED is the amount requested rounded UP to the
 * nearest power of two.  For structures which are acquired and
 * released often, this works well, but for structures which will
 * remain unchanged for the duration of the program, this wastes as
 * much as 50% of the address space (and usually memory as well).
 * Here, we round up a byte size to the nearest power of two, leaving
 * off the malloc header, so as to ask for storage without wasting
 * any.
 *
 * On systems with the traditional malloc(), this strategy will just
 * consume the memory in somewhat larger chunks, but overall little
 * unused memory will be consumed.
 */
BU_EXPORT extern int bu_malloc_len_roundup(int nbytes);

/**
 * For a given pointer allocated by bu_malloc(), check the magic
 * number stored after the allocation area when BU_DEBUG_MEM_CHECK is
 * set.
 *
 * This is the individual version of bu_mem_barriercheck().
 *
 * returns if pointer good or BU_DEBUG_MEM_CHECK not set, bombs if
 * memory is corrupted.
 */
BU_EXPORT extern void bu_ck_malloc_ptr(genptr_t ptr, const char *str);

/**
 * Check *all* entries in the memory debug table for barrier word
 * corruption.  Intended to be called periodicly through an
 * application during debugging.  Has to run single-threaded, to
 * prevent table mutation.
 *
 * This is the bulk version of bu_ck_malloc_ptr()
 *
 * Returns -
 *  -1	something is wrong
 *   0	all is OK;
 */
BU_EXPORT extern int bu_mem_barriercheck();
/** @} */

/** @addtogroup log */
/** @ingroup io */
/** @{ */
/** @file libbu/dirname.c
 *
 * @brief
 * Routines to process file and path names.
 *
 */

/**
 * Given a string containing a hierarchical path, return a dynamic
 * string to the parent path.
 *
 * This function is similar if not identical to most dirname() BSD
 * system function implementations; but that system function cannot be
 * used due to significantly inconsistent behavior across platforms.
 *
 * This function always recognizes paths separated by a '/' (i.e.,
 * geometry paths) as well as whatever the native platform directory
 * separator may be.  It is assumed that all file and directory names
 * in the path will not contain a path separator, even if escaped.
 *
 * It is the caller's responsibility to bu_free() the pointer returned
 * from this routine.
 *
 * Examples of strings returned:
 *
 *	/usr/dir/file	/usr/dir
 * @n	/usr/dir/	/usr
 * @n	/usr/file	/usr
 * @n	/usr/		/
 * @n	/usr		/
 * @n	/		/
 * @n	.		.
 * @n	..		.
 * @n	usr		.
 * @n	a/b		a
 * @n	a/		.
 * @n	../a/b		../a
 *
 * This routine will return "." if other valid results are not available
 * but should never return NULL.
 */
BU_EXPORT extern char *bu_dirname(const char *path);

/**
 * Given a string containing a hierarchical path, return a dynamic
 * string to the portion after the last path separator.
 *
 * This function is similar if not identical to most basename() BSD
 * system function implementations; but that system function cannot be
 * used due to significantly inconsistent behavior across platforms.
 *
 * This function always recognizes paths separated by a '/' (i.e.,
 * geometry paths) as well as whatever the native platform directory
 * separator may be.  It is assumed that all file and directory names
 * in the path will not contain a path separator, even if escaped.
 *
 * It is the caller's responsibility to bu_free() the pointer returned
 * from this routine.
 *
 * Examples of strings returned:
 *
 *	/usr/dir/file	file
 * @n	/usr/dir/	dir
 * @n	/usr/		usr
 * @n	/usr		usr
 * @n	/		/
 * @n	.		.
 * @n	..		..
 * @n	usr		usr
 * @n	a/b		b
 * @n	a/		a
 * @n	///		/
 */
BU_EXPORT extern char *bu_basename(const char *path);

/** @} */

/** @addtogroup mf */
/** @ingroup io */
/** @{ */

/**
 * If the file can not be opened, as descriptive an error message as
 * possible will be printed, to simplify code handling in the caller.
 *
 * Mapped files are always opened read-only.
 *
 * If the system does not support mapped files, the data is read into
 * memory.
 */
BU_EXPORT extern struct bu_mapped_file *bu_open_mapped_file(const char *name,
							    const char *appl);

/**
 * Release a use of a mapped file.  Because it may be re-used shortly,
 * e.g. by the next frame of an animation, don't release the memory
 * even on final close, so that it's available when next needed.
 *
 * Call bu_free_mapped_files() after final close to reclaim space.
 * But only do that if you're SURE that ALL these files will never
 * again need to be mapped by this process.  Such as when running
 * multi-frame animations.
 */
BU_EXPORT extern void bu_close_mapped_file(struct bu_mapped_file *mp);

/**
 */
BU_EXPORT extern void bu_pr_mapped_file(const char *title,
					const struct bu_mapped_file *mp);

/**
 * Release storage being used by mapped files with no remaining users.
 * This entire routine runs inside a critical section, for parallel
 * protection.  Only call this routine if you're SURE that ALL these
 * files will never again need to be mapped by this process.  Such as
 * when running multi-frame animations.
 */
BU_EXPORT extern void bu_free_mapped_files(int verbose);

/**
 * A wrapper for bu_open_mapped_file() which uses a search path to
 * locate the file.
 *
 * The search path is specified as a normal C argv array, terminated
 * by a null string pointer.  If the file name begins with a slash
 * ('/') the path is not used.
 */
BU_EXPORT extern struct bu_mapped_file *bu_open_mapped_file_with_path(char * const *path,
								      const char *name,
								      const char *appl);


/** @} */

/** @addtogroup thread */
/** @ingroup parallel */
/** @{ */
/** @file libbu/kill.c
 *
 * terminate a given process.
 *
 */

/**
 * terminate a given process.
 *
 * returns truthfully whether the process could be killed.
 */
BU_EXPORT extern int bu_terminate(int process);

/** @file libbu/process.c
 *
 * process management routines
 *
 */

/**
 * returns the process ID of the calling process
 */
BU_EXPORT extern int bu_process_id();

/** @file libbu/parallel.c
 *
 * routines for parallel processing
 *
 * Machine-specific routines for parallel processing.
 * Primarily calling functions in multiple threads on multiple CPUs.
 *
 */

/**
 * Without knowing what the current UNIX "nice" value is, change to a
 * new absolute "nice" value.  (The system routine makes a relative
 * change).
 */
BU_EXPORT extern void bu_nice_set(int newnice);

/**
 * Return the current CPU limit, in seconds. Zero or negative return
 * indicates that limits are not in effect.
 */
BU_EXPORT extern int bu_cpulimit_get();

/**
 * Set CPU time limit, in seconds.
 */
BU_EXPORT extern void bu_cpulimit_set(int sec);

/**
 * Return the maximum number of physical CPUs that are considered to
 * be available to this process now.
 */
BU_EXPORT extern int bu_avail_cpus();

/**
 * A generally portable method for obtaining the 1-minute load average.
 * Vendor-specific methods which don't involve a fork/exec sequence
 * would be preferable.
 * Alas, very very few systems put the load average in /proc,
 * most still grunge the avenrun[3] array out of /dev/kmem,
 * which requires special privleges to open.
 */
BU_EXPORT extern fastf_t bu_get_load_average();

/**
 * DEPRECATED: this routine's use of a temporary file is deprecated
 * and should not be relied upon.  a future implementation will
 * utilize environment variables instead of temporary files.
 *
 * A general mechanism for non-privleged users of a server system to
 * control how many processors of their server get consumed by
 * multi-thread cruncher processes, by leaving a world-writable file.
 *
 * If the number in the file is negative, it means "all but that
 * many."
 *
 * Returns the number of processors presently available for "public"
 * use.
 */
DEPRECATED BU_EXPORT extern int bu_get_public_cpus();

/**
 * If possible, mark this process for real-time scheduler priority.
 * Will often need root privs to succeed.
 *
 * Returns -
 * 1 realtime priority obtained
 * 0 running with non-realtime scheduler behavior
 */
BU_EXPORT extern int bu_set_realtime();

/**
 * Create 'ncpu' copies of function 'func' all running in parallel,
 * with private stack areas.  Locking and work dispatching are handled
 * by 'func' using a "self-dispatching" paradigm.
 *
 * 'func' is called with one parameter, its thread number.  Threads
 * are given increasing numbers, starting with zero.
 *
 * This function will not return control until all invocations of the
 * subroutine are finished.
 *
 * Don't use registers in this function (bu_parallel).  At least on
 * the Alliant, register context is NOT preserved when exiting the
 * parallel mode, because the serial portion resumes on some arbitrary
 * processor, not necessarily the one that serial execution started
 * on.  The registers are not shared.
 */
BU_EXPORT extern void bu_parallel(void (*func)(int ncpu, genptr_t arg), int ncpu, genptr_t arg);

/** @} */

/** @addtogroup parse */
/** @ingroup container */
/** @{ */
/** @file libbu/parse.c
 *
 * routines for parsing arbitrary structures
 *
 * Routines to assign values to elements of arbitrary structures.  The
 * layout of a structure to be processed is described by a structure
 * of type "bu_structparse", giving element names, element formats, an
 * offset from the beginning of the structure, and a pointer to an
 * optional "hooked" function that is called whenever that structure
 * element is changed.
 *
 * @par There are four basic operations supported:
 * @arg	print	struct elements to ASCII
 * @arg	parse	ASCII to struct elements
 * @arg	export	struct elements to machine-independent binary
 * @arg	import	machine-independent binary to struct elements
 *
 */

/**
 */
BU_EXPORT extern int bu_struct_export(struct bu_external *ext,
				      const genptr_t base,
				      const struct bu_structparse *imp);

/**
 */
BU_EXPORT extern int bu_struct_import(genptr_t base,
				      const struct bu_structparse *imp,
				      const struct bu_external *ext);

/**
 * Put a structure in external form to a stdio file.  All formatting
 * must have been accomplished previously.
 *
 * Returns number of bytes written.  On error, a short byte count (or
 * zero) is returned.  Use feof(3) or ferror(3) to determine which
 * errors occur.
 */
BU_EXPORT extern size_t bu_struct_put(FILE *fp,
				      const struct bu_external *ext);

/**
 * Obtain the next structure in external form from a stdio file.
 *
 * Returns number of bytes read into the bu_external.  On error, zero
 * is returned.
 */
BU_EXPORT extern size_t bu_struct_get(struct bu_external *ext,
				      FILE *fp);

/**
 * Given a buffer with an external representation of a structure
 * (e.g. the ext_buf portion of the output from bu_struct_export),
 * check it for damage in shipment, and if it's OK, wrap it up in an
 * bu_external structure, suitable for passing to bu_struct_import().
 */
BU_EXPORT extern void bu_struct_wrap_buf(struct bu_external *ext,
					 genptr_t buf);

/**
 * Parse the structure element description in the vls string "vls"
 * according to the structure description in "parsetab"
 *
 * @return <0 failure
 * @return  0 OK
 */
BU_EXPORT extern int bu_struct_parse(const struct bu_vls *in_vls,
				     const struct bu_structparse *desc,
				     const char *base);

/**
 */
BU_EXPORT extern void bu_struct_print(const char *title,
				      const struct bu_structparse *parsetab,
				      const char *base);

/**
 * This differs from bu_struct_print in that this output is less
 * readable by humans, but easier to parse with the computer.
 */
BU_EXPORT extern void bu_vls_struct_print(struct bu_vls *vls,
					  const struct bu_structparse *sdp,
					  const char *base);

/**
 * This differs from bu_struct_print in that it prints to a vls.
 */
BU_EXPORT extern void bu_vls_struct_print2(struct bu_vls *vls,
					   const char *title,
					   const struct bu_structparse *sdp,
					   const char *base);

/**
 * Convert a structure element (indicated by sdp) to its ASCII
 * representation in a VLS.
 */
BU_EXPORT extern void bu_vls_struct_item(struct bu_vls *vp,
					 const struct bu_structparse *sdp,
					 const char *base,
					 int sep_char);

/**
 * Convert a structure element called "name" to an ASCII
 * representation in a VLS.
 */
BU_EXPORT extern int bu_vls_struct_item_named(struct bu_vls *vp,
					      const struct bu_structparse *sdp,
					      const char *name,
					      const char *base,
					      int sep_char);

/**
 * This allows us to specify the "size" parameter as values like ".5m"
 * or "27in" rather than using mm all the time.
 */
BU_EXPORT extern void bu_parse_mm(const struct bu_structparse *sdp,
				  const char *name,
				  char *base,
				  const char *value);

/**
 */
BU_EXPORT extern int bu_key_eq_to_key_val(const char *in,
					  const char **next,
					  struct bu_vls *vls);

/**
 * Take an old v4 shader specification of the form
 *
 * shadername arg1=value1 arg2=value2 color=1/2/3
 *
 * and convert it into the v5 Tcl-list form
 *
 * shadername {arg1 value1 arg2 value2 color 1/2/3}
 *
 * Note -- the input string is smashed with nulls.
 *
 * Note -- the v5 version is used everywhere internally, and in v5
 * databases.
 *
 *
 * @return 1 error
 * @return 0 OK
 */
BU_EXPORT extern int bu_shader_to_tcl_list(const char *in,
					   struct bu_vls *vls);

/**
 */
BU_EXPORT extern int bu_shader_to_key_eq(const char *in, struct bu_vls *vls);

/**
 * Take a block of memory, and write it into a file.
 *
 * Caller is responsible for freeing memory of external representation,
 * using bu_free_external().
 *
 * @return <0 error
 * @return  0 OK
 */
BU_EXPORT extern int bu_fwrite_external(FILE *fp,
					const struct bu_external *ep);

/**
 */
BU_EXPORT extern void bu_hexdump_external(FILE *fp, const struct bu_external *ep,
					  const char *str);

/**
 */
BU_EXPORT extern void bu_free_external(struct bu_external *ep);

/**
 */
BU_EXPORT extern void bu_copy_external(struct bu_external *op,
				       const struct bu_external *ip);

/**
 * Advance pointer through string over current token,
 * across white space, to beginning of next token.
 */
BU_EXPORT extern char *bu_next_token(char *str);

/**
 *
 */
BU_EXPORT extern void bu_structparse_get_terse_form(struct bu_vls *logstr,
						    const struct bu_structparse *sp);

/**
 * Support routine for db adjust and db put.  Much like the
 * bu_struct_parse routine which takes its input as a bu_vls. This
 * routine, however, takes the arguments as lists, a more Tcl-friendly
 * method. There is a log vls for storing messages.
 *
 * Operates on argv[0] and argv[1], then on argv[2] and argv[3], ...
 *
 * @param str  - vls for dumping info that might have gone to bu_log
 * @param argc - number of elements in argv
 * @param argv - contains the keyword-value pairs
 * @param desc - structure description
 * @param base - base addr of users struct
 *
 * @retval TCL_OK if successful,
 * @retval TCL_ERROR on failure
 */
BU_EXPORT extern int bu_structparse_argv(struct bu_vls *str,
					 int argc,
					 const char **argv,
					 const struct bu_structparse *desc,
					 char *base);

/**
 * Skip the separator(s) (i.e. whitespace and open-braces)
 *
 * @param _cp	- character pointer
 */
#define BU_SP_SKIP_SEP(_cp) { \
	while (*(_cp) && (*(_cp) == ' ' || *(_cp) == '\n' || \
			  *(_cp) == '\t' || *(_cp) == '{'))  ++(_cp); \
    }


/** @file libbu/booleanize.c
 *
 * routines for parsing boolean values from strings
 */

/**
 * Returns truthfully if a given input string represents an
 * "affirmative string".
 *
 * Input values that are null, empty, begin with the letter 'n', or
 * are 0-valued return as false.  Any other input value returns as
 * true.  Strings that strongly indicate true return as 1, other
 * values still return as true but may be a value greater than 1.
 */
BU_EXPORT extern int bu_str_true(const char *str);

/**
 * Returns truthfully if a given input string represents a
 * "negative string".
 *
 * Input values that are null, empty, begin with the letter 'n', or
 * are 0-valued return as true.  Any other input value returns as
 * false.
 */
BU_EXPORT extern int bu_str_false(const char *str);


/** @} */
/** @addtogroup bitv */
/** @ingroup container */
/** @{ */
/** @file libbu/printb.c
 *
 * print bitfields
 *
 */

/**
 * Format a value a la the %b format of the kernel's printf
 *
 * @param   vls	variable length string to put output in
 * @param    s		title string
 * @param   v		the integer with the bits in it
 * @param   bits	a string which starts with the desired base (8 or 16)
 * as \\010 or \\020, followed by
 * words preceeded with embedded low-value bytes indicating
 * bit number plus one,
 * in little-endian order, eg:
 * "\010\2Bit_one\1BIT_zero"
 */
BU_EXPORT extern void bu_vls_printb(struct bu_vls *vls,
				    const char *s, unsigned long v,
				    const char *bits);

/**
 * Format and print, like bu_vls_printb().
 */
BU_EXPORT extern void bu_printb(const char *s,
				unsigned long v,
				const char *bits);

/** @} */

/** @addtogroup ptbl */
/** @ingroup container */
/** @{ */

/**
 * Initialize struct & get storage for table.
 * Recommend 8 or 64 for initial len.
 */
BU_EXPORT extern void bu_ptbl_init(struct bu_ptbl *b,
				   size_t len,
				   const char *str);

/**
 * Reset the table to have no elements, but retain any existing
 * storage.
 */
BU_EXPORT extern void bu_ptbl_reset(struct bu_ptbl *b);

/**
 * Append/Insert a (long *) item to/into the table.
 */
BU_EXPORT extern int bu_ptbl_ins(struct bu_ptbl *b,
				 long *p);

/**
 * locate a (long *) in an existing table
 *
 *
 * @return index of first matching element in array, if found
 * @return -1 if not found
 *
 * We do this a great deal, so make it go as fast as possible.  this
 * is the biggest argument I can make for changing to an ordered list.
 * Someday....
 */
BU_EXPORT extern int bu_ptbl_locate(const struct bu_ptbl *b,
				    const long *p);

/**
 * Set all occurrences of "p" in the table to zero.  This is different
 * than deleting them.
 */
BU_EXPORT extern void bu_ptbl_zero(struct bu_ptbl *b,
				   const long *p);

/**
 * Append item to table, if not already present.  Unique insert.
 *
 * @return index of first matching element in array, if found.  (table unchanged)
 * @return -1 if table extended to hold new element
 *
 * We do this a great deal, so make it go as fast as possible.  this
 * is the biggest argument I can make for changing to an ordered list.
 * Someday....
 */
BU_EXPORT extern int bu_ptbl_ins_unique(struct bu_ptbl *b, long *p);

/**
 * Remove all occurrences of an item from a table
 *
 * @return Number of copies of 'p' that were removed from the table.
 * @return 0 if none found.
 *
 * we go backwards down the table looking for occurrences of p to
 * delete.  We do it backwards to reduce the amount of data moved when
 * there is more than one occurrence of p in the table.  A pittance
 * savings, unless you're doing a lot of it.
 */
BU_EXPORT extern int bu_ptbl_rm(struct bu_ptbl *b,
				const long *p);

/**
 * Catenate one table onto end of another.  There is no checking for
 * duplication.
 */
BU_EXPORT extern void bu_ptbl_cat(struct bu_ptbl *dest,
				  const struct bu_ptbl *src);

/**
 * Catenate one table onto end of another, ensuring that no entry is
 * duplicated.  Duplications between multiple items in 'src' are not
 * caught.  The search is a nasty n**2 one.  The tables are expected
 * to be short.
 */
BU_EXPORT extern void bu_ptbl_cat_uniq(struct bu_ptbl *dest,
				       const struct bu_ptbl *src);

/**
 * Deallocate dynamic buffer associated with a table, and render this
 * table unusable without a subsequent bu_ptbl_init().
 */
BU_EXPORT extern void bu_ptbl_free(struct bu_ptbl *b);

/**
 * Print a bu_ptbl array for inspection.
 */
BU_EXPORT extern void bu_pr_ptbl(const char *title,
				 const struct bu_ptbl *tbl,
				 int verbose);

/**
 * truncate a bu_ptbl
 */
BU_EXPORT extern void bu_ptbl_trunc(struct bu_ptbl *tbl,
				    int end);

/** @} */

/** @addtogroup rb */
/** @ingroup container */
/** @{ */
/** @file libbu/rb_create.c
 *
 * Routines to create a red-black tree
 *
 */

/**
 * Create a red-black tree
 *
 * This function has three parameters: a comment describing the tree
 * to create, the number of linear orders to maintain simultaneously,
 * and the comparison functions (one per order).  bu_rb_create()
 * returns a pointer to the red-black tree header record.
 */
BU_EXPORT extern struct bu_rb_tree *bu_rb_create(char *description, int nm_orders, int (**order_funcs)());

/**
 * Create a single-order red-black tree
 *
 * This function has two parameters: a comment describing the tree to
 * create and a comparison function.  bu_rb_create1() builds an array
 * of one function pointer and passes it to bu_rb_create().
 * bu_rb_create1() returns a pointer to the red-black tree header
 * record.
 *
 * N.B. - Since this function allocates storage for the array of
 * function pointers, in order to avoid memory leaks on freeing the
 * tree, applications should call bu_rb_free1(), NOT bu_rb_free().
 */
BU_EXPORT extern struct bu_rb_tree *bu_rb_create1(char *description, int (*order_func)());

/** @file libbu/rb_delete.c
 *
 * Routines to delete a node from a red-black tree
 *
 */

/**
 * Applications interface to _rb_delete()
 *
 * This function has two parameters: the tree and order from which to
 * do the deleting.  bu_rb_delete() removes the data block stored in
 * the current node (in the position of the specified order) from
 * every order in the tree.
 */
BU_EXPORT extern void bu_rb_delete(struct bu_rb_tree *tree,
				   int order);
#define bu_rb_delete1(t) bu_rb_delete((t), 0)

/** @file libbu/rb_diag.c
 *
 * Diagnostic routines for red-black tree maintenance
 *
 */

/**
 * Produce a diagnostic printout of a red-black tree
 *
 * This function has three parameters: the root and order of the tree
 * to print out and the type of traversal (preorder, inorder, or
 * postorder).
 */
BU_EXPORT extern void bu_rb_diagnose_tree(struct bu_rb_tree *tree,
					  int order,
					  int trav_type);

/**
 * Describe a red-black tree
 *
 * This function has one parameter: a pointer to a red-black tree.
 * bu_rb_summarize_tree() prints out the header information for the
 * tree.  It is intended for diagnostic purposes.
 */
BU_EXPORT extern void bu_rb_summarize_tree(struct bu_rb_tree *tree);

/** @file libbu/rb_extreme.c
 *
 * Routines to extract mins, maxes, adjacent, and current nodes
 * from a red-black tree
 *
 */


/**
 * Applications interface to rb_extreme()
 *
 * This function has three parameters: the tree in which to find an
 * extreme node, the order on which to do the search, and the sense
 * (min or max).  On success, bu_rb_extreme() returns a pointer to the
 * data in the extreme node.  Otherwise it returns NULL.
 */
BU_EXPORT extern void *bu_rb_extreme(struct bu_rb_tree *tree,
				     int order,
				     int sense);

/**
 * Return a node adjacent to the current red-black node
 *
 * This function has three parameters: the tree and order on which to
 * do the search and the sense (min or max, which is to say
 * predecessor or successor) of the search.  bu_rb_neighbor() returns
 * a pointer to the data in the node adjacent to the current node in
 * the specified direction, if that node exists.  Otherwise, it
 * returns NULL.
 */
BU_EXPORT extern void *bu_rb_neighbor(struct bu_rb_tree *tree,
				      int order,
				      int sense);

/**
 * Return the current red-black node
 *
 * This function has two parameters: the tree and order in which to
 * find the current node.  bu_rb_curr() returns a pointer to the data
 * in the current node, if it exists.  Otherwise, it returns NULL.
 */
BU_EXPORT extern void *bu_rb_curr(struct bu_rb_tree *tree,
				  int order);
#define bu_rb_curr1(t) bu_rb_curr((t), 0)

/** @file libbu/rb_free.c
 *
 * Routines to free a red-black tree
 *
 */

/**
 * Free a red-black tree
 *
 * This function has two parameters: the tree to free and a function
 * to handle the application data.  bu_rb_free() traverses tree's
 * lists of nodes and packages, freeing each one in turn, and then
 * frees tree itself.  If free_data is non-NULL, then bu_rb_free()
 * calls it just* before freeing each package, passing it the
 * package's rbp_data member.  Otherwise, the application data is left
 * untouched.
 */
BU_EXPORT extern void bu_rb_free(struct bu_rb_tree *tree, void (*free_data)());
#define BU_RB_RETAIN_DATA ((void (*)()) 0)
#define bu_rb_free1(t, f)					\
    {							\
	BU_CKMAG((t), BU_RB_TREE_MAGIC, "red-black tree");	\
	bu_free((char *) ((t) -> rbt_order),		\
		"red-black order function");		\
	bu_rb_free(t, f);					\
    }

/** @file libbu/rb_insert.c
 *
 * Routines to insert into a red-black tree
 *
 */

/**
 * Applications interface to _rb_insert()
 *
 * This function has two parameters: the tree into which to insert the
 * new node and the contents of the node.  If a uniqueness requirement
 * would be violated, bu_rb_insert() does nothing but return a number
 * from the set {-1, -2, ..., -nm_orders} of which the absolute value
 * is the first order for which a violation exists.  Otherwise, it
 * returns the number of orders for which the new node was equal to a
 * node already in the tree.
 */
BU_EXPORT extern int bu_rb_insert(struct bu_rb_tree *tree,
				  void *data);

/**
 * Query the uniqueness flag for one order of a red-black tree
 *
 * This function has two parameters: the tree and the order for which
 * to query uniqueness.
 */
BU_EXPORT extern int bu_rb_is_uniq(struct bu_rb_tree *tree,
				   int order);
#define bu_rb_is_uniq1(t) bu_rb_is_uniq((t), 0)

/**
 * Set the uniqueness flags for all the linear orders of a red-black
 * tree
 *
 * This function has two parameters: the tree and a bitv_t encoding
 * the flag values.  bu_rb_set_uniqv() sets the flags according to the
 * bits in flag_rep.  For example, if flag_rep = 1011_2, then the
 * first, second, and fourth orders are specified unique, and the
 * third is specified not-necessarily unique.
 */
BU_EXPORT extern void bu_rb_set_uniqv(struct bu_rb_tree *tree,
				      bitv_t vec);

/**
 * These functions have one parameter: the tree for which to
 * require uniqueness/permit nonuniqueness.
 */
BU_EXPORT extern void bu_rb_uniq_all_off(struct bu_rb_tree *tree);

/**
 * These functions have one parameter: the tree for which to
 * require uniqueness/permit nonuniqueness.
 */
BU_EXPORT extern void bu_rb_uniq_all_on(struct bu_rb_tree *tree);

/**
 * Has two parameters: the tree and the order for which to require
 * uniqueness/permit nonuniqueness.  Each sets the specified flag to
 * the specified value and returns the previous value of the flag.
 */
BU_EXPORT extern int bu_rb_uniq_on(struct bu_rb_tree *tree,
				   int order);
#define bu_rb_uniq_on1(t) bu_rb_uniq_on((t), 0)

/**
 * Has two parameters: the tree and the order for which to require
 * uniqueness/permit nonuniqueness.  Each sets the specified flag to
 * the specified value and returns the previous value of the flag.
 */
BU_EXPORT extern int bu_rb_uniq_off(struct bu_rb_tree *tree,
				    int order);
#define bu_rb_uniq_off1(t) bu_rb_uniq_off((t), 0)

/** @file libbu/rb_order_stats.c
 *
 * Routines to support order-statistic operations for a red-black tree
 *
 */

/**
 * Determines the rank of a node in one order of a red-black tree.
 *
 * This function has two parameters: the tree in which to search and
 * the order on which to do the searching.  If the current node is
 * null, bu_rb_rank() returns 0.  Otherwise, it returns the rank of
 * the current node in the specified order.  bu_rb_rank() is an
 * implementation of the routine OS-RANK on p. 283 of Cormen et al.
 */
BU_EXPORT extern int bu_rb_rank(struct bu_rb_tree *tree,
				int order);
#define bu_rb_rank1(t) bu_rb_rank1((t), 0)

/**
 * This function has three parameters: the tree in which to search,
 * the order on which to do the searching, and the rank of interest.
 * On success, bu_rb_select() returns a pointer to the data block in
 * the discovered node.  Otherwise, it returns NULL.
 */
BU_EXPORT extern void *bu_rb_select(struct bu_rb_tree *tree,
				    int order,
				    int k);
#define bu_rb_select1(t, k) bu_rb_select((t), 0, (k))

/** @file libbu/rb_search.c
 *
 * Routines to search for a node in a red-black tree
 *
 */

/**
 * This function has three parameters: the tree in which to search,
 * the order on which to do the searching, and a data block containing
 * the desired value of the key.  On success, bu_rb_search() returns a
 * pointer to the data block in the discovered node.  Otherwise, it
 * returns NULL.
 */
BU_EXPORT extern void *bu_rb_search(struct bu_rb_tree *tree,
				    int order,
				    void *data);
#define bu_rb_search1(t, d) bu_rb_search((t), 0, (d))

/** @file libbu/rb_walk.c
 *
 * Routines for traversal of red-black trees
 *
 * The function burb_walk() is defined in terms of the function
 * rb_walk(), which, in turn, calls any of the six functions
 *
 * @arg		- static void prewalknodes()
 * @arg		- static void inwalknodes()
 * @arg		- static void postwalknodes()
 * @arg		- static void prewalkdata()
 * @arg		- static void inwalkdata()
 * @arg		- static void postwalkdata()
 *
 * depending on the type of traversal desired and the objects
 * to be visited (nodes themselves, or merely the data stored
 * in them).  Each of these last six functions has four parameters:
 * the root of the tree to traverse, the order on which to do the
 * walking, the function to apply at each visit, and the current
 * depth in the tree.
 */

/**
 * This function has four parameters: the tree to traverse, the order
 * on which to do the walking, the function to apply to each node, and
 * the type of traversal (preorder, inorder, or postorder).
 */
BU_EXPORT extern void bu_rb_walk(struct bu_rb_tree *tree, int order, void (*visit)(), int trav_type);
#define bu_rb_walk1(t, v, d) bu_rb_walk((t), 0, (v), (d))

/** @} */
/** @addtogroup thread */
/** @ingroup parallel */
/** @{ */

/** @file libbu/semaphore.c
 *
 * semaphore implementation
 *
 * Machine-specific routines for parallel processing.  Primarily for
 * handling semaphores for critical sections.
 *
 * The new paradigm: semaphores are referred to, not by a pointer, but
 * by a small integer.  This module is now responsible for obtaining
 * whatever storage is needed to implement each semaphore.
 *
 * Note that these routines can't use bu_log() for error logging,
 * because bu_log() accquires semaphore #0 (BU_SEM_SYSCALL).
 */

/*
 * Section for manifest constants for bu_semaphore_acquire()
 */
#define BU_SEM_SYSCALL 0
#define BU_SEM_LISTS 1
#define BU_SEM_BN_NOISE 2
#define BU_SEM_MAPPEDFILE 3
#define BU_SEM_LAST (BU_SEM_MAPPEDFILE+1)	/* allocate this many for LIBBU+LIBBN */
/*
 * Automatic restart capability in bu_bomb().  The return from
 * BU_SETJUMP is the return from the setjmp().  It is 0 on the first
 * pass through, and non-zero when re-entered via a longjmp() from
 * bu_bomb().  This is only safe to use in non-parallel applications.
 */
#define BU_SETJUMP setjmp((bu_setjmp_valid=1, bu_jmpbuf))
#define BU_UNSETJUMP (bu_setjmp_valid=0)
/* These are global because BU_SETJUMP must be macro.  Please don't touch. */
BU_EXPORT extern int bu_setjmp_valid;		/* !0 = bu_jmpbuf is valid */
BU_EXPORT extern jmp_buf bu_jmpbuf;			/* for BU_SETJMP() */


/**
 * Prepare 'nsemaphores' independent critical section semaphores.  Die
 * on error.
 *
 * Takes the place of 'n' separate calls to old RES_INIT().  Start by
 * allocating array of "struct bu_semaphores", which has been arranged
 * to contain whatever this system needs.
 *
 */
BU_EXPORT extern void bu_semaphore_init(unsigned int nsemaphores);

/**
 * Prepare 'nsemaphores' independent critical section semaphores.  Die
 * on error.
 */
BU_EXPORT extern void bu_semaphore_reinit(unsigned int nsemaphores);

/**
 */
BU_EXPORT extern void bu_semaphore_acquire(unsigned int i);

/**
 */
BU_EXPORT extern void bu_semaphore_release(unsigned int i);

/** @} */
/** @addtogroup vls */
/** @ingroup container */
/** @{ */

/**
 * No storage should be allocated at this point, and bu_vls_addr()
 * must be able to live with that.
 */
BU_EXPORT extern void bu_vls_init(struct bu_vls *vp);

/**
 * DEPRECATED: use if (!vls) bu_vls_init(vls)
 *
 * If a VLS is unitialized, initialize it.  If it is already
 * initialized, leave it alone, caller wants to append to it.
 */
DEPRECATED BU_EXPORT extern void bu_vls_init_if_uninit(struct bu_vls *vp);

/**
 * Allocate storage for a struct bu_vls, call bu_vls_init on it, and
 * return the result.  Allows for creation of dynamically allocated
 * VLS strings.
 */
BU_EXPORT extern struct bu_vls *bu_vls_vlsinit();

/**
 * Return a pointer to the null-terminated string in the vls array.
 * If no storage has been allocated yet, give back a valid string.
 */
BU_EXPORT extern char *bu_vls_addr(const struct bu_vls *vp);

/**
 * Ensure that the provided VLS has at least 'extra' characters of
 * space available.  Additional space is allocated in minimum step
 * sized amounts and may allocate more than requested.
 */
BU_EXPORT extern void bu_vls_extend(struct bu_vls *vp,
				    unsigned int extra);

/**
 * Ensure that the vls has a length of at least 'newlen', and make
 * that the current length.
 *
 * Useful for subroutines that are planning on mucking with the data
 * array themselves.  Not advisable, but occasionally useful.
 *
 * Does not change the offset from the front of the buffer, if any.
 * Does not initialize the value of any of the new bytes.
 */
BU_EXPORT extern void bu_vls_setlen(struct bu_vls *vp,
				    size_t newlen);
/**
 * Return length of the string, in bytes, not including the null
 * terminator.
 */
BU_EXPORT extern size_t bu_vls_strlen(const struct bu_vls *vp);

/**
 * Truncate string to at most 'len' characters.  If 'len' is negative,
 * trim off that many from the end.  If 'len' is zero, don't release
 * storage -- user is probably just going to refill it again,
 * e.g. with bu_vls_gets().
 */
BU_EXPORT extern void bu_vls_trunc(struct bu_vls *vp,
				   int len);

/**
 * Son of bu_vls_trunc().  Same as bu_vls_trunc() except that it
 * doesn't truncate (or do anything) if the len is negative.
 */
BU_EXPORT extern void bu_vls_trunc2(struct bu_vls *vp,
				    int len);

/**
 * "Nibble" 'len' characters off the front of the string.  Changes the
 * length and offset; no data is copied.
 *
 * 'len' may be positive or negative. If negative, characters are
 * un-nibbled.
 */
BU_EXPORT extern void bu_vls_nibble(struct bu_vls *vp,
				    int len);

/**
 * Releases the memory used for the string buffer.
 */
BU_EXPORT extern void bu_vls_free(struct bu_vls *vp);

/**
 * Releases the memory used for the string buffer and the memory for
 * the vls structure
 */
BU_EXPORT extern void bu_vls_vlsfree(struct bu_vls *vp);
/**
 * Make an "ordinary" string copy of a vls string.  Storage for the
 * regular string is acquired using malloc.
 *
 * The source string is not affected.
 */
BU_EXPORT extern char *bu_vls_strdup(const struct bu_vls *vp);

/**
 * Like bu_vls_strdup(), but destructively grab the string from the
 * source argument 'vp'.  This is more efficient than bu_vls_strdup()
 * for those instances where the source argument 'vp' is no longer
 * needed by the caller, as it avoides a potentially long buffer copy.
 *
 * The source string is destroyed, as if bu_vls_free() had been
 * called.
 */
BU_EXPORT extern char *bu_vls_strgrab(struct bu_vls *vp);

/**
 * Empty the vls string, and copy in a regular string.
 */
BU_EXPORT extern void bu_vls_strcpy(struct bu_vls *vp,
				    const char *s);

/**
 * Empty the vls string, and copy in a regular string, up to N bytes
 * long.
 */
BU_EXPORT extern void bu_vls_strncpy(struct bu_vls *vp,
				     const char *s,
				     size_t n);

/**
 * Concatenate a new string onto the end of the existing vls string.
 */
BU_EXPORT extern void bu_vls_strcat(struct bu_vls *vp,
				    const char *s);

/**
 * Concatenate a new string onto the end of the existing vls string.
 */
BU_EXPORT extern void bu_vls_strncat(struct bu_vls *vp,
				     const char *s,
				     size_t n);

/**
 * Concatenate a new vls string onto the end of an existing vls
 * string.  The storage of the source string is not affected.
 */
BU_EXPORT extern void bu_vls_vlscat(struct bu_vls *dest,
				    const struct bu_vls *src);

/**
 * Concatenate a new vls string onto the end of an existing vls
 * string.  The storage of the source string is released (zapped).
 */
BU_EXPORT extern void bu_vls_vlscatzap(struct bu_vls *dest,
				       struct bu_vls *src);

/**
 * Lexicographically compare two vls strings.  Returns an integer
 * greater than, equal to, or less than 0, according as the string s1
 * is greater than, equal to, or less than the string s2.
 */
BU_EXPORT extern int bu_vls_strcmp(struct bu_vls *s1,
				   struct bu_vls *s2);

/**
 * Lexicographically compare two vls strings up to n characters.
 * Returns an integer greater than, equal to, or less than 0,
 * according as the string s1 is greater than, equal to, or less than
 * the string s2.
 */
BU_EXPORT extern int bu_vls_strncmp(struct bu_vls *s1,
				    struct bu_vls *s2,
				    size_t n);

/**
 * Given and argc & argv pair, convert them into a vls string of
 * space-separated words.
 */
BU_EXPORT extern void bu_vls_from_argv(struct bu_vls *vp,
				       int argc,
				       const char *argv[]);

/**
 * Write the VLS to the provided file pointer.
 */
BU_EXPORT extern void bu_vls_fwrite(FILE *fp,
				    const struct bu_vls *vp);

/**
 * Write the VLS to the provided file descriptor.
 */
BU_EXPORT extern void bu_vls_write(int fd,
				   const struct bu_vls *vp);

/**
 * Read the remainder of a UNIX file onto the end of a vls.
 *
 * Returns -
 * nread number of characters read
 *  0 if EOF encountered immediately
 * -1 read error
 */
BU_EXPORT extern int bu_vls_read(struct bu_vls *vp,
				 int fd);

/**
 * Append a newline-terminated string from the file pointed to by "fp"
 * to the end of the vls pointed to by "vp".  The newline from the
 * file is read, but not stored into the vls.
 *
 * The most common error is to forget to bu_vls_trunc(vp, 0) before
 * reading the next line into the vls.
 *
 * Returns -
 *   >=0  the length of the resulting vls
 *   -1   on EOF where no characters were read or added to the vls
 */
BU_EXPORT extern int bu_vls_gets(struct bu_vls *vp,
				 FILE *fp);

/**
 * Append the given character to the vls.
 */
BU_EXPORT extern void bu_vls_putc(struct bu_vls *vp,
				  int c);

/**
 * Remove leading and trailing white space from a vls string.
 */
BU_EXPORT extern void bu_vls_trimspace(struct bu_vls *vp);


/**
 * Format a string into a vls.  This version should work on
 * practically any machine, but it serves to highlight the the
 * grossness of the varargs package requiring the size of a parameter
 * to be known at compile time.
 *
 * %s continues to be a regular 'C' string, null terminated.
 * %V is a pointer to a (struct bu_vls *) string.
 *
 * This routine appends to the given vls similar to how vprintf
 * appends to stdout (see bu_vls_vsprintf for overwriting the vls).
 */
BU_EXPORT extern void bu_vls_vprintf(struct bu_vls *vls,
				     const char *fmt,
				     va_list ap);

/**
 * Initializes the va_list, then calls the above bu_vls_vprintf.
 */
BU_EXPORT extern void bu_vls_printf(struct bu_vls *vls,
				    const char *fmt, ...) __BU_ATTR_FORMAT23;

/**
 * Format a string into a vls, setting the vls to the given print
 * specifier expansion.  This routine truncates any existing vls
 * contents beforehand (i.e. it doesn't append, see bu_vls_vprintf for
 * appending to the vls).
 *
 * %s continues to be a regular 'C' string, null terminated.
 * %V is a pointer to a (struct bu_vls *) string.
 */
BU_EXPORT extern void bu_vls_sprintf(struct bu_vls *vls,
				     const char *fmt, ...) __BU_ATTR_FORMAT23;

/**
 * Efficiently append 'cnt' spaces to the current vls.
 */
BU_EXPORT extern void bu_vls_spaces(struct bu_vls *vp,
				    int cnt);

/**
 * Returns number of printed spaces used on final output line of a
 * potentially multi-line vls.  Useful for making decisions on when to
 * line-wrap.
 *
 * Accounts for normal UNIX tab-expansion:
 *	         1         2         3         4
 *	1234567890123456789012345678901234567890
 *	        x       x       x       x
 *
 *	0-7 --> 8, 8-15 --> 16, 16-23 --> 24, etc.
 */
BU_EXPORT extern int bu_vls_print_positions_used(const struct bu_vls *vp);

/**
 * Given a vls, return a version of that string which has had all
 * "tab" characters converted to the appropriate number of spaces
 * according to the UNIX tab convention.
 */
BU_EXPORT extern void bu_vls_detab(struct bu_vls *vp);

/**
 * Add a string to the begining of the vls.
 */
BU_EXPORT extern void bu_vls_prepend(struct bu_vls *vp,
				     char *str);

/**
 * given an input string, wrap the string in double quotes if there is
 * a space and append it to the provided bu_vls.  escape any existing
 * double quotes.
 *
 * TODO: consider a specifiable quote character and octal encoding
 * instead of double quote wrapping.  perhaps specifiable encode type:
 *   BU_ENCODE_QUOTE
 *   BU_ENCODE_OCTAL
 *   BU_ENCODE_XML
 *
 * the behavior of this routine is subject to change but should remain
 * a reversible operation when used in conjunction with
 * bu_vls_decode().
 *
 * returns a pointer to the encoded string (i.e., the substring held
 * within the bu_vls)
 */
BU_EXPORT extern const char *bu_vls_encode(struct bu_vls *vp, const char *str);


/**
 * given an encoded input string, unwrap the string from any
 * surrounding double quotes and unescape any embedded double quotes.
 *
 * the behavior of this routine is subject to change but should remain
 * the reverse operation of bu_vls_encode().
 *
 * returns a pointer to the decoded string (i.e., the substring held
 * within the bu_vls)
 */
BU_EXPORT extern const char *bu_vls_decode(struct bu_vls *vp, const char *str);


/** @} */
/** @addtogroup vlb */
/** @ingroup container */
/** @{ */

/**
 * Initialize the specified bu_vlb structure and mallocs the initial
 * block of memory.
 *
 * @param vlb Pointer to an unitialized bu_vlb structure
 */
BU_EXPORT extern void bu_vlb_init(struct bu_vlb *vlb);

/**
 * Initialize the specified bu_vlb structure and mallocs the initial
 * block of memory with the specified size
 *
 * @param vlb Pointer to an unitialized bu_vlb structure
 * @param initialSize The desired initial size of the buffer
 */
BU_EXPORT extern void bu_vlb_initialize(struct bu_vlb *vlb,
					size_t initialSize);

/**
 * Write some bytes to the end of the bu_vlb structure. If necessary,
 * additional memory will be allocated.
 *
 * @param vlb Pointer to the bu_vlb structure to receive the bytes
 * @param start Pointer to the first byte to be copied to the bu_vlb structure
 * @param len The number of bytes to copy to the bu_vlb structure
 */
BU_EXPORT extern void bu_vlb_write(struct bu_vlb *vlb,
				   unsigned char *start,
				   size_t len);

/**
 * Reset the bu_vlb counter to the start of its byte array. This
 * essentially ignores any bytes currenty in the buffer, but does not
 * free any memory.
 *
 * @param vlb Pointer to the bu_vlb structure to be reset
 */
BU_EXPORT extern void bu_vlb_reset(struct bu_vlb *vlb);

/**
 * Get a pointer to the byte array held by the bu_vlb structure
 *
 * @param vlb Pointer to the bu_vlb structure
 * @return A pointer to the byte array contained by the bu_vlb structure
 */
BU_EXPORT extern unsigned char *bu_vlb_addr(struct bu_vlb *vlb);

/**
 * Return the number of bytes used in the bu_vlb structure
 *
 * @param vlb Pointer to the bu_vlb structure
 * @return The number of bytes written to the bu_vlb structure
 */
BU_EXPORT extern size_t bu_vlb_buflen(struct bu_vlb *vlb);

/**
 * Free the memory allocated for the byte array in the bu_vlb
 * structure.  Also unitializes the structure.
 *
 * @param vlb Pointer to the bu_vlb structure
 */
BU_EXPORT extern void bu_vlb_free(struct bu_vlb *vlb);
/**
 * Write the current byte array from the bu_vlb structure to a file
 *
 * @param vlb Pointer to the bu_vlb structure that is the source of the bytes
 * @param fd Pointer to a FILE to receive the bytes
 */
BU_EXPORT extern void bu_vlb_print(struct bu_vlb *vlb,
				   FILE *fd);

/**
 * Print the bytes set in a variable-length byte array.
 */
BU_EXPORT extern void bu_pr_vlb(const char *title, const struct bu_vlb *vlb);


/** @file libbu/str.c
 *
 * Compatibility routines to various string processing functions
 * including strlcat and strlcpy.
 *
 */

/**
 * concatenate one string onto the end of another, returning the
 * length of the dst string after the concatenation.
 *
 * bu_strlcat() is a macro to bu_strlcatm() so that we can report the
 * file name and line number of any erroneous callers.
 */
BU_EXPORT extern size_t bu_strlcatm(char *dst, const char *src, size_t size, const char *label);
#define bu_strlcat(dst, src, size) bu_strlcatm(dst, src, size, BU_FLSTR)

/**
 * copies one string into another, returning the length of the dst
 * string after the copy.
 *
 * bu_strlcpy() is a macro to bu_strlcpym() so that we can report the
 * file name and line number of any erroneous callers.
 */
BU_EXPORT extern size_t bu_strlcpym(char *dst, const char *src, size_t size, const char *label);
#define bu_strlcpy(dst, src, size) bu_strlcpym(dst, src, size, BU_FLSTR)

/**
 * Given a string, allocate enough memory to hold it using bu_malloc(),
 * duplicate the strings, returns a pointer to the new string.
 *
 * bu_strdup() is a macro that includes the current file name and line
 * number that can be used when bu debugging is enabled.
 */
BU_EXPORT extern char *bu_strdupm(const char *cp, const char *label);
#define bu_strdup(s) bu_strdupm(s, BU_FLSTR)

/**
 * Compares two strings more gracefully as standard library's strcmp().
 * It accepts NULL as valid input values and considers "" and NULL as equal.
 *
 * bu_strcmp() is a macro that includes the current file name and line
 * number that can be used when bu debugging is enabled.
 *
 */
BU_EXPORT extern int bu_strcmpm(const char *string1, const char *string2, const char *label);
#define bu_strcmp(s1, s2) bu_strcmpm((s1), (s2), BU_FLSTR)

/**
 * BU_STR_EMPTY() is a convenience macro that tests a string for
 * emptiness, i.e. "" or NULL.
 */
#define BU_STR_EMPTY(s) (bu_strcmpm((s), "", BU_FLSTR) == 0)

/**
 * BU_STR_EQUAL() is a convenience macro for testing two
 * null-terminaed strings for equality, i.e. A == B, and is equivalent
 * to (bu_strcmp(s1, s2) == 0) returning true if the strings match and
 * false if they do not.
 */
#define BU_STR_EQUAL(s1, s2) (bu_strcmpm((s1), (s2), BU_FLSTR) == 0)

/** @} */

/** @addtogroup log */
/** @ingroup io */
/** @{ */

/** @file libbu/units.c
 *
 * Module of libbu to handle units conversion between strings and mm.
 *
 */

/**
 * Given a string representation of a unit of distance (eg, "feet"),
 * return the multiplier which will convert that unit into the default
 * unit for the dimension (millimeters for length, mm^3 for volume,
 * and grams for mass.)
 *
 * Returns 0.0 on error and >0.0 on success
 */
BU_EXPORT extern double bu_units_conversion(const char *str);

/**
 * Given a conversion factor to mm, search the table to find what unit
 * this represents.
 *
 * To accomodate floating point fuzz, a "near miss" is allowed.  The
 * algorithm depends on the table being sorted small-to-large.
 *
 * Returns -
 * char* units string
 * NULL	No known unit matches this conversion factor.
 */
BU_EXPORT extern const char *bu_units_string(const double mm);
BU_EXPORT extern struct bu_vls *bu_units_strings_vls();

/**
 * Given a conversion factor to mm, search the table to find the
 * closest matching unit.
 *
 * Returns -
 * char* units string
 * NULL	Invalid conversion factor (non-positive)
 */
BU_EXPORT extern const char *bu_nearest_units_string(const double mm);

/**
 * Given a string of the form "25cm" or "5.2ft" returns the
 * corresponding distance in mm.
 *
 * Returns -
 * -1 on error
 * >0 on success
 */
BU_EXPORT extern double bu_mm_value(const char *s);

/**
 * Used primarily as a hooked function for bu_structparse tables to
 * allow input of floating point values in other units.
 */
BU_EXPORT extern void bu_mm_cvt(const struct bu_structparse *sdp,
				const char *name,
				char *base,
				const char *value);

/** @} */

/** @addtogroup hton */
/** @ingroup data */
/** @{ */
/** @file libbu/htester.c
 *
 * @brief
 * Test network float conversion.
 *
 * Expected to be used in pipes, or with TTCP links to other machines,
 * or with files RCP'ed between machines.
 *
 */

/** @file libbu/xdr.c
 *
 * DEPRECATED.
 *
 * Routines to implement an external data representation (XDR)
 * compatible with the usual InterNet standards, e.g.:
 * big-endian, twos-compliment fixed point, and IEEE floating point.
 *
 * Routines to insert/extract short/long's into char arrays,
 * independend of machine byte order and word-alignment.
 * Uses encoding compatible with routines found in libpkg,
 * and BSD system routines htonl(), htons(), ntohl(), ntohs().
 *
 */

/**
 * DEPRECATED: use ntohll()
 * Macro version of library routine bu_glonglong()
 * The argument is expected to be of type "unsigned char *"
 */
#define BU_GLONGLONG(_cp)	\
    ((((uint64_t)((_cp)[0])) << 56) |	\
     (((uint64_t)((_cp)[1])) << 48) |	\
     (((uint64_t)((_cp)[2])) << 40) |	\
     (((uint64_t)((_cp)[3])) << 32) |	\
     (((uint64_t)((_cp)[4])) << 24) |	\
     (((uint64_t)((_cp)[5])) << 16) |	\
     (((uint64_t)((_cp)[6])) <<  8) |	\
     ((uint64_t)((_cp)[7])))
/**
 * DEPRECATED: use ntohl()
 * Macro version of library routine bu_glong()
 * The argument is expected to be of type "unsigned char *"
 */
#define BU_GLONG(_cp)	\
    ((((uint32_t)((_cp)[0])) << 24) |	\
     (((uint32_t)((_cp)[1])) << 16) |	\
     (((uint32_t)((_cp)[2])) <<  8) |	\
     ((uint32_t)((_cp)[3])))
/**
 * DEPRECATED: use ntohs()
 * Macro version of library routine bu_gshort()
 * The argument is expected to be of type "unsigned char *"
 */
#define BU_GSHORT(_cp)	\
    ((((uint16_t)((_cp)[0])) << 8) | \
     (_cp)[1])

/**
 * DEPRECATED: use ntohs()
 */
DEPRECATED BU_EXPORT extern uint16_t bu_gshort(const unsigned char *msgp);

/**
 * DEPRECATED: use ntohl()
 */
DEPRECATED BU_EXPORT extern uint32_t bu_glong(const unsigned char *msgp);

/**
 * DEPRECATED: use htons()
 */
DEPRECATED BU_EXPORT extern unsigned char *bu_pshort(unsigned char *msgp, uint16_t s);

/**
 * DEPRECATED: use htonl()
 */
DEPRECATED BU_EXPORT extern unsigned char *bu_plong(unsigned char *msgp, uint32_t l);

/**
 * DEPRECATED: use htonll()
 */
DEPRECATED BU_EXPORT extern unsigned char *bu_plonglong(unsigned char *msgp, uint64_t l);

/** @} */

/** @addtogroup tcl */
/** @ingroup binding */
/** @{ */
/** @file libbu/observer.c
 *
 * @brief
 * Routines for implementing the observer pattern.
 *
 */

/**
 * runs a given command, calling the corresponding observer callback
 * if it matches.
 */
BU_EXPORT extern int bu_observer_cmd(ClientData clientData, Tcl_Interp *interp, int argc, const char *argv[]);

/**
 * Notify observers.
 */
BU_EXPORT extern void bu_observer_notify(Tcl_Interp *interp, struct bu_observer *headp, char *self);

/**
 * Free observers.
 */
BU_EXPORT extern void bu_observer_free(struct bu_observer *);

/** @file libbu/tcl.c
 *
 * Tcl interfaces to all the LIBBU Basic BRL-CAD Utility routines.
 *
 * Remember that in MGED you need to say "set glob_compat_mode 0" to
 * get [] to work with TCL semantics rather than MGED glob semantics.
 *
 */

/**
 * Convert the "form" of a bu_structparse table into a TCL result
 * string, with parameter-name data-type pairs:
 *
 * V {%f %f %f} A {%f %f %f}
 *
 * A different routine should build a more general 'form', along the
 * lines of:
 *
 * {V {%f %f %f} default {help}} {A {%f %f %f} default# {help}}
 *
 * @param interp tcl interpreter
 * @param sp structparse table
 *
 * 	@return
 * 	void
 */
BU_EXPORT extern void bu_tcl_structparse_get_terse_form(Tcl_Interp *interp,
							const struct bu_structparse *sp);

/**
 * Support routine for db adjust and db put.  Much like the bu_struct_parse routine
 * which takes its input as a bu_vls. This routine, however, takes the arguments
 * as lists, a more Tcl-friendly method. Also knows about the Tcl result string,
 * so it can make more informative error messages.
 *
 * Operates on argv[0] and argv[1], then on argv[2] and argv[3], ...
 *
 *
 * @param interp	- tcl interpreter
 * @param argc	- number of elements in argv
 * @param argv	- contains the keyword-value pairs
 * @param desc	- structure description
 * @param base	- base addr of users struct
 *
 * 	@retval TCL_OK if successful,
 * @retval TCL_ERROR on failure
 */
BU_EXPORT extern int bu_tcl_structparse_argv(Tcl_Interp *interp,
					     int argc,
					     const char **argv,
					     const struct bu_structparse *desc,
					     char *base);

/**
 * A tcl wrapper for bu_mem_barriercheck.
 *
 * @param clientData	- associated data/state
 * @param interp	- tcl interpreter in which this command was registered.
 * @param argc		- number of elements in argv
 * @param argv		- command name and arguments
 *
 * @return TCL_OK if successful, otherwise, TCL_ERROR.
 */
BU_EXPORT extern int bu_tcl_mem_barriercheck(ClientData clientData,
					     Tcl_Interp *interp,
					     int argc,
					     const char **argv);

/**
 * A tcl wrapper for bu_ck_malloc_ptr.
 *
 * @param clientData	- associated data/state
 * @param interp	- tcl interpreter in which this command was registered.
 * @param argc		- number of elements in argv
 * @param argv		- command name and arguments
 *
 * @return TCL_OK if successful, otherwise, TCL_ERROR.
 */
BU_EXPORT extern int bu_tcl_ck_malloc_ptr(ClientData clientData,
					  Tcl_Interp *interp,
					  int argc,
					  const char **argv);

/**
 * A tcl wrapper for bu_malloc_len_roundup.
 *
 * @param clientData	- associated data/state
 * @param interp	- tcl interpreter in which this command was registered.
 * @param argc		- number of elements in argv
 * @param argv		- command name and arguments
 *
 * @return TCL_OK if successful, otherwise, TCL_ERROR.
 */
BU_EXPORT extern int bu_tcl_malloc_len_roundup(ClientData clientData,
					       Tcl_Interp *interp,
					       int argc,
					       const char **argv);

/**
 * A tcl wrapper for bu_prmem. Prints map of
 * memory currently in use, to stderr.
 *
 * @param clientData	- associated data/state
 * @param interp	- tcl interpreter in which this command was registered.
 * @param argc		- number of elements in argv
 * @param argv		- command name and arguments
 *
 * @return TCL_OK if successful, otherwise, TCL_ERROR.
 */
BU_EXPORT extern int bu_tcl_prmem(ClientData clientData,
				  Tcl_Interp *interp,
				  int argc,
				  const char **argv);

/**
 * A tcl wrapper for bu_vls_printb.
 *
 * @param clientData	- associated data/state
 * @param interp	- tcl interpreter in which this command was registered.
 * @param argc		- number of elements in argv
 * @param argv		- command name and arguments
 *
 * @return TCL_OK if successful, otherwise, TCL_ERROR.
 */
BU_EXPORT extern int bu_tcl_printb(ClientData clientData,
				   Tcl_Interp *interp,
				   int argc,
				   const char **argv);

/**
 * Given arguments of alternating keywords and values and a specific
 * keyword ("Iwant"), return the value associated with that keyword.
 *
 * example: bu_get_value_by_keyword Iwant az 35 elev 25 temp 9.6
 *
 * If only one argument is given after the search keyword, it is
 * interpreted as a list in the same format.
 *
 * example: bu_get_value_by_keyword Iwant {az 35 elev 25 temp 9.6}
 *
 * Search order is left-to-right, only first match is returned.
 *
 * Sample use:
 * bu_get_value_by_keyword V8 [concat type [.inmem get box.s]]
 *
 * @param clientData	- associated data/state
 * @param interp	- tcl interpreter in which this command was registered.
 * @param argc		- number of elements in argv
 * @param argv		- command name and arguments
 *
 * @return TCL_OK if successful, otherwise, TCL_ERROR.
 */
BU_EXPORT extern int bu_tcl_get_value_by_keyword(ClientData clientData,
						 Tcl_Interp *interp,
						 int argc,
						 const char **argv);

/**
 * Given arguments of alternating keywords and values, establish local
 * variables named after the keywords, with the indicated
 * values. Returns in interp a list of the variable names that were
 * assigned to. This lets you detect at runtime what assignments were
 * actually performed.
 *
 * example: bu_get_all_keyword_values az 35 elev 25 temp 9.6
 *
 * This is much faster than writing this in raw Tcl 8 as:
 *
 * foreach {keyword value} $list {
 * 	set $keyword $value
 * 	lappend retval $keyword
 * }
 *
 * If only one argument is given it is interpreted as a list in the
 * same format.
 *
 * example:  bu_get_all_keyword_values {az 35 elev 25 temp 9.6}
 *
 * For security reasons, the name of the local variable assigned to is
 * that of the input keyword with "key_" prepended.  This prevents a
 * playful user from overriding variables inside the function,
 * e.g. loop iterator "i", etc.  This could be even worse when called
 * in global context.
 *
 * Processing order is left-to-right, rightmost value for a repeated
 * keyword will be the one used.
 *
 * Sample use:
 * bu_get_all_keyword_values [concat type [.inmem get box.s]]
 *
 * @param clientData	- associated data/state
 * @param interp	- tcl interpreter in which this command was registered.
 * @param argc		- number of elements in argv
 * @param argv		- command name and arguments
 *
 * @return TCL_OK if successful, otherwise, TCL_ERROR.
 */
BU_EXPORT extern int bu_tcl_get_all_keyword_values(ClientData clientData,
						   Tcl_Interp *interp,
						   int argc,
						   const char **argv);

/**
 * A tcl wrapper for bu_rgb_to_hsv.
 *
 * @param clientData	- associated data/state
 * @param interp	- tcl interpreter in which this command was registered.
 * @param argc		- number of elements in argv
 * @param argv		- command name and arguments
 *
 * @return TCL_OK if successful, otherwise, TCL_ERROR.
 */
BU_EXPORT extern int bu_tcl_rgb_to_hsv(ClientData clientData,
				       Tcl_Interp *interp,
				       int argc,
				       const char **argv);

/**
 * A tcl wrapper for bu_hsv_to_rgb.
 *
 * @param clientData	- associated data/state
 * @param interp	- tcl interpreter in which this command was registered.
 * @param argc		- number of elements in argv
 * @param argv		- command name and arguments
 *
 * @return TCL_OK if successful, otherwise, TCL_ERROR.
 */
BU_EXPORT extern int bu_tcl_hsv_to_rgb(ClientData clientData,
				       Tcl_Interp *interp,
				       int argc,
				       const char **argv);

/**
 * Converts key=val to "key val" pairs.
 *
 * @param clientData	- associated data/state
 * @param interp	- tcl interpreter in which this command was registered.
 * @param argc		- number of elements in argv
 * @param argv		- command name and arguments
 *
 * @return TCL_OK if successful, otherwise, TCL_ERROR.
 */
BU_EXPORT extern int bu_tcl_key_eq_to_key_val(ClientData clientData,
					      Tcl_Interp *interp,
					      int argc,
					      const char **argv);

/**
 * Converts a shader string to a tcl list.
 *
 * @param clientData	- associated data/state
 * @param interp	- tcl interpreter in which this command was registered.
 * @param argc		- number of elements in argv
 * @param argv		- command name and arguments
 *
 * @return TCL_OK if successful, otherwise, TCL_ERROR.
 */
BU_EXPORT extern int bu_tcl_shader_to_key_val(ClientData clientData,
					      Tcl_Interp *interp,
					      int argc,
					      const char **argv);

/**
 * Converts "key value" pairs to key=value.
 *
 * @param clientData	- associated data/state
 * @param interp	- tcl interpreter in which this command was registered.
 * @param argc		- number of elements in argv
 * @param argv		- command name and arguments
 *
 * @return TCL_OK if successful, otherwise, TCL_ERROR.
 */
BU_EXPORT extern int bu_tcl_key_val_to_key_eq(ClientData clientData,
					      Tcl_Interp *interp,
					      int argc,
					      const char **argv);

/**
 * Converts a shader tcl list into a shader string.
 *
 * @param clientData	- associated data/state
 * @param interp	- tcl interpreter in which this command was registered.
 * @param argc		- number of elements in argv
 * @param argv		- command name and arguments
 *
 * @return TCL_OK if successful, otherwise, TCL_ERROR.
 */
BU_EXPORT extern int bu_tcl_shader_to_key_eq(ClientData clientData,
					     Tcl_Interp *interp,
					     int argc,
					     const char **argv);

/**
 * bu_tcl_brlcad_root
 *
 * A tcl wrapper for bu_brlcad_root.
 *
 * @param clientData	- associated data/state
 * @param interp	- tcl interpreter in which this command was registered.
 * @param argc		- number of elements in argv
 * @param argv		- command name and arguments
 *
 * @return TCL_OK if successful, otherwise, TCL_ERROR.
 */
BU_EXPORT extern int bu_tcl_brlcad_root(ClientData clientData,
					Tcl_Interp *interp,
					int argc,
					const char **argv);

/**
 * bu_tcl_brlcad_data
 *
 * A tcl wrapper for bu_brlcad_data.
 *
 * @param clientData	- associated data/state
 * @param interp	- tcl interpreter in which this command was registered.
 * @param argc		- number of elements in argv
 * @param argv		- command name and arguments
 *
 * @return TCL_OK if successful, otherwise, TCL_ERROR.
 */
BU_EXPORT extern int bu_tcl_brlcad_data(ClientData clientData,
					Tcl_Interp *interp,
					int argc,
					const char **argv);

/**
 * bu_tcl_units_conversion
 *
 * A tcl wrapper for bu_units_conversion.
 *
 * @param clientData	- associated data/state
 * @param interp	- tcl interpreter in which this command was registered.
 * @param argc		- number of elements in argv
 * @param argv		- command name and arguments
 *
 * @return TCL_OK if successful, otherwise, TCL_ERROR.
 */
BU_EXPORT extern int bu_tcl_units_conversion(ClientData clientData,
					     Tcl_Interp *interp,
					     int argc,
					     const char **argv);

/**
 * bu_tcl_setup
 *
 * Add all the supported Tcl interfaces to LIBBU routines to the list
 * of commands known by the given interpreter.
 *
 * @param interp	- tcl interpreter in which this command was registered.
 *
 * @return TCL_OK if successful, otherwise, TCL_ERROR.
 */
BU_EXPORT extern void bu_tcl_setup(Tcl_Interp *interp);

/**
 * Bu_Init
 *
 * Allows LIBBU to be dynamically loaded to a vanilla tclsh/wish with
 * "load /usr/brlcad/lib/libbu.so"
 *
 * @param interp	- tcl interpreter in which this command was registered.
 *
 * @return TCL_OK if successful, otherwise, TCL_ERROR.
 */
BU_EXPORT extern int Bu_Init(Tcl_Interp *interp);


/** @} */

/** @addtogroup log */
/** @ingroup io */
/** @{ */
/** @file libbu/lex.c
 *
 */

#define BU_LEX_ANY 0	/* pseudo type */
struct bu_lex_t_int {
    int type;
    int value;
};
#define BU_LEX_INT 1
struct bu_lex_t_dbl {
    int type;
    double value;
};
#define BU_LEX_DOUBLE 2
struct bu_lex_t_key {
    int type;
    int value;
};
#define BU_LEX_SYMBOL 3
#define BU_LEX_KEYWORD 4
struct bu_lex_t_id {
    int type;
    char *value;
};
#define BU_LEX_IDENT 5
#define BU_LEX_NUMBER 6	/* Pseudo type */
union bu_lex_token {
    int type;
    struct bu_lex_t_int t_int;
    struct bu_lex_t_dbl t_dbl;
    struct bu_lex_t_key t_key;
    struct bu_lex_t_id t_id;
};
struct bu_lex_key {
    int tok_val;
    char *string;
};
#define BU_LEX_NEED_MORE 0


/**
 */
BU_EXPORT extern int bu_lex(union bu_lex_token *token,
			    struct bu_vls *rtstr,
			    struct bu_lex_key *keywords,
			    struct bu_lex_key *symbols);


/** @file libbu/mread.c
 *
 * multiple-read to fill a buffer
 *
 * Provide a general means to a read some count of items from a file
 * descriptor reading multiple times until the quantity desired is
 * obtained.  This is useful for pipes and network connections that
 * don't necessarily deliver data with the same grouping as it is
 * written with.
 *
 * If a read error occurs, a negative value will be returns and errno
 * should be set (by read()).
 *
 */

/**
 * "Multiple try" read.  Read multiple times until quantity is
 * obtained or an error occurs.  This is useful for pipes.
 */
BU_EXPORT extern long int bu_mread(int fd, void *bufp, long int n);

/** @} */

/** @addtogroup hash */
/** @ingroup container */
/** @{ */
/** @file libbu/hash.c
 *
 * @brief
 * An implimentation of hash tables.
 */

/**
 * A hash entry
 */
struct bu_hash_entry {
    uint32_t magic;
    unsigned char *key;
    unsigned char *value;
    int key_len;
    struct bu_hash_entry *next;
};
typedef struct bu_hash_entry bu_hash_entry_t;
#define BU_HASH_ENTRY_NULL ((struct bu_hash_entry *)0)

/**
 * asserts the integrity of a non-head node bu_hash_entry struct.
 */
#define BU_CK_HASH_ENTRY(_ep) BU_CKMAG(_ep, BU_HASH_ENTRY_MAGIC, "bu_hash_entry")

/**
 * initializes a bu_hash_entry struct without allocating any memory.
 */
#define BU_HASH_ENTRY_INIT(_h) { \
	(_h)->magic = BU_HASH_ENTRY_MAGIC; \
	(_h)->key = (_h)->value = NULL; \
	(_h)->key_len = 0; \
	(_h)->next = NULL; \
    }

/**
 * macro suitable for declaration statement initialization of a
 * bu_hash_entry struct.  does not allocate memory.
 */
#define BU_HASH_ENTRY_INIT_ZERO { BU_HASH_ENTRY_MAGIC, NULL, NULL, 0, NULL }

/**
 * returns truthfully whether a bu_hash_entry has been initialized.
 */
#define BU_HASH_ENTRY_IS_INITIALIZED(_h) (((struct bu_hash_entry *)(_h) != BU_HASH_ENTRY_NULL) && LIKELY((_h)->magic == BU_HASH_ENTRY_MAGIC))


/**
 * A table of hash entries
 */
struct bu_hash_tbl {
    uint32_t magic;
    unsigned long mask;
    unsigned long num_lists;
    unsigned long num_entries;
    struct bu_hash_entry **lists;
};
typedef struct bu_hash_tbl bu_hash_tbl_t;
#define BU_HASH_TBL_NULL ((struct bu_hash_tbl *)0)

/**
 * asserts the integrity of a non-head node bu_hash_tbl struct.
 */
#define BU_CK_HASH_TBL(_hp) BU_CKMAG(_hp, BU_HASH_TBL_MAGIC, "bu_hash_tbl")

/**
 * initializes a bu_hash_tbl struct without allocating any memory.
 */
#define BU_HASH_TBL_INIT(_h) { \
	(_h)->magic = BU_HASH_TBL_MAGIC; \
	(_h)->mask = (_h)->num_lists = (_h)->num_entries = 0; \
	(_h)->lists = NULL; \
    }

/**
 * macro suitable for declaration statement initialization of a
 * bu_hash_tbl struct.  does not allocate memory.
 */
#define BU_HASH_TBL_INIT_ZERO { BU_HASH_TBL_MAGIC, 0, 0, 0, NULL }

/**
 * returns truthfully whether a bu_hash_tbl has been initialized.
 */
#define BU_HASH_TBL_IS_INITIALIZED(_h) (((struct bu_hash_tbl *)(_h) != BU_HASH_TBL_NULL) && LIKELY((_h)->magic == BU_HASH_TBL_MAGIC))


/**
 * A hash table entry record
 */
struct bu_hash_record {
    uint32_t magic;
    struct bu_hash_tbl *tbl;
    unsigned long index;
    struct bu_hash_entry *hsh_entry;
};
typedef struct bu_hash_record bu_hash_record_t;
#define BU_HASH_RECORD_NULL ((struct bu_hash_record *)0)

/**
 * asserts the integrity of a non-head node bu_hash_record struct.
 */
#define BU_CK_HASH_RECORD(_rp) BU_CKMAG(_rp, BU_HASH_RECORD_MAGIC, "bu_hash_record")

/**
 * initializes a bu_hash_record struct without allocating any memory.
 */
#define BU_HASH_RECORD_INIT(_h) { \
	(_h)->magic = BU_HASH_RECORD_MAGIC; \
	(_h)->tbl = NULL; \
	(_h)->index = 0; \
	(_h)->hsh_entry = NULL; \
    }

/**
 * macro suitable for declaration statement initialization of a
 * bu_hash_record struct.  does not allocate memory.
 */
#define BU_HASH_RECORD_INIT_ZERO { BU_HASH_RECORD_MAGIC, NULL, 0, NULL }

/**
 * returns truthfully whether a bu_hash_record has been initialized.
 */
#define BU_HASH_RECORD_IS_INITIALIZED(_h) (((struct bu_hash_record *)(_h) != BU_HASH_RECORD_NULL) && LIKELY((_h)->magic == BU_HASH_RECORD_MAGIC))


/**
 * the hashing function
 */
BU_EXPORT extern unsigned long bu_hash(unsigned char *str,
				       int len);

/**
 * Create an empty hash table
 *
 * The input is the number of desired hash bins.  This number will be
 * rounded up to the nearest power of two.
 */
BU_EXPORT extern struct bu_hash_tbl *bu_create_hash_tbl(unsigned long tbl_size);

/**
 * Find the hash table entry corresponding to the provided key
 *
 * @param[in] hsh_tbl - The hash table to look in
 * @param[in] key - the key to look for
 * @param[in] key_len - the length of the key in bytes
 *
 * Output:
 * @param[out] prev - the previous hash table entry (non-null for entries that not the first in hash bin)
 * @param[out] idx - the index of the hash bin for this key
 *
 * @return
 * the hash table entry corresponding to the provided key, or NULL if
 * not found.
 */
BU_EXPORT extern struct bu_hash_entry *bu_find_hash_entry(struct bu_hash_tbl *hsh_tbl,
							  unsigned char *key,
							  int key_len,
							  struct bu_hash_entry **prev,
							  unsigned long *idx);

/**
 * Set the value for a hash table entry
 *
 * Note that this is just a pointer copy, the hash table does not
 * maintain its own copy of this value.
 */
BU_EXPORT extern void bu_set_hash_value(struct bu_hash_entry *hsh_entry,
					unsigned char *value);

/**
 * get the value pointer stored for the specified hash table entry
 */
BU_EXPORT extern unsigned char *bu_get_hash_value(struct bu_hash_entry *hsh_entry);

/**
 * get the key pointer stored for the specified hash table entry
 */
BU_EXPORT extern unsigned char *bu_get_hash_key(struct bu_hash_entry *hsh_entry);

/**
 * Add an new entry to a hash table
 *
 * @param[in] hsh_tbl - the hash table to accept thye new entry
 * @param[in] key - the key (any byte string)
 * @param[in] key_len - the number of bytes in the key
 *
 * @param[out] new_entry - a flag, non-zero indicates that a new entry
 * was created.  zero indicates that an entry already exists with the
 * specified key and key length
 *
 * @return
 * a hash table entry. If "new" is non-zero, a new, empty entry is
 * returned.  if "new" is zero, the returned entry is the one matching
 * the specified key and key_len.
 */
BU_EXPORT extern struct bu_hash_entry *bu_hash_add_entry(struct bu_hash_tbl *hsh_tbl,
							 unsigned char *key,
							 int key_len,
							 int *new_entry);

/**
 * Print the specified hash table to stderr.
 *
 * (Note that the keys and values are printed as pointers)
 */
BU_EXPORT extern void bu_hash_tbl_pr(struct bu_hash_tbl *hsh_tbl,
				     char *str);

/**
 * Free all the memory associated with the specified hash table.
 *
 * Note that the keys are freed (they are copies), but the "values"
 * are not freed.  (The values are merely pointers)
 */
BU_EXPORT extern void bu_hash_tbl_free(struct bu_hash_tbl *hsh_tbl);

/**
 * get the "first" entry in a hash table
 *
 * @param[in] hsh_tbl - the hash table of interest
 * @param[in] rec - an empty "bu_hash_record" structure for use by this routine and "bu_hash_tbl_next"
 *
 * @return
 * the first non-null entry in the hash table, or NULL if there are no
 * entries (Note that the order of enties is not likely to have any
 * significance)
 */
BU_EXPORT extern struct bu_hash_entry *bu_hash_tbl_first(struct bu_hash_tbl *hsh_tbl,
							 struct bu_hash_record *rec);

/**
 * get the "next" entry in a hash table
 *
 * input:
 * rec - the "bu_hash_record" structure that was passed to
 * "bu_hash_tbl_first"
 *
 * return:
 * the "next" non-null hash entry in this hash table
 */
BU_EXPORT extern struct bu_hash_entry *bu_hash_tbl_next(struct bu_hash_record *rec);


/** @} */

/** @addtogroup image */
/** @ingroup data */
/** @{ */
/** @file libbu/image.c
 *
 * image save/load routines
 *
 * save or load images in a variety of formats.
 *
 */

enum {
    BU_IMAGE_AUTO,
    BU_IMAGE_AUTO_NO_PIX,
    BU_IMAGE_PIX,
    BU_IMAGE_BW,
    BU_IMAGE_ALIAS,
    BU_IMAGE_BMP,
    BU_IMAGE_CI,
    BU_IMAGE_ORLE,
    BU_IMAGE_PNG,
    BU_IMAGE_PPM,
    BU_IMAGE_PS,
    BU_IMAGE_RLE,
    BU_IMAGE_SPM,
    BU_IMAGE_SUN,
    BU_IMAGE_YUV
};


struct bu_image_file {
    uint32_t magic;
    char *filename;
    int fd;
    int format;			/* BU_IMAGE_* */
    int width, height, depth;	/* pixel, pixel, byte */
    unsigned char *data;
    unsigned long flags;
};
typedef struct bu_image_file bu_image_file_t;
#define BU_IMAGE_FILE_NULL ((struct bu_image_file *)0)

/**
 * asserts the integrity of a bu_image_file struct.
 */
#define BU_CK_IMAGE_FILE(_i) BU_CKMAG(_i, BU_IMAGE_FILE_MAGIC, "bu_image_file")

/**
 * initializes a bu_image_file struct without allocating any memory.
 */
#define BU_IMAGE_FILE_INIT(_i) { \
	(_i)->magic = BU_IMAGE_FILE_MAGIC; \
	(_i)->filename = NULL; \
	(_i)->fd = (_i)->format = (_i)->width = (_i)->height = (_i)->depth = 0; \
	(_i)->data = NULL; \
	(_i)->flags = 0; \
    }

/**
 * macro suitable for declaration statement initialization of a
 * bu_image_file struct.  does not allocate mmeory.
 */
#define BU_IMAGE_FILE_INIT_ZERO { BU_IMAGE_FILE_MAGIC, NULL, 0, 0, 0, 0, 0, NULL, 0 }

/**
 * returns truthfully whether a bu_image_file has been initialized.
 */
#define BU_IMAGE_FILE_IS_INITIALIZED(_i) (((struct bu_image_file *)(_i) != BU_IMAGE_FILE_NULL) && LIKELY((_i)->magic == BU_IMAGE_FILE_MAGIC))


BU_EXPORT extern struct bu_image_file *bu_image_save_open(const char *filename,
							  int format,
							  int width,
							  int height,
							  int depth);

BU_EXPORT extern int bu_image_save_writeline(struct bu_image_file *bif,
					     int y,
					     unsigned char *data);

BU_EXPORT extern int bu_image_save_writepixel(struct bu_image_file *bif,
					      int x,
					      int y,
					      unsigned char *data);

BU_EXPORT extern int bu_image_save_close(struct bu_image_file *bif);

BU_EXPORT extern int bu_image_save(unsigned char *data,
				   int width,
				   int height,
				   int depth,
				   char *filename,
				   int filetype);

/** @} */
/* end image utilities */

/** @addtogroup file */
/** @ingroup io */
/** @{ */
/** @file libbu/fchmod.c
 *
 * Wrapper around fchmod.
 *
 */

/**
 */
BU_EXPORT extern int bu_fchmod(FILE *fp, unsigned long pmode);

/** @file libbu/argv.c
 *
 * Functions related to argv processing.
 *
 */

/**
 * Build argv[] array from input buffer, by splitting whitespace
 * separated "words" into null terminated strings.
 *
 * 'lim' indicates the maximum number of elements that can be stored
 * in the argv[] array not including a terminating NULL.
 *
 * The 'lp' input buffer is altered by this process.  The argv[] array
 * points into the input buffer.
 *
 * The argv[] array needs to have at least lim+1 pointers allocated
 * for lim items plus a terminating pointer to NULL.  The input buffer
 * should not be freed until argv has been freed or passes out of
 * scope.
 *
 * Returns -
 * 0	no words in input
 * argc	number of words of input, now in argv[]
 */
BU_EXPORT extern size_t bu_argv_from_string(char *argv[],
					    size_t lim,
					    char *lp);

/**
 * Deallocate all strings in a given argv array and the array itself
 *
 * This call presumes the array has been allocated with bu_dup_argv()
 * or bu_argv_from_path().
 */
BU_EXPORT extern void bu_free_argv(int argc, char *argv[]);

/**
 * free up to argc elements of memory allocated to an array without
 * free'ing the array itself.
 */
BU_EXPORT extern void bu_free_array(int argc, char *argv[], const char *str);

/**
 * Dynamically duplicate an argv array and all elements in the array
 *
 * Duplicate an argv array by duplicating all strings and the array
 * itself.  It is the caller's responsibility to free the array
 * returned including all elements in the array by calling bu_free()
 * or bu_free_argv().
 */
BU_EXPORT extern char **bu_dup_argv(int argc, const char *argv[]);

/**
 * Combine two argv arrays into one new (duplicated) argv array.
 *
 * If insert is negative, the insertArgv array elements will be
 * prepended into the new argv array.  If insert is greater than or
 * equal to argc, the insertArgv array elements will be appended after
 * all duplicated elementes in the specified argv array.  Otherwise,
 * the insert argument is the position where the insertArgv array
 * elements will be merged with the specified argv array.
 */
BU_EXPORT extern char **bu_dupinsert_argv(int insert, int insertArgc, const char *insertArgv[], int argc, const char *argv[]);

/**
 * Generate an argv array from a path
 *
 * Given a path string, separate the path elements into a dynamically
 * allocated argv array with the path separators removed.  It is the
 * caller's responsibility to free the array that is returned as well
 * as all elements in the array using bu_free_argv() or manually
 * calling bu_free().
 */
BU_EXPORT extern char **bu_argv_from_path(const char *path, int *ac);


/** @file libbu/interrupt.c
 *
 * Routines for managing signals.  In particular, provide a common
 * means to temporarily buffer processing a signal during critical
 * write operations.
 *
 */

/**
 * Defer signal processing and interrupts before critical sections.
 *
 * Signal processing for a variety of signals that would otherwise
 * disrupt the logic of an application are put on hold until
 * bu_restore_interrupts() is called.
 *
 * If an interrupt signal is received while suspended, it will be
 * raised when/if interrupts are restored.
 *
 * Returns 0 on success.
 * Returns non-zero on error (with perror set if signal() failure).
 */
BU_EXPORT extern int bu_suspend_interrupts();

/**
 * Resume signal processing and interrupts after critical sections.
 *
 * If a signal was raised since bu_suspend_interrupts() was called,
 * the previously installed signal handler will be immediately called
 * albeit only once even if multiple signals were received.
 *
 * Returns 0 on success.
 * Returns non-zero on error (with perror set if signal() failure).
 */
BU_EXPORT extern int bu_restore_interrupts();

/** @} */

/** @addtogroup file */
/** @ingroup io */
/** @{ */
/** @file libbu/simd.c
 * Detect SIMD type at runtime.
 */

#define BU_SIMD_SSE4_2 7
#define BU_SIMD_SSE4_1 6
#define BU_SIMD_SSE3 5
#define BU_SIMD_ALTIVEC 4
#define BU_SIMD_SSE2 3
#define BU_SIMD_SSE 2
#define BU_SIMD_MMX 1
#define BU_SIMD_NONE 0
/**
 * Detect SIMD capabilities at runtime.
 */
BU_EXPORT extern int bu_simd_level();

/**
 * Detect if requested SIMD capabilities are available at runtime.
 * Returns 1 if they are, 0 if they are not.
 */
BU_EXPORT extern int bu_simd_supported(int level);

/** @} */

/** @addtogroup file */
/** @ingroup io */
/** @{ */
/** @file libbu/timer.c
 * Return microsecond accuracy time information.
 */
BU_EXPORT extern int64_t bu_gettime();

/** @} */

/** @addtogroup file */
/** @ingroup io */
/** @{ */
/** @file libbu/dlfcn.c
 * Dynamic Library functionality
 */
#ifdef HAVE_DLOPEN
# define BU_RTLD_LAZY RTLD_LAZY
# define BU_RTLD_NOW RTLD_NOW
# define BU_RTLD_GLOBAL RTLD_GLOBAL
# define BU_RTLD_LOCAL RTLD_LOCAL
#else
# define BU_RTLD_LAZY 1
# define BU_RTLD_NOW 2
# define BU_RTLD_GLOBAL 0x100
# define BU_RTLD_LOCAL 0
#endif
BU_EXPORT extern void *bu_dlopen(const char *path, int mode);
BU_EXPORT extern void *bu_dlsym(void *path, const char *symbol);
BU_EXPORT extern int bu_dlclose(void *handle);
BU_EXPORT extern const char *bu_dlerror();

/** @} file */


__END_DECLS

#endif  /* __BU_H__ */

/*
 * Local Variables:
 * mode: C
 * tab-width: 8
 * indent-tabs-mode: t
 * c-file-style: "stroustrup"
 * End:
 * ex: shiftwidth=4 tabstop=8
 */<|MERGE_RESOLUTION|>--- conflicted
+++ resolved
@@ -769,6 +769,17 @@
 #define BU_LIST_NULL ((struct bu_list *)0)
 
 /**
+ * macro for setting the magic number of a non-head list node
+ */
+#define BU_LIST_MAGIC_SET(_l, _magic) {(_l)->magic = (_magic);}
+
+/**
+ * macro for testing whether a list node's magic number is equal to a
+ * specific magic number
+ */
+#define BU_LIST_MAGIC_EQUAL(_l, _magic) ((_l)->magic == (_magic))
+
+/**
  * there is no reliable way to assert the integrity of an arbitrary
  * bu_list struct since the magic can be anything, therefore there is
  * no BU_CK_LIST().  we can, however, check for a valid head node.
@@ -784,33 +795,29 @@
 	(_hp)->magic = BU_LIST_HEAD_MAGIC;	/* used by circ. macros */ }
 
 /**
+ * initializes a bu_list struct node with a particular non-head node
+ * magic number without allocating any memory.
+ */
+#define BU_LIST_INIT_MAGIC(_hp, _magic) { \
+	BU_LIST_INIT((_hp)); \
+	BU_LIST_MAGIC_SET((_hp), (_magic)); \
+    }
+
+/**
  * macro suitable for declaration statement zero-initialization of a
  * bu_list struct, but not suitably for validation with
  * BU_CK_LIST_HEAD() as the list pointers are NULL.  does not allocate
- * memory
+ * memory.
  */
 #define BU_LIST_INIT_ZERO { 0, BU_LIST_NULL, BU_LIST_NULL }
 
 /**
  * returns truthfully whether a bu_list has been initialized via
- * BU_LIST_INIT().  lists initialized with BU_LIST_INIT_ZERO will not
- * return true as their forward/backward pointers reference nothing.
+ * BU_LIST_INIT().  lists initialized with BU_LIST_INIT_ZERO or
+ * zero-allocated will not return true as their forward/backward
+ * pointers reference nothing.
  */
 #define BU_LIST_IS_INITIALIZED(_hp) (((struct bu_list *)(_hp) != BU_LIST_NULL) && LIKELY((_hp)->forw != BU_LIST_NULL))
-
-#define BU_LIST_MAGIC_SET(_hp, val) {(_hp)->magic = (val);}
-#define BU_LIST_MAGIC_OK(_hp, val) ((_hp)->magic == (val))
-#define BU_LIST_MAGIC_WRONG(_hp, val) ((_hp)->magic != (val))
-
-
-#define BU_LIST_CLOSE(_hp) { \
-	BU_ASSERT((_hp) != NULL); \
-	if ((_hp) == NULL) \
-	    return; \
-	BU_ASSERT(BU_LIST_IS_EMPTY((_hp))); \
-	bu_list_free((_hp)); \
-	bu_free((char *)(_hp), "bu_list head"); \
-    }
 
 
 /**
@@ -1154,7 +1161,7 @@
  * (DEPRECATED)
  *
  */
-#if defined(vax) || (defined(sgi) && !defined(mips))
+#if defined(vax)
 /* DEC VAX "D" format, the most restrictive */
 #  define MAX_FASTF		1.0e37	/* Very close to the largest number */
 #  define SQRT_MAX_FASTF	1.0e18	/* This squared just avoids overflow */
@@ -1267,8 +1274,7 @@
  * macro is not suitable for initializing a head list node.
  */
 #define BU_BITV_INIT(_bp) { \
-	BU_LIST_INIT(&(_bp)->l); \
-	BU_LIST_MAGIC_SET(&(_bp)->l, BU_BITV_MAGIC); \
+	BU_LIST_INIT_MAGIC(&(_bp)->l, BU_BITV_MAGIC); \
 	(_bp)->nbits = 0; \
 	(_bp)->bits[0] = 0; \
 	(_bp)->bits[1] = 0; \
@@ -1524,8 +1530,7 @@
  * macro is not suitable for initializing a list head node.
  */
 #define BU_PTBL_INIT(_p) { \
-	BU_LIST_INIT(&(_p)->l); \
-	BU_LIST_MAGIC_SET(&(_p)->l, BU_PTBL_MAGIC); \
+	BU_LIST_INIT_MAGIC(&(_p)->l, BU_PTBL_MAGIC); \
 	(_p)->end = 0; \
 	(_p)->blen = 0; \
 	(_p)->buffer = NULL; \
@@ -1647,8 +1652,7 @@
  * initialize a bu_mapped_file struct without allocating any memory.
  */
 #define BU_MAPPED_FILE_INIT(_mf) { \
-	BU_LIST_INIT(&(_mf)->l); \
-	BU_LIST_MAGIC_SET(&(_mf)->l, BU_MAPPED_FILE_MAGIC); \
+	BU_LIST_INIT_MAGIC(&(_mf)->l, BU_MAPPED_FILE_MAGIC); \
 	(_mf)->name = (_mf)->buf = NULL; \
 	(_mf)->buflen = (_mf)->is_mapped = 0; \
 	(_mf)->appl = (_mf)->apbuf = NULL; \
@@ -1692,8 +1696,7 @@
  * this macro is not suitable for initialization of a list head node.
  */
 #define BU_HOOK_LIST_INIT(_hl) { \
-	BU_LIST_INIT(&(_hl)->l); \
-	BU_LIST_MAGIC_SET(&(_hl)->l, BU_HOOK_LIST_MAGIC); \
+	BU_LIST_INIT_MAGIC(&(_hl)->l, BU_HOOK_LIST_MAGIC); \
 	(_hl)->hookfunc = (_hl)->clientdata = NULL; \
     }
 
@@ -2427,16 +2430,14 @@
 
 /**
  * asserts the integrity of a non-head node bu_observer struct.
- * FIXME: observer implementation doesn't actually set a magic number.
- */
-#define BU_CK_OBSERVER(_op) BU_CKMAG(_op, 0, "bu_observer zero magic")
+ */
+#define BU_CK_OBSERVER(_op) BU_CKMAG(_op, BU_OBSERVER_MAGIC, "bu_observer magic")
 
 /**
  * initializes a bu_observer struct without allocating any memory.
  */
 #define BU_OBSERVER_INIT(_op) { \
-	BU_LIST_INIT(&(_op)->l); \
-	BU_LIST_MAGIC_SET(&(_op)->l, 0); \
+	BU_LIST_INIT_MAGIC(&(_op)->l, BU_OBSERVER_MAGIC); \
 	BU_VLS_INIT(&(_op)->observer); \
 	BU_VLS_INIT(&(_op)->cmd); \
     }
@@ -2445,12 +2446,12 @@
  * macro suitable for declaration statement initialization of a bu_observer
  * struct.  does not allocate memory.  not suitable for a head node.
  */
-#define BU_OBSERVER_INIT_ZERO { {0, BU_LIST_NULL, BU_LIST_NULL}, BU_VLS_INIT_ZERO, BU_VLS_INIT_ZERO }
+#define BU_OBSERVER_INIT_ZERO { {BU_OBSERVER_MAGIC, BU_LIST_NULL, BU_LIST_NULL}, BU_VLS_INIT_ZERO, BU_VLS_INIT_ZERO }
 
 /**
  * returns truthfully whether a bu_observer has been initialized.
  */
-#define BU_OBSERVER_IS_INITIALIZED(_op) (((struct bu_observer *)(_op) != BU_OBSERVER_NULL))
+#define BU_OBSERVER_IS_INITIALIZED(_op) (((struct bu_observer *)(_op) != BU_OBSERVER_NULL) && LIKELY((_op)->magic == BU_OBSERVER_MAGIC))
 
 
 /**
@@ -2788,7 +2789,7 @@
 /** @ingroup io */
 /** @{ */
 
-/** @file libbu/stat.c
+/** @file libbu/file.c
  *
  * Support routines for identifying properties of files and
  * directories such as whether they exist or are the same as another
@@ -2839,8 +2840,6 @@
  */
 BU_EXPORT extern int bu_file_executable(const char *path);
 
-<<<<<<< HEAD
-=======
 /**
  * Returns truthfully whether the given file path is a directory.  An
  * empty or NULL path name is treated as a non-existent directory and,
@@ -2897,7 +2896,6 @@
 BU_EXPORT extern size_t bu_file_glob(const char *pattern, char ***matches);
 
 
->>>>>>> dd03dbfe
 /** @file libbu/fnmatch.c
  *
  */
@@ -3150,7 +3148,7 @@
  * getopt routines found in libc.
  *
  * Important note -
- * If bu_getopt() it going to be used more than once, it is necessary
+ * If bu_getopt() is going to be used more than once, it is necessary
  * to reinitialize bu_optind=1 before beginning on the next argument
  * list.
  */
