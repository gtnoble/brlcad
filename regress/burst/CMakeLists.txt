set(BURST_INPUT_FILES
  ktank.b
  ktank_air.ids
  ktank_armor.ids
  ktank_crit.ids
  ktank_colors.ids
  )

if (TARGET ktank.g)
  BRLCAD_REGRESSION_TEST(regress-burst "burst;ktank.g" EXEC burst)
<<<<<<< HEAD
  BRLCAD_REGRESSION_TEST(regress-nburst "nburst;ktank.g" EXEC nburst)
=======
>>>>>>> 031a9ea6

  set(BURST_CLEAN_FILES
    ktank_burst.plot
    ktank_burst.pix
    ktank.burst
    ktank.g
    ktank_burst.shotlines
    burst_ktank.log
    regress-burst.log
    regress-nburst.log
    )
  DISTCLEAN(${BURST_CLEAN_FILES})

  # If we copied the input files, clear them out as well
  if(NOT "${CMAKE_CURRENT_SOURCE_DIR}" STREQUAL "${CMAKE_CURRENT_BINARY_DIR}")
    DISTCLEAN(${BURST_INPUT_FILES})
  endif(NOT "${CMAKE_CURRENT_SOURCE_DIR}" STREQUAL "${CMAKE_CURRENT_BINARY_DIR}")
endif (TARGET ktank.g)

CMAKEFILES(
  CMakeLists.txt
  echo.b
  regress-burst.cmake.in
  regress-nburst.cmake.in
  ${BURST_INPUT_FILES}
  )

# Local Variables:
# tab-width: 8
# mode: cmake
# indent-tabs-mode: t
# End:
# ex: shiftwidth=2 tabstop=8<|MERGE_RESOLUTION|>--- conflicted
+++ resolved
@@ -8,10 +8,6 @@
 
 if (TARGET ktank.g)
   BRLCAD_REGRESSION_TEST(regress-burst "burst;ktank.g" EXEC burst)
-<<<<<<< HEAD
-  BRLCAD_REGRESSION_TEST(regress-nburst "nburst;ktank.g" EXEC nburst)
-=======
->>>>>>> 031a9ea6
 
   set(BURST_CLEAN_FILES
     ktank_burst.plot
@@ -21,7 +17,6 @@
     ktank_burst.shotlines
     burst_ktank.log
     regress-burst.log
-    regress-nburst.log
     )
   DISTCLEAN(${BURST_CLEAN_FILES})
 
@@ -35,7 +30,6 @@
   CMakeLists.txt
   echo.b
   regress-burst.cmake.in
-  regress-nburst.cmake.in
   ${BURST_INPUT_FILES}
   )
 
