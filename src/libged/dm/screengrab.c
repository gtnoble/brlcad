/*                         S C R E E N G R A B . C
 * BRL-CAD
 *
 * Copyright (c) 2008-2022 United States Government as represented by
 * the U.S. Army Research Laboratory.
 *
 * This library is free software; you can redistribute it and/or
 * modify it under the terms of the GNU Lesser General Public License
 * version 2.1 as published by the Free Software Foundation.
 *
 * This library is distributed in the hope that it will be useful, but
 * WITHOUT ANY WARRANTY; without even the implied warranty of
 * MERCHANTABILITY or FITNESS FOR A PARTICULAR PURPOSE.  See the GNU
 * Lesser General Public License for more details.
 *
 * You should have received a copy of the GNU Lesser General Public
 * License along with this file; see the file named COPYING for more
 * information.
 */
/** @file libged/screengrab.c
 *
 * The screengrab command.
 *
 */

#include "common.h"

#include <stdlib.h>
#include <ctype.h>
#include <string.h>
#include "icv.h"
#include "dm.h"

#include "../ged_private.h"

static int
image_mime(struct bu_vls *msg, size_t argc, const char **argv, void *set_mime)
{
    int type_int;
    bu_mime_image_t type = BU_MIME_IMAGE_UNKNOWN;
    bu_mime_image_t *set_type = (bu_mime_image_t *)set_mime;

    BU_OPT_CHECK_ARGV0(msg, argc, argv, "mime format");

    type_int = bu_file_mime(argv[0], BU_MIME_IMAGE);
    type = (type_int < 0) ? BU_MIME_IMAGE_UNKNOWN : (bu_mime_image_t)type_int;
    if (type == BU_MIME_IMAGE_UNKNOWN) {
	if (msg) {
	    bu_vls_sprintf(msg, "Error - unknown geometry file type: %s \n", argv[0]);
	}
	return -1;
    }
    if (set_type) {
	(*set_type) = type;
    }
    return 1;
}

int
ged_screen_grab_core(struct ged *gedp, int argc, const char *argv[])
{
    struct dm *dmp = NULL;
    int i;
    int print_help = 0;
    int bytes_per_pixel = 0;
    int bytes_per_line = 0;
    int grab_fb = 0;
    unsigned char **rows = NULL;
    unsigned char *idata = NULL;
    struct icv_image *bif = NULL;	/**< icv image container for saving images */
    struct fb *fbp = NULL;
    struct bu_vls dm_name = BU_VLS_INIT_ZERO;
    bu_mime_image_t type = BU_MIME_IMAGE_AUTO;
    static char usage[] = "Usage: screengrab [-h] [-F] [-D name] [--format fmt] [file.img]\n";

    struct bu_opt_desc d[5];
    BU_OPT(d[0], "h", "help",           "",     NULL,             &print_help,       "Print help and exit");
    BU_OPT(d[1], "F", "fb",             "",     NULL,             &grab_fb,          "screengrab framebuffer instead of scene display");
    BU_OPT(d[2], "D", "dm",             "name", &bu_opt_vls,      &dm_name,          "name of DM to screengrab");
    BU_OPT(d[3], "",  "format",         "fmt",  &image_mime,      &type,             "output image file format");
    BU_OPT_NULL(d[4]);

    GED_CHECK_VIEW(gedp, BRLCAD_ERROR);
    GED_CHECK_DRAWABLE(gedp, BRLCAD_ERROR);
    GED_CHECK_ARGC_GT_0(gedp, argc, BRLCAD_ERROR);

    /* initialize result */
    bu_vls_trunc(gedp->ged_result_str, 0);

<<<<<<< HEAD
=======
    if (!gedp->ged_gvp) {
	bu_vls_printf(gedp->ged_result_str, ": no current view set\n");
	return BRLCAD_ERROR;
    }

    struct dm *dmp = (struct dm *)gedp->ged_gvp->dmp;
    if (!dmp) {
	bu_vls_printf(gedp->ged_result_str, ": no current display manager set\n");
	return BRLCAD_ERROR;
    }

    /* must be wanting help */
    if (argc == 1) {
	_ged_cmd_help(gedp, usage, d);
	return GED_HELP;
    }

>>>>>>> ad54576a
    argc-=(argc>0); argv+=(argc>0); /* done with command name argv[0] */

    int opt_ret = bu_opt_parse(NULL, argc, argv, d);

    if (print_help) {
	_ged_cmd_help(gedp, usage, d);
	return GED_HELP;
    }

    argc = opt_ret;

    struct dm *cdmp = (gedp->ged_gvp) ? (struct dm *)gedp->ged_gvp->dmp : NULL;

    if (bu_vls_strlen(&dm_name) && gedp->ged_gvp) {
	// We have a name - see if we can match it.
	struct bu_ptbl *views = bv_set_views(&gedp->ged_views);
	for (size_t j = 0; j < BU_PTBL_LEN(views); j++) {
	    if (dmp)
		break;
	    struct bview *gdvp = (struct bview *)BU_PTBL_GET(views, j);
	    struct dm *ndmp = (struct dm *)gdvp->dmp;
	    if (!bu_vls_strcmp(dm_get_pathname(ndmp), &dm_name))
		dmp = ndmp;
	}
	if (!dmp) {
	    bu_vls_sprintf(gedp->ged_result_str, "DM %s specified, but not found in active set\n", bu_vls_cstr(&dm_name));
	    bu_vls_free(&dm_name);
	    return BRLCAD_ERROR;
	}
    }
    bu_vls_free(&dm_name);

    if (!dmp)
	dmp = cdmp;

    if (!dmp) {
	bu_vls_printf(gedp->ged_result_str, ": no current display manager set and no valid name specified\n");
	return BRLCAD_ERROR;
    }

    if (grab_fb) {
	fbp = dm_get_fb(dmp);
	if (!fbp) {
	    bu_vls_printf(gedp->ged_result_str, ": display manager does not have a framebuffer");
	    return BRLCAD_ERROR;
	}
    }

    /* must be wanting help */
    if (!argc) {
	_ged_cmd_help(gedp, usage, d);
	return GED_HELP;
    }

    /* create image file */
    if (!grab_fb) {

	bytes_per_pixel = 3;
	bytes_per_line = dm_get_width(dmp) * bytes_per_pixel;

	dm_get_display_image(dmp, &idata, 1, 0);
	if (!idata) {
	    bu_vls_printf(gedp->ged_result_str, "%s: display manager did not return image data.", argv[1]);
	    return BRLCAD_ERROR;
	}
	bif = icv_create(dm_get_width(dmp), dm_get_height(dmp), ICV_COLOR_SPACE_RGB);
	if (bif == NULL) {
	    bu_vls_printf(gedp->ged_result_str, ": could not create icv_image write structure.");
	    return BRLCAD_ERROR;
	}
	rows = (unsigned char **)bu_calloc(dm_get_height(dmp), sizeof(unsigned char *), "rows");
	for (i = 0; i < dm_get_height(dmp); ++i) {
	    rows[i] = (unsigned char *)(idata + ((dm_get_height(dmp)-i-1)*bytes_per_line));
	    /* TODO : Add double type data to maintain resolution */
	    icv_writeline(bif, i, rows[i], ICV_DATA_UCHAR);
	}
	bu_free(rows, "rows");
	bu_free(idata, "image data");

    } else {
	bif = fb_write_icv(fbp, 0, 0, fb_getwidth(fbp), fb_getheight(fbp));
	if (bif == NULL) {
	    bu_vls_printf(gedp->ged_result_str, ": could not create icv_image from framebuffer.");
	    return BRLCAD_ERROR;
	}
    }

    icv_write(bif, argv[0], type);
    icv_destroy(bif);

    return BRLCAD_OK;
}

/*
 * Local Variables:
 * mode: C
 * tab-width: 8
 * indent-tabs-mode: t
 * c-file-style: "stroustrup"
 * End:
 * ex: shiftwidth=4 tabstop=8
 */<|MERGE_RESOLUTION|>--- conflicted
+++ resolved
@@ -87,26 +87,6 @@
     /* initialize result */
     bu_vls_trunc(gedp->ged_result_str, 0);
 
-<<<<<<< HEAD
-=======
-    if (!gedp->ged_gvp) {
-	bu_vls_printf(gedp->ged_result_str, ": no current view set\n");
-	return BRLCAD_ERROR;
-    }
-
-    struct dm *dmp = (struct dm *)gedp->ged_gvp->dmp;
-    if (!dmp) {
-	bu_vls_printf(gedp->ged_result_str, ": no current display manager set\n");
-	return BRLCAD_ERROR;
-    }
-
-    /* must be wanting help */
-    if (argc == 1) {
-	_ged_cmd_help(gedp, usage, d);
-	return GED_HELP;
-    }
-
->>>>>>> ad54576a
     argc-=(argc>0); argv+=(argc>0); /* done with command name argv[0] */
 
     int opt_ret = bu_opt_parse(NULL, argc, argv, d);
