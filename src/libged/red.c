/*                        R E D . C
 * BRL-CAD
 *
 * Copyright (c) 2008-2011 United States Government as represented by
 * the U.S. Army Research Laboratory.
 *
 * This library is free software; you can redistribute it and/or
 * modify it under the terms of the GNU Lesser General Public License
 * version 2.1 as published by the Free Software Foundation.
 *
 * This library is distributed in the hope that it will be useful, but
 * WITHOUT ANY WARRANTY; without even the implied warranty of
 * MERCHANTABILITY or FITNESS FOR A PARTICULAR PURPOSE.  See the GNU
 * Lesser General Public License for more details.
 *
 * You should have received a copy of the GNU Lesser General Public
 * License along with this file; see the file named COPYING for more
 * information.
 */
/** @file libged/red.c
 *
 * The red command.
 *
 */

#include "common.h"

#include <stdlib.h>
#include <ctype.h>
#include <string.h>
#include <regex.h>
#include "bio.h"

#include "db.h"
#include "raytrace.h"

#include "./ged_private.h"

/* also accessed by put_comb.c */
char _ged_tmpfil[MAXPATHLEN] = {0};

static const char combseparator[] = "---------- Combination Tree ----------\n";
static const char *combtree_header = "---*[[:space:]]*Combination Tree[[:space:]]*---*\r?\n";


static int
get_attr_val_pair(char *line, struct bu_vls *attr, struct bu_vls *val)
{
    char *ptr1;

    if (!line) return 0;

    /* find the '=' */
    ptr1 = strchr(&line[0], '=');
    if (!ptr1)
	return 0;

    /* Everything from the beginning to the = is the attribute name*/
    bu_vls_strncpy(attr, line, ptr1 - &line[0]);
    bu_vls_trimspace(attr);
    if (bu_vls_strlen(attr) == 0) return 0;

    ++ptr1;

    /* Grab the attribute value */
    bu_vls_strcpy(val, ptr1);
    bu_vls_trimspace(val);

    return 1;
}


void
_ged_print_matrix(FILE *fp, matp_t matrix)
{
    int k;
    char buf[64];
    fastf_t tmp;

    if (!matrix)
	return;

    for (k=0; k<16; k++) {
	sprintf(buf, "%g", matrix[k]);
	tmp = atof(buf);
	if (ZERO(tmp - matrix[k]))
	    fprintf(fp, " %g", matrix[k]);
	else
	    fprintf(fp, " %.12e", matrix[k]);
	if ((k&3)==3) fputc(' ', fp);
    }
}


int
_ged_find_matrix(struct ged *gedp, const char *currptr, int strlength, matp_t *matrix, int *name_end)
{
    int ret = 1;
    regex_t matrix_entry, full_matrix, nonwhitespace_regex;
    regmatch_t *float_locations;
    struct bu_vls current_substring, matrix_substring;
    int floatcnt, tail_start;
    const char *floatptr;
    const char *float_string = "[+-]?[0-9]*[.]?[0-9]+([eE][+-]?[0-9]+)?";

    bu_vls_init(&current_substring);
    bu_vls_init(&matrix_substring);
    bu_vls_sprintf(&current_substring, "(%s[[:space:]]+)", float_string);
    regcomp(&matrix_entry, bu_vls_addr(&current_substring), REG_EXTENDED);
    bu_vls_sprintf(&current_substring,
		   /* broken into two strings so auto-formatting
		    * doesn't inject space between ')' and '{'
		    */
		   "[[:space:]]+(%s[[:space:]]+)"
		   "{15}(%s)", float_string, float_string);
    regcomp(&full_matrix, bu_vls_addr(&current_substring), REG_EXTENDED);
    regcomp(&nonwhitespace_regex, "([^[:blank:]])", REG_EXTENDED);

    float_locations = (regmatch_t *)bu_calloc(full_matrix.re_nsub, sizeof(regmatch_t), "array to hold answers from regex");

    floatcnt = 0;
    float_locations[0].rm_so = 0;
    float_locations[0].rm_eo = strlength;
    while (floatcnt < 16 && floatcnt >= 0) {
	if (regexec(&matrix_entry, currptr, matrix_entry.re_nsub, float_locations, REG_STARTEND) == 0) {
	    /* matched */
	    floatcnt++;
	    float_locations[0].rm_so = float_locations[0].rm_eo;
	    float_locations[0].rm_eo = strlength;
	} else {
	    floatcnt = -1 * floatcnt - 1;
	}
    }
    if (floatcnt >= 16) {
	/* Possible matrix - use matrix regex to locate it */
	float_locations[0].rm_so = 0;
	float_locations[0].rm_eo = strlength;
	if (regexec(&full_matrix, currptr, full_matrix.re_nsub, float_locations, REG_STARTEND) == 0) {
	    /* matched */
	    bu_vls_trunc(&matrix_substring, 0);
	    bu_vls_strncpy(&matrix_substring, currptr + float_locations[0].rm_so, float_locations[0].rm_eo - float_locations[0].rm_so);
	    *name_end = float_locations[0].rm_so;
	    tail_start = float_locations[0].rm_eo;
	    (*matrix) = (matp_t)bu_calloc(16, sizeof(fastf_t), "red: matrix");
	    floatptr = bu_vls_addr(&matrix_substring);
	    floatcnt = 0;
	    float_locations[0].rm_so = 0;
	    float_locations[0].rm_eo = bu_vls_strlen(&matrix_substring);
	    while (floatcnt < 16) {
		if (regexec(&matrix_entry, floatptr, matrix_entry.re_nsub, float_locations, REG_STARTEND) == 0) {
		    /* matched */
		    bu_vls_trunc(&current_substring, 0);
		    bu_vls_strncpy(&current_substring, currptr + float_locations[0].rm_so, float_locations[0].rm_eo - float_locations[0].rm_so);
		    (*matrix)[floatcnt] = atof(floatptr);
		    floatptr = floatptr + float_locations[0].rm_eo;
		    float_locations[0].rm_so = 0;
		    float_locations[0].rm_eo = strlen(floatptr);
		    floatcnt++;
		} else {
		    bu_vls_sprintf(&current_substring, "%s", floatptr);
		    (*matrix)[floatcnt] = atof(bu_vls_addr(&current_substring));
		    floatcnt++;
		}
	    }
	    bu_vls_free(&matrix_substring);
	    bu_vls_trunc(&current_substring, 0);
	    bu_vls_strncpy(&current_substring, currptr + tail_start, strlength - tail_start - 1);
	    /* Need to check for non-whitespace in the distance-from-end zone */
	    if (regexec(&nonwhitespace_regex, bu_vls_addr(&current_substring), nonwhitespace_regex.re_nsub, float_locations, 0) == 0) {
		/* matched */
		bu_vls_printf(gedp->ged_result_str, "Saw something other than whitespace after matrix - error!\n");
		ret = -1;
	    } else {
		ret = 0;
	    }
	} else {
	    bu_vls_printf(gedp->ged_result_str, "Yikes!  Found 16 or more float matches in a comb string but no valid matrix!!\n");
	    ret = -1;
	}
    }

    if (floatcnt < -1 && (floatcnt + 1) < -4) {
	bu_vls_printf(gedp->ged_result_str, "More than 4 floats found without a matrix present - possible invalid matrix?\n");
	ret = -1;
    }

    /* cleanup */
    bu_free(float_locations, "free float_locations");
    bu_vls_free(&current_substring);
    regfree(&matrix_entry);
    regfree(&full_matrix);
    regfree(&nonwhitespace_regex);

    return ret;
}


HIDDEN int
build_comb(struct ged *gedp, struct directory *dp, struct bu_vls **final_name)
{
    struct rt_comb_internal *comb;
    size_t node_count=0;
    int nonsubs=0;
    union tree *tp;
    int tree_index=0;
    struct rt_db_internal intern;
    struct rt_tree_array *rt_tree_array;
    const char *currptr;
    regex_t nonwhitespace_regex, attr_regex, combtree_regex, combtree_op_regex;
    regmatch_t *result_locations;
    struct bu_vls current_substring, attr_vls, val_vls, curr_op_vls, next_op_vls;
    struct bu_mapped_file *redtmpfile;
    int attrstart, attrend, attrcumulative, name_end;
    int ret, gedret, combtagstart, combtagend;
    struct bu_attribute_value_set avs;
    matp_t matrix = {0};
    struct bu_vls *target_name = bu_malloc(sizeof(struct bu_vls), "target vls");

    bu_vls_init(target_name);

    rt_tree_array = (struct rt_tree_array *)NULL;

    /* Standard sanity checks */
    if (gedp->ged_wdbp->dbip == DBI_NULL)
	return -1;

    GED_DB_GET_INTERNAL(gedp, &intern, dp, (fastf_t *)NULL, &rt_uniresource, GED_ERROR);
    comb = (struct rt_comb_internal *)intern.idb_ptr;

    if (comb) {
	RT_CK_COMB(comb);
	RT_CK_DIR(dp);
    }
    bu_vls_init(&current_substring);

    /* Map the temp file for reading */
    redtmpfile = bu_open_mapped_file(_ged_tmpfil, (char *)NULL);
    if (!redtmpfile) {
	bu_vls_printf(gedp->ged_result_str, "Cannot open temporary file %s\n", _ged_tmpfil);
	return -1;
    }

    /* Set up the regular expressions */
    regcomp(&nonwhitespace_regex, "([^[:space:]])", REG_EXTENDED);
    regcomp(&attr_regex, "(.+[[:space:]]+=.*)", REG_EXTENDED|REG_NEWLINE);
    bu_vls_sprintf(&current_substring, "(%s)", combtree_header);
    regcomp(&combtree_regex, bu_vls_addr(&current_substring), REG_EXTENDED);
    regcomp(&combtree_op_regex, "([[:blank:]]+[[.-.][.+.]u][[:blank:]]+)", REG_EXTENDED);


    /* Need somewhere to hold the results - initially, size according to attribute regex */
    result_locations = (regmatch_t *)bu_calloc(attr_regex.re_nsub, sizeof(regmatch_t), "array to hold answers from regex");

    /* First thing, find the beginning of the tree definition.  Without that, file is invalid.  Even an empty comb must
     * include this header.
     */
    currptr = (const char *)(redtmpfile->buf);
    ret = regexec(&combtree_regex, currptr, combtree_regex.re_nsub , result_locations, 0);
    if (ret == 0) {
	/* matched */

	combtagstart = result_locations[0].rm_so;
	combtagend = result_locations[0].rm_eo;
	attrcumulative = 0;
	if (regexec(&combtree_regex, currptr + combtagend, combtree_regex.re_nsub, result_locations, 0) == 0) {
	    /* matched */

	    bu_vls_printf(gedp->ged_result_str, "ERROR - multiple instances of comb tree header \"%s\" in temp file!", combtree_header);
	    bu_vls_printf(gedp->ged_result_str, "cannot locate comb tree, aborting\n");
	    bu_vls_free(&current_substring);
	    regfree(&nonwhitespace_regex);
	    regfree(&attr_regex);
	    regfree(&combtree_regex);
	    regfree(&combtree_op_regex);
	    bu_free(result_locations, "free regex results array\n");
	    bu_close_mapped_file(redtmpfile);

	    return -1;
	}
    } else {
	bu_vls_printf(gedp->ged_result_str, "cannot locate comb tree, aborting\n");
	bu_vls_free(&current_substring);
	regfree(&nonwhitespace_regex);
	regfree(&attr_regex);
	regfree(&combtree_regex);
	regfree(&combtree_op_regex);
	bu_free(result_locations, "free regex results array\n");
	bu_close_mapped_file(redtmpfile);

	return -1;
    }

    /* Parsing the file is handled in two stages - attributes and combination tree.  Start with attributes */
    bu_vls_init(&attr_vls);
    bu_vls_init(&val_vls);
    bu_avs_init_empty(&avs);
    while (attrcumulative < combtagstart - 1) {
	/* If attributes are present, the first line must match the attr regex - mult-line attribute names are not supported. */
	if (regexec(&attr_regex, currptr, attr_regex.re_nsub , result_locations, 0) != 0) {
	    /* did NOT match */

	    bu_vls_printf(gedp->ged_result_str, "invalid attribute line\n");
	    bu_vls_free(&current_substring);
	    bu_vls_free(&attr_vls);
	    bu_vls_free(&val_vls);
	    regfree(&nonwhitespace_regex);
	    regfree(&attr_regex);
	    regfree(&combtree_regex);
	    regfree(&combtree_op_regex);
	    bu_avs_free(&avs);
	    bu_free(result_locations, "free regex results array\n");
	    bu_close_mapped_file(redtmpfile);

	    return -1;
	} else {
	    /* matched */

	    /* If an attribute line is found, set the attr pointers and look for the next attribute, if any.  Multi-line attribute values
	     * are supported, but only if the line does not itself match the format for an attribute (i.e. no equal sign
	     * surrounded by spaces or tabs.
	     */
	    attrstart = result_locations[0].rm_so;
	    attrend = result_locations[0].rm_eo;
	    attrcumulative += attrend;
	    if (regexec(&attr_regex, (const char *)(redtmpfile->buf) + attrcumulative, attr_regex.re_nsub , result_locations, 0) == 0) {
		/* matched */

		if (attrcumulative + result_locations[0].rm_eo < combtagstart) {
		    attrend += result_locations[0].rm_so - 1;
		    attrcumulative += result_locations[0].rm_so - 1;
		} else {
		    attrend = attrend + (combtagstart - attrcumulative);
		    attrcumulative = combtagstart;
		}
	    } else {
		attrend = attrend + (combtagstart - attrcumulative);
		attrcumulative = combtagstart;
	    }
	    bu_vls_trunc(&current_substring, 0);
	    bu_vls_strncpy(&current_substring, currptr + attrstart, attrend - attrstart);
	    if (get_attr_val_pair(bu_vls_addr(&current_substring), &attr_vls, &val_vls)) {
		if (BU_STR_EQUAL(bu_vls_addr(&attr_vls), "name")) {
		    bu_vls_sprintf(target_name, "%s", bu_vls_addr(&val_vls));
		    (*final_name) = target_name;
		}
		if (!BU_STR_EQUAL(bu_vls_addr(&val_vls), "") && !BU_STR_EQUAL(bu_vls_addr(&attr_vls), "name"))
		    (void)bu_avs_add(&avs, bu_vls_addr(&attr_vls), bu_vls_addr(&val_vls));
	    }
	    currptr = currptr + attrend;
	}
    }

    db5_standardize_avs(&avs);

    bu_vls_free(&attr_vls);
    bu_vls_free(&val_vls);

    /* Now, the comb tree. First, count the number of operators - without at least one, the comb tree is empty
     * and we need to know how many there are before allocating rt_tree_array memory. */
    currptr = (const char *)(redtmpfile->buf) + combtagend;
    node_count = 0;
    ret = regexec(&combtree_op_regex, currptr, combtree_op_regex.re_nsub , result_locations, 0);
    while (ret == 0) {
	currptr = currptr + result_locations[0].rm_eo;
	ret = regexec(&combtree_op_regex, currptr, combtree_op_regex.re_nsub , result_locations, 0);
	node_count++;
    }
    currptr = (const char *)(redtmpfile->buf) + combtagend;
    name_end = 0;
    bu_vls_init(&curr_op_vls);
    bu_vls_init(&next_op_vls);

    ret = regexec(&combtree_op_regex, currptr, combtree_op_regex.re_nsub , result_locations, 0);
    if (ret == 0) {
	/* matched */

	/* Check for non-whitespace garbage between first operator and start of comb tree definition */
	result_locations[0].rm_eo = result_locations[0].rm_so;
	result_locations[0].rm_so = 0;
	if (regexec(&nonwhitespace_regex, currptr, nonwhitespace_regex.re_nsub, result_locations, REG_STARTEND) == 0) {
	    /* matched */

	    bu_vls_printf(gedp->ged_result_str, "Saw something other than comb tree entries after comb tree tag - error!\n");
	    bu_vls_free(&current_substring);
	    bu_vls_free(&curr_op_vls);
	    bu_vls_free(&next_op_vls);
	    regfree(&nonwhitespace_regex);
	    regfree(&attr_regex);
	    regfree(&combtree_regex);
	    regfree(&combtree_op_regex);
	    bu_avs_free(&avs);
	    bu_free(result_locations, "free regex results array\n");
	    bu_close_mapped_file(redtmpfile);

	    return GED_ERROR;
	}
	ret = regexec(&combtree_op_regex, currptr, combtree_op_regex.re_nsub , result_locations, 0);
	bu_vls_trunc(&next_op_vls, 0);
	bu_vls_strncpy(&next_op_vls, currptr + result_locations[0].rm_so, result_locations[0].rm_eo - result_locations[0].rm_so);
	bu_vls_trimspace(&next_op_vls);
	currptr = currptr + result_locations[0].rm_eo;
	rt_tree_array = (struct rt_tree_array *)bu_calloc(node_count, sizeof(struct rt_tree_array), "tree list");
	/* As long as we have operators ahead of us in the tree, we have comb entries to handle */
	while (ret == 0) {
	    ret = regexec(&combtree_op_regex, currptr, combtree_op_regex.re_nsub , result_locations, 0);
	    bu_vls_sprintf(&curr_op_vls, "%s", bu_vls_addr(&next_op_vls));
	    if (ret == 0) {
		/* matched */
		bu_vls_trunc(&next_op_vls, 0);
		bu_vls_strncpy(&next_op_vls, currptr + result_locations[0].rm_so, result_locations[0].rm_eo - result_locations[0].rm_so);
		bu_vls_trimspace(&next_op_vls);
		name_end = result_locations[0].rm_so;
	    } else {
		name_end = strlen(currptr);
	    }
	    bu_vls_trunc(&current_substring, 0);
	    bu_vls_strncpy(&current_substring, currptr, name_end);
	    if (!bu_vls_strlen(&current_substring)) {
		bu_vls_printf(gedp->ged_result_str, "Zero length substring\n");
		bu_vls_free(&current_substring);
		bu_vls_free(&curr_op_vls);
		bu_vls_free(&next_op_vls);
		regfree(&nonwhitespace_regex);
		regfree(&attr_regex);
		regfree(&combtree_regex);
		regfree(&combtree_op_regex);
		bu_avs_free(&avs);
		bu_free(result_locations, "free regex results array\n");
		bu_close_mapped_file(redtmpfile);

		return GED_ERROR;

	    }
	    /* We have a string - now check for a matrix and build it if present
	     * Otherwise, set matrix to NULL */
	    gedret = _ged_find_matrix(gedp, currptr, name_end, &matrix, &name_end);
	    if (gedret) {
		matrix = (matp_t)NULL;
		if (gedret == -1) {
		    bu_vls_printf(gedp->ged_result_str, "Problem parsing Matrix\n");
		    bu_vls_free(&current_substring);
		    bu_vls_free(&curr_op_vls);
		    bu_vls_free(&next_op_vls);
		    regfree(&nonwhitespace_regex);
		    regfree(&attr_regex);
		    regfree(&combtree_regex);
		    regfree(&combtree_op_regex);
		    bu_avs_free(&avs);
		    bu_free(result_locations, "free regex results array\n");
		    bu_close_mapped_file(redtmpfile);
		    return GED_ERROR;
		}
	    }
	    bu_vls_trunc(&current_substring, 0);
	    bu_vls_strncpy(&current_substring, currptr, name_end);
	    bu_vls_trimspace(&current_substring);
	    currptr = currptr + result_locations[0].rm_eo;
	    if (bu_vls_addr(&curr_op_vls)[0] != '-')
		nonsubs++;

	    /* Add it to the combination */
	    switch (bu_vls_addr(&curr_op_vls)[0]) {
		case '+':
		    rt_tree_array[tree_index].tl_op = OP_INTERSECT;
		    break;
		case '-':
		    rt_tree_array[tree_index].tl_op = OP_SUBTRACT;
		    break;
		default:
		    bu_vls_printf(gedp->ged_result_str, "build_comb: unrecognized relation (assume UNION)\n");
		case 'u':
		    rt_tree_array[tree_index].tl_op = OP_UNION;
		    break;
	    }
	    BU_GETUNION(tp, tree);
	    RT_TREE_INIT(tp);
	    rt_tree_array[tree_index].tl_tree = tp;
	    tp->tr_l.tl_op = OP_DB_LEAF;
	    tp->tr_l.tl_name = bu_strdup(bu_vls_addr(&current_substring));
	    tp->tr_l.tl_mat = matrix;
	    tree_index++;

	}
    } else {
	/* Empty tree, ok as long as there is no garbage after the comb tree indicator */
	bu_vls_sprintf(&current_substring, "%s", currptr);
	if (regexec(&nonwhitespace_regex, bu_vls_addr(&current_substring), nonwhitespace_regex.re_nsub, result_locations, 0) == 0) {
	    /* matched */

	    bu_vls_printf(gedp->ged_result_str, "Saw something other than comb tree entries after comb tree tag - error!\n");
	    bu_vls_free(&current_substring);
	    bu_vls_free(&curr_op_vls);
	    bu_vls_free(&next_op_vls);
	    regfree(&nonwhitespace_regex);
	    regfree(&attr_regex);
	    regfree(&combtree_regex);
	    regfree(&combtree_op_regex);
	    bu_avs_free(&avs);
	    bu_free(result_locations, "free regex results array\n");
	    bu_close_mapped_file(redtmpfile);

	    return GED_ERROR;
	}
    }
    bu_vls_free(&current_substring);
    bu_vls_free(&curr_op_vls);
    bu_vls_free(&next_op_vls);
    regfree(&nonwhitespace_regex);
    regfree(&attr_regex);
    regfree(&combtree_regex);
    regfree(&combtree_op_regex);

    bu_free(result_locations, "free regex results array\n");
    bu_close_mapped_file(redtmpfile);

/* Debugging print stuff */
/*
  bu_avs_print(&avs, "Regex based avs build\n");
  printf("\n");
  int i, m;
  fastf_t tmp;
  for (i=0; i<tree_index; i++) {
  char op;

  switch (rt_tree_array[i].tl_op) {
  case OP_UNION:
  op = 'u';
  break;
  case OP_INTERSECT:
  op = '+';
  break;
  case OP_SUBTRACT:
  op = '-';
  break;
  default:
  printf("write_comb: Illegal op code in tree\n");
  }
  printf(" %c %s\n", op, rt_tree_array[i].tl_tree->tr_l.tl_name);
  bn_mat_print("in rt_tree_array", rt_tree_array[i].tl_tree->tr_l.tl_mat);
  printf("\n");
  }
*/
    if (nonsubs == 0 && node_count) {
	bu_vls_printf(gedp->ged_result_str, "Cannot create a combination with all subtraction operators\n");
	bu_avs_free(&avs);
	return GED_ERROR;
    }

    if (tree_index)
	tp = (union tree *)db_mkgift_tree(rt_tree_array, node_count, &rt_uniresource);
    else
	tp = (union tree *)NULL;

    if (comb) {
	db_free_tree(comb->tree, &rt_uniresource);
	comb->tree = NULL;
    }
    comb->tree = tp;

    db5_standardize_avs(&avs);
    db5_sync_attr_to_comb(comb, &avs, dp->d_namep);
    db5_sync_comb_to_attr(&avs, comb);

    if (rt_db_put_internal(dp, gedp->ged_wdbp->dbip, &intern, &rt_uniresource) < 0) {
	bu_vls_printf(gedp->ged_result_str, "build_comb %s: Cannot apply tree\n", dp->d_namep);
	bu_avs_free(&avs);
	return -1;
    }

    db5_replace_attributes(dp, &avs, gedp->ged_wdbp->dbip);

    bu_avs_free(&avs);
    return node_count;
}


HIDDEN int
write_comb(struct ged *gedp, struct rt_comb_internal *comb, const char *name)
{
    /* Writes the file for later editing */
    struct rt_tree_array *rt_tree_array;
    struct bu_attribute_value_set avs;
    struct bu_attribute_value_pair *avpp;
    struct directory *dp;
    FILE *fp;
    size_t i, j, maxlength;
    int hasattr;
    size_t node_count;
    size_t actual_count;
    struct bu_vls spacer;
    const char *attr;

    bu_avs_init_empty(&avs);


    bu_vls_init(&spacer);
    bu_vls_trunc(&spacer, 0);

    dp = db_lookup(gedp->ged_wdbp->dbip, name, LOOKUP_QUIET);

    if (comb)
	RT_CK_COMB(comb);

    /* open the file */
    if ((fp=fopen(_ged_tmpfil, "w")) == NULL) {
	perror("fopen");
	bu_vls_printf(gedp->ged_result_str, "ERROR: Cannot open temporary file [%s] for writing\n", _ged_tmpfil);
	return GED_ERROR;
    }

    maxlength = 0;
    for (i=0; (attr = db5_standard_attribute(i)) != NULL; i++) {
	if (strlen(attr) > maxlength)
	    maxlength = strlen(attr);
    }

    if (!comb) {
	bu_vls_trunc(&spacer, 0);
	for (j = 0; j < maxlength - 4 + 1; j++) {
	    bu_vls_printf(&spacer, " ");
	}
	fprintf(fp, "name%s= %s\n", bu_vls_addr(&spacer), name);
	for (i=0; (attr = db5_standard_attribute(i)) != NULL; i++) {
	    bu_vls_trunc(&spacer, 0);
	    for (j = 0; j < maxlength - strlen(attr); j++) {
		bu_vls_printf(&spacer, " ");
	    }
	    fprintf(fp, "%s%s = \n", attr, bu_vls_addr(&spacer));
	}
	fprintf(fp, "%s", combseparator);
	fclose(fp);
	return GED_OK;
    }

    if (comb->tree && db_ck_v4gift_tree(comb->tree) < 0) {
	db_non_union_push(comb->tree, &rt_uniresource);
	if (db_ck_v4gift_tree(comb->tree) < 0) {
	    bu_vls_printf(gedp->ged_result_str, "ERROR: Cannot prepare tree for editing\n");
	    return GED_ERROR;
	}
    }
    node_count = db_tree_nleaves(comb->tree);
    if (node_count > 0) {
	rt_tree_array = (struct rt_tree_array *)bu_calloc(node_count, sizeof(struct rt_tree_array), "tree list");
	actual_count = (struct rt_tree_array *)db_flatten_tree(rt_tree_array, comb->tree, OP_UNION, 0, &rt_uniresource) - rt_tree_array;
	BU_ASSERT_SIZE_T(actual_count, ==, node_count);
    } else {
	rt_tree_array = (struct rt_tree_array *)NULL;
	actual_count = 0;
    }

    hasattr = db5_get_attributes(gedp->ged_wdbp->dbip, &avs, dp);
    db5_standardize_avs(&avs);
    db5_sync_comb_to_attr(&avs, comb);

    if (!hasattr) {
	avpp = avs.avp;
	for (i=0; i < avs.count; i++, avpp++) {
	    if (strlen(avpp->name) > maxlength)
		maxlength = strlen(avpp->name);
	}
	bu_vls_trunc(&spacer, 0);
	for (j = 0; j < maxlength - 4 + 1; j++) {
	    bu_vls_printf(&spacer, " ");
	}
	fprintf(fp, "name%s= %s\n", bu_vls_addr(&spacer), name);
	for (i=0; (attr = db5_standard_attribute(i)) != NULL; i++) {
	    bu_vls_trunc(&spacer, 0);
	    for (j = 0; j < maxlength - strlen(attr) + 1; j++) {
		bu_vls_printf(&spacer, " ");
	    }
	    if (bu_avs_get(&avs, attr)) {
		fprintf(fp, "%s%s= %s\n", attr, bu_vls_addr(&spacer),  bu_avs_get(&avs, attr));
	    } else {
		fprintf(fp, "%s%s= \n", attr, bu_vls_addr(&spacer));
	    }
	}
	avpp = avs.avp;
	for (i=0; i < avs.count; i++, avpp++) {
	    if (!db5_is_standard_attribute(avpp->name)) {
		bu_vls_trunc(&spacer, 0);
		for (j = 0; j < maxlength - strlen(avpp->name) + 1; j++) {
		    bu_vls_printf(&spacer, " ");
		}
		fprintf(fp, "%s%s= %s\n", avpp->name, bu_vls_addr(&spacer), avpp->value);
	    }
	}
    }
    bu_vls_free(&spacer);

    fprintf(fp, "%s", combseparator);

    for (i=0; i<actual_count; i++) {
	char op;

	switch (rt_tree_array[i].tl_op) {
	    case OP_UNION:
		op = 'u';
		break;
	    case OP_INTERSECT:
		op = '+';
		break;
	    case OP_SUBTRACT:
		op = '-';
		break;
	    default:
		bu_vls_printf(gedp->ged_result_str, "ERROR: Encountered illegal op code in tree\n");
		fclose(fp);
		bu_avs_free(&avs);
		return GED_ERROR;
	}
	if (fprintf(fp, " %c %s", op, rt_tree_array[i].tl_tree->tr_l.tl_name) <= 0) {
	    bu_vls_printf(gedp->ged_result_str, "ERROR: Cannot write to temporary file [%s].\nAborting edit.\n",
			  _ged_tmpfil);
	    fclose(fp);
	    bu_avs_free(&avs);
	    return GED_ERROR;
	}
	_ged_print_matrix(fp, rt_tree_array[i].tl_tree->tr_l.tl_mat);
	fprintf(fp, "\n");
    }
    fclose(fp);
    bu_avs_free(&avs);
    return GED_OK;
}


int
ged_red(struct ged *gedp, int argc, const char **argv)
{
    FILE *fp;
    int c, counter;
    int ret = GED_ERROR; /* needs to be error */
    int have_tmp_name = 0;
    struct directory *dp, *tmp_dp;
    struct rt_db_internal intern;
    struct rt_comb_internal *comb;
    static const char *usage = "{[ region | combination | group ]}";
    const char *editstring = NULL;
    const char *av[3];
    struct bu_vls comb_name;
    struct bu_vls temp_name;
    struct bu_vls *final_name = NULL;
    int force_flag = 0;

    GED_CHECK_DATABASE_OPEN(gedp, GED_ERROR);
    GED_CHECK_ARGC_GT_0(gedp, argc, GED_ERROR);

    /* initialize result */
    bu_vls_trunc(gedp->ged_result_str, 0);

    /* must be wanting help */
    if (argc < 2) {
	bu_vls_printf(gedp->ged_result_str, "Usage: %s %s", "red", usage);
	return GED_HELP;
    }

    if (argc > 4) {
	bu_vls_printf(gedp->ged_result_str, "Usage: %s %s", "red", usage);
	return GED_ERROR;
    }

    bu_optind = 1;
    /* First, grab the editstring off of the argv list */
    while ((c = bu_getopt(argc, (char **)argv, "E:")) != -1) {
	switch (c) {
	    case 'E' :
		editstring = bu_optarg;
		break;
	    case 'f' :
		force_flag = 1;
	    default :
		break;
	}
    }

    argc -= bu_optind - 1;
    argv += bu_optind - 1;

    dp = db_lookup(gedp->ged_wdbp->dbip, argv[1], LOOKUP_QUIET);

    bu_vls_init(&comb_name);
    bu_vls_init(&temp_name);

    /* Now, sanity check to make sure a comb is listed instead of a
     * primitive, and either write out existing contents for an
     * existing comb or a blank template for a new comb.
     */
    if (dp != RT_DIR_NULL) {

	/* Stash original primitive name and find appropriate temp name */
	bu_vls_sprintf(&comb_name, "%s", dp->d_namep);

	counter = 0;
	have_tmp_name = 0;
	while (!have_tmp_name) {
	    /* FIXME: need a general routine for selecting temporary
	     * object names.
	     */
	    bu_vls_sprintf(&temp_name, "%s_red%d", dp->d_namep, counter);
	    if (db_lookup(gedp->ged_wdbp->dbip, bu_vls_addr(&temp_name), LOOKUP_QUIET) == RT_DIR_NULL) {
		have_tmp_name = 1;
	    } else {
		counter++;
	    }
	}
	if (!(dp->d_flags & RT_DIR_COMB)) {
	    bu_vls_printf(gedp->ged_result_str, "%s must be a region, combination or group\n", argv[1]);
	    bu_vls_free(&comb_name);
	    bu_vls_free(&temp_name);
	    return GED_ERROR;
	}

	GED_DB_GET_INTERNAL(gedp, &intern, dp, (fastf_t *)NULL, &rt_uniresource, GED_ERROR);
	comb = (struct rt_comb_internal *)intern.idb_ptr;

    } else {
	bu_vls_sprintf(&comb_name, "%s", argv[1]);
	bu_vls_sprintf(&temp_name, "%s", argv[1]);

	comb = (struct rt_comb_internal *)NULL;
    }

    /* Make a file for the text editor, stash name in _ged_tmpfil */
    fp = bu_temp_file(_ged_tmpfil, MAXPATHLEN);
    if (fp == (FILE *)0) {
	bu_vls_printf(gedp->ged_result_str, "Unable to edit %s\n", argv[1]);
	bu_vls_printf(gedp->ged_result_str, "Unable to create %s\n", _ged_tmpfil);
	bu_vls_free(&comb_name);
	bu_vls_free(&temp_name);
	return GED_ERROR;
    }

    /* Write the combination components to the file */
    if (write_comb(gedp, comb, argv[1])) {
<<<<<<< HEAD
	bu_vls_printf(gedp->ged_result_str, "%s: unable to edit %s\n", argv[0], argv[1]);
=======
	bu_vls_printf(gedp->ged_result_str, "Unable to edit %s\n", argv[1]);
	(void)fclose(fp);
>>>>>>> d54c3798
	goto cleanup;
    }

    (void)fclose(fp);

    /* Edit the file */
    if (_ged_editit(editstring, _ged_tmpfil)) {

	/* specifically avoid CHECK_READ_ONLY; above so that we can
	 * delay checking if the geometry is read-only until here so
	 * that red may be used to view objects.
	 */

	if (gedp->ged_wdbp->dbip->dbi_read_only) {
	    bu_vls_printf(gedp->ged_result_str, "Database is READ-ONLY.\nNo changes were made.\n");
	    goto cleanup;
	}

	/* comb is to be changed.  All changes will first be made to
	 * the temporary copy of the comb - if that succeeds, the
	 * result will be copied over the original comb.  If we have
	 * an existing comb copy its contents to the temporary, else
	 * create a new empty comb from scratch.
	 */

	if (dp) {
	    if (rt_db_get_internal(&intern, dp, gedp->ged_wdbp->dbip, (fastf_t *)NULL, &rt_uniresource) < 0) {
		bu_vls_printf(gedp->ged_result_str, "Database read error, aborting\n");
		goto cleanup;
	    }

	    if ((tmp_dp = db_diradd(gedp->ged_wdbp->dbip, bu_vls_addr(&temp_name), RT_DIR_PHONY_ADDR, 0, dp->d_flags, (genptr_t)&intern.idb_type)) == RT_DIR_NULL) {
		bu_vls_printf(gedp->ged_result_str, "Cannot save copy of %s, no changed made\n", bu_vls_addr(&temp_name));
		goto cleanup;
	    }

	    if (rt_db_put_internal(tmp_dp, gedp->ged_wdbp->dbip, &intern, &rt_uniresource) < 0) {
		bu_vls_printf(gedp->ged_result_str, "Cannot save copy of %s, no changed made\n", bu_vls_addr(&temp_name));
		goto cleanup;
	    }
	} else {
	    RT_DB_INTERNAL_INIT(&intern);
	    intern.idb_major_type = DB5_MAJORTYPE_BRLCAD;
	    intern.idb_type = ID_COMBINATION;
	    intern.idb_meth = &rt_functab[ID_COMBINATION];

	    GED_DB_DIRADD(gedp, tmp_dp, bu_vls_addr(&temp_name), -1, 0, RT_DIR_COMB, (genptr_t)&intern.idb_type, 0);

	    BU_GETSTRUCT(comb, rt_comb_internal);
	    RT_COMB_INTERNAL_INIT(comb);

	    intern.idb_ptr = (genptr_t)comb;

	    GED_DB_PUT_INTERNAL(gedp, tmp_dp, &intern, &rt_uniresource, 0);
	}

	/* reconstitute the new combination */
	if (build_comb(gedp, tmp_dp, &final_name) < 0) {

	    /* Something went wrong - kill the temporary comb */

	    bu_vls_printf(gedp->ged_result_str, "Problem in edited region, no changes made\n");

	    av[0] = "kill";
	    av[1] = bu_vls_addr(&temp_name);
	    av[2] = NULL;
	    (void)ged_kill(gedp, 2, (const char **)av);

	    goto cleanup;
	}

	/* if we got a final_name from build_comb and it isn't
	 * identical to comb_name, check to ensure an object with the
	 * new name doesn't already exist - red will not overwrite a
	 * pre-existing comb (unless the -f force flag is set).  If we
	 * don't have a name, assume we're working on comb_name
	 */
	if (final_name) {
	    if (!BU_STR_EQUAL(bu_vls_addr(&comb_name), bu_vls_addr(final_name))) {
		if (db_lookup(gedp->ged_wdbp->dbip, bu_vls_addr(final_name), LOOKUP_QUIET) != RT_DIR_NULL) {
		    if (force_flag) {
			av[0] = "kill";
			av[1] = bu_vls_addr(final_name);
			av[2] = NULL;
			(void)ged_kill(gedp, 2, (const char **)av);
		    } else {
			/* not forced, can't overwrite destination, can't proceed */
<<<<<<< HEAD
			bu_vls_printf(gedp->ged_result_str, "%s: Error - %s already exists\n", *argv, bu_vls_addr(final_name));
=======
			bu_vls_printf(gedp->ged_result_str, "%s already exists\n", bu_vls_addr(&final_name));
>>>>>>> d54c3798
			goto cleanup;
		    }
		}
	    }
	} else {
	    final_name = bu_malloc(sizeof(struct bu_vls), "target vls");
	    bu_vls_init(final_name);
	    bu_vls_sprintf(final_name, "%s", bu_vls_addr(&comb_name));
	}
	/* if we ended up with an empty final name, print an error message and head for cleanup */
<<<<<<< HEAD
	if (strlen(bu_vls_addr(final_name)) == 0) {
	    bu_vls_printf(gedp->ged_result_str, "%s: Error - no target name supplied\n", *argv);
=======
	if (strlen(bu_vls_addr(&final_name)) == 0) {
	    bu_vls_printf(gedp->ged_result_str, "Problem reading target name\n");
>>>>>>> d54c3798
	    goto cleanup;
	}

	/* it worked - kill the original and put the updated copy in
	 * its place if a pre-existing comb was being edited -
	 * otherwise just move temp_name to final_name.
	 */
	if (!BU_STR_EQUAL(bu_vls_addr(&comb_name), bu_vls_addr(&temp_name))) {
	    if (BU_STR_EQUAL(bu_vls_addr(&comb_name), bu_vls_addr(final_name))) {
		av[0] = "kill";
		av[1] = bu_vls_addr(&comb_name);
		av[2] = NULL;
		(void)ged_kill(gedp, 2, (const char **)av);
	    }
	}
	av[0] = "mv";
	av[1] = bu_vls_addr(&temp_name);
	av[2] = bu_vls_addr(final_name);
	(void)ged_move(gedp, 3, (const char **)av);

    }
    /* if we have reached cleanup by now, everything was fine */
    ret = GED_OK;

cleanup:
    if (bu_file_exists(_ged_tmpfil))
	unlink(_ged_tmpfil);

    if (final_name) {
	bu_vls_free(final_name);
	bu_free(final_name, "final_name");
    }
    bu_vls_free(&comb_name);
    bu_vls_free(&temp_name);

    return ret;
}


/*
 * Local Variables:
 * tab-width: 8
 * mode: C
 * indent-tabs-mode: t
 * c-file-style: "stroustrup"
 * End:
 * ex: shiftwidth=4 tabstop=8
 */<|MERGE_RESOLUTION|>--- conflicted
+++ resolved
@@ -802,10 +802,10 @@
 		have_tmp_name = 1;
 	    } else {
 		counter++;
-	    }
+            }
 	}
 	if (!(dp->d_flags & RT_DIR_COMB)) {
-	    bu_vls_printf(gedp->ged_result_str, "%s must be a region, combination or group\n", argv[1]);
+	    bu_vls_printf(gedp->ged_result_str, "%s: %s must be a combination to use this command\n", argv[0], argv[1]);
 	    bu_vls_free(&comb_name);
 	    bu_vls_free(&temp_name);
 	    return GED_ERROR;
@@ -833,12 +833,7 @@
 
     /* Write the combination components to the file */
     if (write_comb(gedp, comb, argv[1])) {
-<<<<<<< HEAD
-	bu_vls_printf(gedp->ged_result_str, "%s: unable to edit %s\n", argv[0], argv[1]);
-=======
 	bu_vls_printf(gedp->ged_result_str, "Unable to edit %s\n", argv[1]);
-	(void)fclose(fp);
->>>>>>> d54c3798
 	goto cleanup;
     }
 
@@ -926,11 +921,7 @@
 			(void)ged_kill(gedp, 2, (const char **)av);
 		    } else {
 			/* not forced, can't overwrite destination, can't proceed */
-<<<<<<< HEAD
-			bu_vls_printf(gedp->ged_result_str, "%s: Error - %s already exists\n", *argv, bu_vls_addr(final_name));
-=======
-			bu_vls_printf(gedp->ged_result_str, "%s already exists\n", bu_vls_addr(&final_name));
->>>>>>> d54c3798
+			bu_vls_printf(gedp->ged_result_str, "%s already exists\n", bu_vls_addr(final_name));
 			goto cleanup;
 		    }
 		}
@@ -941,13 +932,8 @@
 	    bu_vls_sprintf(final_name, "%s", bu_vls_addr(&comb_name));
 	}
 	/* if we ended up with an empty final name, print an error message and head for cleanup */
-<<<<<<< HEAD
 	if (strlen(bu_vls_addr(final_name)) == 0) {
-	    bu_vls_printf(gedp->ged_result_str, "%s: Error - no target name supplied\n", *argv);
-=======
-	if (strlen(bu_vls_addr(&final_name)) == 0) {
 	    bu_vls_printf(gedp->ged_result_str, "Problem reading target name\n");
->>>>>>> d54c3798
 	    goto cleanup;
 	}
 
