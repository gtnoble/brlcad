--- conflicted
+++ resolved
@@ -1558,8 +1558,6 @@
 	    DLOG(_ged_current_gedp->ged_result_str, "density from db\n");
 	    if (_ged_read_densities(&_gd_densities, &_gd_densities_source, _ged_current_gedp, NULL, 0) != BRLCAD_OK) {
 		return BRLCAD_ERROR;
-<<<<<<< HEAD
-=======
 	    }
 	}
 	// iterate through the db and find all materials
@@ -1597,7 +1595,6 @@
 			bu_vls_free(&result_str);
 		    }
 		}
->>>>>>> 031a9ea6
 	    }
 	}
     }
@@ -1725,8 +1722,6 @@
     }
 
     return BRLCAD_OK;
-<<<<<<< HEAD
-=======
 }
 
 
@@ -1865,7 +1860,6 @@
     }
 
     return BRLCAD_OK;
->>>>>>> 031a9ea6
 }
 
 
@@ -2500,10 +2494,7 @@
 
     GED_CHECK_DATABASE_OPEN(gedp, BRLCAD_ERROR);
     GED_CHECK_ARGC_GT_0(gedp, argc, BRLCAD_ERROR);
-<<<<<<< HEAD
-=======
     struct rt_wdb *wdbp = wdb_dbopen(gedp->dbip, RT_WDB_TYPE_DB_DEFAULT);
->>>>>>> 031a9ea6
 
     /* initialize result */
     bu_vls_trunc(gedp->ged_result_str, 0);
@@ -2511,7 +2502,7 @@
     /* must be wanting help */
     if (argc == 1) {
 	bu_vls_printf(gedp->ged_result_str, "Usage: %s %s %s", argv[0], options_str, usage);
-	return BRLCAD_HELP;
+	return GED_HELP;
     }
 
     _ged_current_gedp = gedp;
