/*                         R T . C
 * BRL-CAD
 *
 * Copyright (c) 2008-2019 United States Government as represented by
 * the U.S. Army Research Laboratory.
 *
 * This library is free software; you can redistribute it and/or
 * modify it under the terms of the GNU Lesser General Public License
 * version 2.1 as published by the Free Software Foundation.
 *
 * This library is distributed in the hope that it will be useful, but
 * WITHOUT ANY WARRANTY; without even the implied warranty of
 * MERCHANTABILITY or FITNESS FOR A PARTICULAR PURPOSE.  See the GNU
 * Lesser General Public License for more details.
 *
 * You should have received a copy of the GNU Lesser General Public
 * License along with this file; see the file named COPYING for more
 * information.
 */
/** @file libged/rt.c
 *
 * The rt command.
 *
 */

#include "common.h"

#include <stdlib.h>
#include <string.h>

#ifdef HAVE_SYS_TYPES_H
#  include <sys/types.h>
#endif
#include "bresource.h"

#include "tcl.h"

#include "bu/app.h"
<<<<<<< HEAD
=======
#include "bu/process.h"
>>>>>>> 9b9d70b0

#include "./ged_private.h"



struct _ged_rt_client_data {
    struct ged_run_rt *rrtp;
    struct ged *gedp;
};


void
_ged_rt_write(struct ged *gedp,
	      FILE *fp,
	      vect_t eye_model,
	      int argc,
	      const char **argv)
{
    quat_t quat;

    /* Double-precision IEEE floating point only guarantees 15-17
     * digits of precision; single-precision only 6-9 significant
     * decimal digits.  Using a %.15e precision specifier makes our
     * printed value dip into unreliable territory (1+15 digits).
     * Looking through our history, %.14e seems to be safe as the
     * value prior to printing quaternions was %.9e, although anything
     * from 9->14 "should" be safe as it's above our calculation
     * tolerance and above single-precision capability.
     */
    fprintf(fp, "viewsize %.14e;\n", gedp->ged_gvp->gv_size);
    quat_mat2quat(quat, gedp->ged_gvp->gv_rotation);
    fprintf(fp, "orientation %.14e %.14e %.14e %.14e;\n", V4ARGS(quat));
    fprintf(fp, "eye_pt %.14e %.14e %.14e;\n",
		  eye_model[X], eye_model[Y], eye_model[Z]);

    fprintf(fp, "start 0; clean;\n");

    /* If no objects were specified, activate all objects currently displayed.
     * Otherwise, simply draw the specified objects. If the caller passed
     * -1 in argc it means the objects are specified on the command line.
     * (TODO - we shouldn't be doing that anywhere for this; long command
     * strings make Windows unhappy.  Once all the callers have been
     * adjusted to pass the object lists for itemization via pipes below,
     * remove the -1 case.) */
    if (argc >= 0) {
	if (!argc) {
	    struct display_list *gdlp;
	    for (BU_LIST_FOR(gdlp, display_list, gedp->ged_gdp->gd_headDisplay)) {
		if (((struct directory *)gdlp->dl_dp)->d_addr == RT_DIR_PHONY_ADDR)
		    continue;
		fprintf(fp, "draw %s;\n", bu_vls_addr(&gdlp->dl_path));
	    }
	} else {
	    int i = 0;
	    while (i < argc) {
		fprintf(fp, "draw %s;\n", argv[i++]);
	    }
	}

	fprintf(fp, "prep;\n");
    }

    dl_bitwise_and_fullpath(gedp->ged_gdp->gd_headDisplay, ~RT_DIR_USED);

    dl_write_animate(gedp->ged_gdp->gd_headDisplay, fp);

    dl_bitwise_and_fullpath(gedp->ged_gdp->gd_headDisplay, ~RT_DIR_USED);

    fprintf(fp, "end;\n");
}


void
_ged_rt_set_eye_model(struct ged *gedp,
		      vect_t eye_model)
{
    if (gedp->ged_gvp->gv_zclip || gedp->ged_gvp->gv_perspective > 0) {
	vect_t temp;

	VSET(temp, 0.0, 0.0, 1.0);
	MAT4X3PNT(eye_model, gedp->ged_gvp->gv_view2model, temp);
    } else {
	/* not doing zclipping, so back out of geometry */
	int i;
	vect_t direction;
	vect_t extremum[2];
	double t_in;
	vect_t diag1;
	vect_t diag2;
	point_t ecenter;

	VSET(eye_model, -gedp->ged_gvp->gv_center[MDX],
	     -gedp->ged_gvp->gv_center[MDY], -gedp->ged_gvp->gv_center[MDZ]);

	for (i = 0; i < 3; ++i) {
	    extremum[0][i] = INFINITY;
	    extremum[1][i] = -INFINITY;
	}

	(void)dl_bounding_sph(gedp->ged_gdp->gd_headDisplay, &(extremum[0]), &(extremum[1]), 1);

	VMOVEN(direction, gedp->ged_gvp->gv_rotation + 8, 3);
	for (i = 0; i < 3; ++i)
	    if (NEAR_ZERO(direction[i], 1e-10))
		direction[i] = 0.0;

	VSUB2(diag1, extremum[1], extremum[0]);
	VADD2(ecenter, extremum[1], extremum[0]);
	VSCALE(ecenter, ecenter, 0.5);
	VSUB2(diag2, ecenter, eye_model);
	t_in = MAGNITUDE(diag1) + MAGNITUDE(diag2);
	VJOIN1(eye_model, eye_model, t_in, direction);
    }
}


void
_ged_rt_output_handler(ClientData clientData, int UNUSED(mask))
{
    struct _ged_rt_client_data *drcdp = (struct _ged_rt_client_data *)clientData;
    struct ged_run_rt *run_rtp;
    int count = 0;
    int retcode = 0;
    int read_failed = 0;
    char line[RT_MAXLINE+1] = {0};

    if (drcdp == (struct _ged_rt_client_data *)NULL ||
	drcdp->gedp == (struct ged *)NULL ||
	drcdp->rrtp == (struct ged_run_rt *)NULL)
	return;

    run_rtp = drcdp->rrtp;

    /* Get data from rt */
    if (bu_process_read((char *)line, &count, run_rtp->p, BU_PROCESS_STDERR, RT_MAXLINE) <= 0) {
	read_failed = 1;
    }

    if (read_failed) {
	int aborted;

	/* Done watching for output, undo Tcl hooks.  TODO - need to  push the
	 * Tcl specific aspects of this up stack... */
	_ged_delete_io_handler(drcdp->gedp->ged_interp, run_rtp->chan,
		run_rtp->p, BU_PROCESS_STDERR, (void *)drcdp,
		_ged_rt_output_handler);

	/* Either EOF has been sent or there was a read error.
	 * there is no need to block indefinitely */
	retcode = bu_process_wait(&aborted, run_rtp->p, 120);

	if (aborted)
	    bu_log("Raytrace aborted.\n");
	else if (retcode)
	    bu_log("Raytrace failed.\n");
	else
	    bu_log("Raytrace complete.\n");

	if (drcdp->gedp->ged_gdp->gd_rtCmdNotify != (void (*)(int))0)
	    drcdp->gedp->ged_gdp->gd_rtCmdNotify(aborted);

	/* free run_rtp */
	BU_LIST_DEQUEUE(&run_rtp->l);
	BU_PUT(run_rtp, struct ged_run_rt);
	BU_PUT(drcdp, struct _ged_rt_client_data);

	return;
    }

    /* for feelgoodedness */
    line[count] = '\0';

    /* handle (i.e., probably log to stderr) the resulting line */
    if (drcdp->gedp->ged_output_handler != (void (*)(struct ged *, char *))0)
	drcdp->gedp->ged_output_handler(drcdp->gedp, line);
    else
	bu_vls_printf(drcdp->gedp->ged_result_str, "%s", line);
}

int
_ged_run_rt(struct ged *gedp, int argc, const char **argv)
{
    FILE *fp_in;
    vect_t eye_model;
    struct ged_run_rt *run_rtp;
    struct _ged_rt_client_data *drcdp;
    struct bu_process *p = NULL;

    bu_process_exec(&p, gedp->ged_gdp->gd_rt_cmd[0], gedp->ged_gdp->gd_rt_cmd_len, (const char **)gedp->ged_gdp->gd_rt_cmd, 0, 0);
    fp_in = bu_process_open(p, BU_PROCESS_STDIN);

    _ged_rt_set_eye_model(gedp, eye_model);
    _ged_rt_write(gedp, fp_in, eye_model, argc, argv);

    bu_process_close(p, BU_PROCESS_STDIN);

    BU_GET(run_rtp, struct ged_run_rt);
    BU_LIST_INIT(&run_rtp->l);
    BU_LIST_APPEND(&gedp->ged_gdp->gd_headRunRt.l, &run_rtp->l);

    run_rtp->p = p;
    run_rtp->aborted = 0;

    BU_GET(drcdp, struct _ged_rt_client_data);
    drcdp->gedp = gedp;
    drcdp->rrtp = run_rtp;

    /* Set up Tcl hooks so the parent Tcl process knows to watch for output.
     * TODO - need to push the Tcl specific aspects of this up stack... */
    _ged_create_io_handler(&(run_rtp->chan), p, BU_PROCESS_STDERR, TCL_READABLE, (void *)drcdp, _ged_rt_output_handler);
    return 0;
}

size_t
ged_count_tops(struct ged *gedp)
{
    struct display_list *gdlp = NULL;
    size_t visibleCount = 0;
    for (BU_LIST_FOR(gdlp, display_list, gedp->ged_gdp->gd_headDisplay)) {
	visibleCount++;
    }
    return visibleCount;
}


/**
 * Build a command line vector of the tops of all objects in view.
 */
int
ged_build_tops(struct ged *gedp, char **start, char **end)
{
    struct display_list *gdlp;
    char **vp = start;

    for (BU_LIST_FOR(gdlp, display_list, gedp->ged_gdp->gd_headDisplay)) {
	if (((struct directory *)gdlp->dl_dp)->d_addr == RT_DIR_PHONY_ADDR)
	    continue;

	if ((vp != NULL) && (vp < end))
	    *vp++ = bu_strdup(bu_vls_addr(&gdlp->dl_path));
	else {
	    bu_vls_printf(gedp->ged_result_str, "libged: ran out of command vector space at %s\n", ((struct directory *)gdlp->dl_dp)->d_namep);
	    break;
	}
    }

    if ((vp != NULL) && (vp < end)) {
	*vp = (char *) 0;
    }

    return vp-start;
}


int
ged_rt(struct ged *gedp, int argc, const char *argv[])
{
    char **vp;
    int i;
    int units_supplied = 0;
    char pstring[32];
    int args;

    const char *bin;
    char rt[256] = {0};

    GED_CHECK_DATABASE_OPEN(gedp, GED_ERROR);
    GED_CHECK_DRAWABLE(gedp, GED_ERROR);
    GED_CHECK_VIEW(gedp, GED_ERROR);
    GED_CHECK_ARGC_GT_0(gedp, argc, GED_ERROR);

    /* initialize result */
    bu_vls_trunc(gedp->ged_result_str, 0);

    args = argc + 7 + 2 + ged_count_tops(gedp);
    gedp->ged_gdp->gd_rt_cmd = (char **)bu_calloc(args, sizeof(char *), "alloc gd_rt_cmd");

    bin = bu_brlcad_root("bin", 1);
    if (bin) {
	snprintf(rt, 256, "%s/%s", bin, argv[0]);
    }

    vp = &gedp->ged_gdp->gd_rt_cmd[0];
    *vp++ = rt;
    *vp++ = "-M";

    if (gedp->ged_gvp->gv_perspective > 0) {
	(void)sprintf(pstring, "-p%g", gedp->ged_gvp->gv_perspective);
	*vp++ = pstring;
    }

    for (i = 1; i < argc; i++) {
	if (argv[i][0] == '-' && argv[i][1] == 'u' &&
	    BU_STR_EQUAL(argv[1], "-u")) {
	    units_supplied=1;
	} else if (argv[i][0] == '-' && argv[i][1] == '-' &&
		   argv[i][2] == '\0') {
	    ++i;
	    break;
	}
	*vp++ = (char *)argv[i];
    }

    /* default to local units when not specified on command line */
    if (!units_supplied) {
	*vp++ = "-u";
	*vp++ = "model";
    }

    *vp++ = gedp->ged_wdbp->dbip->dbi_filename;
    gedp->ged_gdp->gd_rt_cmd_len = vp - gedp->ged_gdp->gd_rt_cmd;
    (void)_ged_run_rt(gedp, (argc - i), &(argv[i]));
    bu_free(gedp->ged_gdp->gd_rt_cmd, "free gd_rt_cmd");
    gedp->ged_gdp->gd_rt_cmd = NULL;

    return GED_OK;
}


/*
 * Local Variables:
 * tab-width: 8
 * mode: C
 * indent-tabs-mode: t
 * c-file-style: "stroustrup"
 * End:
 * ex: shiftwidth=4 tabstop=8
 */<|MERGE_RESOLUTION|>--- conflicted
+++ resolved
@@ -36,13 +36,9 @@
 #include "tcl.h"
 
 #include "bu/app.h"
-<<<<<<< HEAD
-=======
 #include "bu/process.h"
->>>>>>> 9b9d70b0
 
 #include "./ged_private.h"
-
 
 
 struct _ged_rt_client_data {
