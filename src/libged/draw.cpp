--- conflicted
+++ resolved
@@ -33,6 +33,8 @@
 #include <time.h>
 #include "bsocket.h"
 
+#include "xxhash.h"
+
 #include "bu/cmd.h"
 #include "bu/opt.h"
 #include "bu/sort.h"
@@ -71,6 +73,9 @@
     NMG_CK_REGION(r);
     nmg_r_to_vlist(&s->s_vlist, r, NMG_VLIST_STYLE_POLYGON, &s->s_v->gv_objs.gv_vlfree);
     nmg_km(m);
+
+    s->current = 1;
+
     return 0;
 }
 
@@ -147,23 +152,39 @@
 
 /* Wrapper to handle adaptive vs non-adaptive wireframes */
 static void
-wireframe_plot(struct bv_scene_obj *s, struct rt_db_internal *ip)
+wireframe_plot(struct bv_scene_obj *s, struct bview *v, struct rt_db_internal *ip)
 {
     struct draw_update_data_t *d = (struct draw_update_data_t *)s->s_i_data;
     const struct bn_tol *tol = d->tol;
     const struct bg_tess_tol *ttol = d->ttol;
 
-    // Adaptive BoTs have specialized routines
-    if (s->s_v->gv_s->adaptive_plot && ip->idb_minor_type == DB5_MINORTYPE_BRLCAD_BOT) {
+    // Standard (view independent) wireframe
+    if (!v || !v->gv_s->adaptive_plot) {
+	if (ip->idb_meth->ft_plot) {
+	    ip->idb_meth->ft_plot(&s->s_vlist, ip, ttol, tol, s->s_v);
+	    // Because this data is view independent, it only needs to be
+	    // generated once rather than per-view.
+	    s->current = 1;
+	}
+	return;
+    }
+
+    // Adaptive BoTs have specialized routines and produce view specific
+    // containers.
+    if (ip->idb_minor_type == DB5_MINORTYPE_BRLCAD_BOT) {
 	struct rt_bot_internal *bot = (struct rt_bot_internal *)ip->idb_ptr;
 	RT_BOT_CK_MAGIC(bot);
 
-	// Basic setup (TODO - make sure we don't rebuild cache every time - just if the key
-	// lookup fails...)
+	struct bv_scene_obj *vo = bv_obj_get_child(s);
+	bv_set_view_obj(s, v, vo);
+
+	// Basic setup (TODO - this still loads the data to characterize it.  Ideally,
+	// the app would do this once, stash the keys on a per-obj basis, and
+	// store that so we can just look up these keys...)
 	unsigned long long key = bg_mesh_lod_cache((const point_t *)bot->vertices, bot->num_vertices, bot->faces, bot->num_faces);
-	s->draw_data = (void *)bg_mesh_lod_init(key);
+	vo->draw_data = (void *)bg_mesh_lod_init(key);
 	// Initialize the LoD data to the current view
-	struct bv_mesh_lod_info *linfo = (struct bv_mesh_lod_info *)s->draw_data;
+	struct bv_mesh_lod_info *linfo = (struct bv_mesh_lod_info *)vo->draw_data;
 	struct bg_mesh_lod *l = (struct bg_mesh_lod *)linfo->lod;
 	int level = bg_mesh_lod_view(l, s->s_v, 0);
 	if (bg_mesh_lod_level(l, level) != level) {
@@ -171,15 +192,12 @@
 	}
 
 	// LoD will need to re-check its level settings whenever the view changes
-<<<<<<< HEAD
-	s->s_update_callback = &bg_mesh_lod_update;
-=======
 	vo->s_update_callback = &bg_mesh_lod_update;
 	// TODO - need free callback
->>>>>>> 9de7a5cf
 
 	// Make the object as a Mesh LoD object so the drawing routine knows to handle it differently
 	s->s_type_flags |= BV_MESH_LOD;
+	vo->s_type_flags |= BV_MESH_LOD;
 
 	// Most of the view properties (color, size, etc.) are inherited from
 	// the parent
@@ -192,18 +210,6 @@
 	return;
     }
 
-<<<<<<< HEAD
-    // If we're adaptive but it's not a special case, see what the primitive has
-    if (s->s_v->gv_s->adaptive_plot && ip->idb_meth->ft_adaptive_plot) {
-	ip->idb_meth->ft_adaptive_plot(&s->s_vlist, ip, d->tol, s->s_v, s->s_size);
-	return;
-    }
-
-    // Standard wireframe
-    if (ip->idb_meth->ft_plot) {
-	ip->idb_meth->ft_plot(&s->s_vlist, ip, ttol, tol, s->s_v);
-	return;
-=======
     // If we're adaptive but it's not a special case, we fall back on the primitive's
     // adaptive plotting, if any.
     if (ip->idb_meth->ft_adaptive_plot) {
@@ -241,7 +247,6 @@
 	// Because this data is view independent, it only needs to be
 	// generated once rather than per-view.
 	s->current = 1;
->>>>>>> 9de7a5cf
     }
 }
 
@@ -250,9 +255,23 @@
 extern "C" int draw_points(struct bv_scene_obj *s);
 
 extern "C" void
-draw_scene(struct bv_scene_obj *s)
-{
+draw_scene(struct bv_scene_obj *s, struct bview *v)
+{
+    if (s->current && !v)
+	return;
+
+    if (v && !v->gv_s->adaptive_plot)
+	return draw_scene(s, NULL);
+
     struct draw_update_data_t *d = (struct draw_update_data_t *)s->s_i_data;
+    if (!d) {
+	for (size_t i = 0; i < BU_PTBL_LEN(&s->children); i++) {
+	    struct bv_scene_obj *c = (struct bv_scene_obj *)BU_PTBL_GET(&s->children, i);
+	    draw_scene(c, v);
+	}
+	return;
+    }
+
     struct db_i *dbip = d->dbip;
     struct db_full_path *fp = &d->fp;
     const struct bn_tol *tol = d->tol;
@@ -262,14 +281,16 @@
      * the individual solid wireframes */
     if (s->s_os.s_dmode == 3) {
 	draw_m3(s);
-	bv_scene_obj_bound(s);
+	bv_scene_obj_bound(s, v);
+	s->current = 1;
 	return;
     }
 
     /* Mode 5 draws a point cloud in lieu of wireframes */
     if (s->s_os.s_dmode == 5) {
 	draw_points(s);
-	bv_scene_obj_bound(s);
+	bv_scene_obj_bound(s, v);
+	s->current = 1;
 	return;
     }
 
@@ -282,13 +303,13 @@
 
     // If we don't have a BRL-CAD type, see if we've got a plot routine
     if (ip->idb_major_type != DB5_MAJORTYPE_BRLCAD) {
-	wireframe_plot(s, ip);
+	wireframe_plot(s, v, ip);
 	goto geom_done;
     }
 
     // At least for the moment, we don't try anything fancy with pipes
     if (ip->idb_minor_type == DB5_MINORTYPE_BRLCAD_PIPE) {
-	wireframe_plot(s, ip);
+	wireframe_plot(s, v, ip);
 	goto geom_done;
     }
 
@@ -344,14 +365,14 @@
 	case 1:
 	    // Get wireframe (for mode 1, all the non-wireframes are handled
 	    // by the above BOT/POLY/BREP cases
-	    wireframe_plot(s, ip);
+	    wireframe_plot(s, v, ip);
 	    s->s_os.s_dmode = 0;
 	    break;
 	case 2:
 	    // Shade everything except pipe, don't evaluate, fall
 	    // back to wireframe in case of failure
 	    if (prim_tess(s, ip) < 0) {
-		wireframe_plot(s, ip);
+		wireframe_plot(s, v, ip);
 		s->s_os.s_dmode = 0;
 	    }
 	    break;
@@ -364,20 +385,20 @@
 	    // Hidden line - generate polygonal forms, fall back to
 	    // un-hidden wireframe in case of failure
 	    if (prim_tess(s, ip) < 0) {
-		wireframe_plot(s, ip);
+		wireframe_plot(s, v, ip);
 		s->s_os.s_dmode = 0;
 	    }
 	    break;
 	default:
 	    // Default to wireframe
-	    wireframe_plot(s, ip);
+	    wireframe_plot(s, v, ip);
 	    break;
     }
 
 geom_done:
 
     // Update s_size and s_center
-    bv_scene_obj_bound(s);
+    bv_scene_obj_bound(s, v);
 
     // Store current view info, in case of adaptive plotting
     s->adaptive_wireframe = s->s_v->gv_s->adaptive_plot;
@@ -386,106 +407,10 @@
     s->curve_scale = s->s_v->gv_s->curve_scale;
     s->point_scale = s->s_v->gv_s->point_scale;
 
+    s->current = 1;
     rt_db_free_internal(&dbintern);
 }
 
-<<<<<<< HEAD
-
-// This is the generic "just create/update the view geometry" logic - for
-// editing operations, which will have custom visuals and updating behavior,
-// we'll need primitive specific callbacks (which really will almost certainly
-// belong (like the labels logic) in the rt functab...)
-//
-// Note that this function shouldn't be called when doing tree walks.  It
-// operates locally on the solid wireframe using s_mat, and won't take into
-// account higher level hierarchy level changes.  If such higher level changes
-// are made, the subtrees should be redrawn to properly repopulate the scene
-// objects.
-extern "C" int
-draw_update(struct bv_scene_obj *s, int UNUSED(flag))
-{
-    /* Validate */
-    if (!s)
-	return 0;
-
-    // Normally this is a no-op, but there is one case where
-    // we do potentially change.  If the view indicates adaptive
-    // plotting, the current view scale does not match the
-    // scale documented in s for its vlist generation, we need
-    // a new vlist for the current conditions.
-
-    bool rework = false;
-    if (s->s_v->gv_s->adaptive_plot != s->adaptive_wireframe) {
-	rework = true;
-    }
-    if (!rework && s->s_v->gv_s->adaptive_plot) {
-	// Check bot threshold
-	if (s->bot_threshold != s->s_v->gv_s->bot_threshold) {
-	    rework = true;
-	}
-	// Check point scale
-	if (!rework && !NEAR_EQUAL(s->curve_scale, s->s_v->gv_s->curve_scale, SMALL_FASTF)) {
-	    rework = true;
-	}
-	// Check point scale
-	if (!rework && !NEAR_EQUAL(s->point_scale, s->s_v->gv_s->point_scale, SMALL_FASTF)) {
-	    rework = true;
-	}
-    }
-
-    // If redraw-on-zoom is set, check the scale
-    if (!rework && s->s_v->gv_s->adaptive_plot && s->s_v->gv_s->redraw_on_zoom) {
-	// Check view scale
-	fastf_t delta = s->view_scale * 0.1/s->view_scale;
-	if (!rework && !NEAR_EQUAL(s->view_scale, s->s_v->gv_scale, delta)) {
-	    rework = true;
-	} 
-    }
-
-    if (!rework)
-	return 0;
-
-    // Process children - right now we have no view dependent child
-    // drawing, but in principle we could...
-    for (size_t i = 0; i < BU_PTBL_LEN(&s->children); i++) {
-	struct bv_scene_obj *s_c = (struct bv_scene_obj *)BU_PTBL_GET(&s->children, i);
-	if (s_c->s_update_callback)
-	    (*s_c->s_update_callback)(s_c, 0);
-    }
-
-    // Clear out existing vlist, if any...
-    BV_FREE_VLIST(&s->s_v->gv_objs.gv_vlfree, &s->s_vlist);
-
-    // Get the new geometry
-    draw_scene(s);
-
-#if 0
-    // Draw label
-    if (ip->idb_meth->ft_labels)
-	ip->idb_meth->ft_labels(&s->children, ip, s->s_v);
-#endif
-
-    return 1;
-}
-
-extern "C" void
-draw_free_data(struct bv_scene_obj *s)
-{
-    /* Validate */
-    if (!s)
-	return;
-
-    /* free drawing info */
-    struct draw_update_data_t *d = (struct draw_update_data_t *)s->s_i_data;
-    if (!d)
-	return;
-    db_free_full_path(&d->fp);
-    BU_PUT(d, struct draw_update_data_t);
-    s->s_i_data = NULL;
-}
-
-=======
->>>>>>> 9de7a5cf
 static void
 tree_color(struct directory *dp, struct draw_data_t *dd)
 {
@@ -702,13 +627,35 @@
 	// existing view object and update it, in the former (where we can't
 	// find it) we create it instead.
 
-	// Have database object, make scene object
+	// Have database object, find or make the appropriate child scene object
+#if 0
+	struct bu_vls iname = BU_VLS_INIT_ZERO;
+	XXH64_state_t *state = XXH64_createState();
+	XXH64_reset(state, 0);
+	XXH64_update(state, *curr_mat, sizeof(mat_t));
+	XXH64_hash_t hash_val = XXH64_digest(state);
+	XXH64_freeState(state);
+	db_path_to_vls(&iname, path);
+	bu_vls_printf(&iname, "_%llu_%d", (unsigned long long)hash_val, (dd->bool_op == 4) ? 1 : 0);
+	struct bv_scene_obj *s = bv_find_child(dd->g, bu_vls_cstr(&iname));
+	if (!s) {
+	    s = bv_obj_get_child(dd->g);
+	    bu_vls_sprintf(&s->s_name, "%s", bu_vls_cstr(&iname));
+	    MAT_COPY(s->s_mat, *curr_mat);
+	}
+	bu_vls_free(&iname);
+#endif
+	// s_name is how the draw commands convert a user specified path into
+	// the scene object.  It is potentially ambiguous, but so too are the
+	// user specified paths.  Until we have a command line convention for
+	// unique specification, the above attempt at naming uniqueness is
+	// counterproductive.
 	struct bv_scene_obj *s = bv_obj_get_child(dd->g);
 	db_path_to_vls(&s->s_name, path);
-	db_path_to_vls(&s->s_uuid, path);
 	MAT_COPY(s->s_mat, *curr_mat);
 	bv_obj_settings_sync(&s->s_os, &dd->g->s_os);
 	s->s_type_flags = BV_DBOBJ_BASED;
+	s->current = 0;
 	s->s_changed++;
 	if (!s->s_os.draw_solid_lines_only) {
 	    s->s_soldash = (dd->bool_op == 4) ? 1 : 0;
@@ -726,26 +673,11 @@
 	ud->res = &rt_uniresource; // TODO - at some point this may be from the app or view...
 	s->s_i_data = (void *)ud;
 
-<<<<<<< HEAD
-	// set up callback functions
-	s->s_update_callback = &draw_update;
-	s->s_free_callback = &draw_free_data;
-
-	if (dd->s_size && dd->s_size->find(DB_FULL_PATH_CUR_DIR(path)) != dd->s_size->end()) {
-	    s->s_size = (*dd->s_size)[DB_FULL_PATH_CUR_DIR(path)];
-	}
-	// Call correct vlist method based on mode
-	draw_scene(s);
-
-	// Add object to scene group
-	bu_ptbl_ins(&dd->g->children, (long *)s);
-=======
 	// Let the object know about its size
 	if (dd->s_size && dd->s_size->find(DB_FULL_PATH_CUR_DIR(path)) != dd->s_size->end()) {
 	    s->s_size = (*dd->s_size)[DB_FULL_PATH_CUR_DIR(path)];
 	}
 
->>>>>>> 9de7a5cf
     }
 }
 
