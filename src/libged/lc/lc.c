--- conflicted
+++ resolved
@@ -195,7 +195,7 @@
 
     if (argc == 1) {
 	bu_vls_printf(gedp->ged_result_str, "Usage: %s\n", usage);
-	return BRLCAD_HELP;
+	return GED_HELP;
     }
 
     GED_CHECK_DATABASE_OPEN(gedp, BRLCAD_ERROR);
@@ -294,15 +294,11 @@
 	output = gedp->ged_result_str;
     }
 
-<<<<<<< HEAD
-    if (error_cnt > 0) { return BRLCAD_ERROR; }
-=======
     if (error_cnt > 0) {
 	if (outfile)
 	    fclose(outfile);
 	return BRLCAD_ERROR;
     }
->>>>>>> 031a9ea6
 
     /* Update references once before we start all of this - db_search
      * needs nref to be current to work correctly. */
@@ -462,11 +458,7 @@
     }
 
     bu_vls_printf(output, "List length: %zu\n", BU_PTBL_LEN(&results2) - ignored_cnt);
-<<<<<<< HEAD
-    bu_vls_printf(output, "%-*s %-*s %-*s %-*s %s\n",
-=======
     bu_vls_printf(output, "%-*s %-*s %-*s %-*s %-*s %s\n",
->>>>>>> 031a9ea6
 		  (int)region_id_len_max + 1, "ID",
 		  (int)material_id_len_max + 1, "MAT",
 		  (int)los_len_max, "LOS",
