--- conflicted
+++ resolved
@@ -1,11 +1,7 @@
 #                      A R C H E R C O R E . T C L
 # BRL-CAD
 #
-<<<<<<< HEAD
-# Copyright (c) 2002-2018 United States Government as represented by
-=======
 # Copyright (c) 2002-2020 United States Government as represented by
->>>>>>> 2965d039
 # the U.S. Army Research Laboratory.
 #
 # This library is free software; you can redistribute it and/or
@@ -590,11 +586,7 @@
 	    bot_merge bot_smooth bot_split bot_sync bot_vertex_fuse \
 	    brep brlman c cd clear clone closedb color comb comb_color combmem \
 	    copy copyeval copymat cp cpi dbconcat dbExpand decompose \
-<<<<<<< HEAD
-	    delete draw dsp e E edarb edcodes edcolor edcomb edit edmater d erase ev exists \
-=======
 	    delete draw dsp e E edarb edcodes edcolor edcomb edit edmater env d erase ev exists \
->>>>>>> 2965d039
 	    exit facetize fracture freezeGUI g get graph group hide human i igraph \
 	    importFg4Section in inside item kill killall killrefs \
 	    killtree l lc ls make make_name make_pnts man mater mirror move \
