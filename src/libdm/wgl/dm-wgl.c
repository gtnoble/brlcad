--- conflicted
+++ resolved
@@ -68,129 +68,7 @@
 static int	wgl_close();
 static int	wgl_drawString2D();
 static int	wgl_configureWin_guts();
-<<<<<<< HEAD
-static int	wgl_setLight();
-static int	wgl_setZBuffer();
-static int	wgl_reshape(struct dm *dmp, int width, int height);
-
-static fastf_t default_viewscale = 1000.0;
-static double	xlim_view = 1.0;	/* args for glOrtho*/
-static double	ylim_view = 1.0;
-
-/* lighting parameters */
-static float amb_three[] = {0.3f, 0.3f, 0.3f, 1.0f};
-
-static float light0_direction[] = {0.0f, 0.0f, 1.0f, 0.0f};
-static float light0_diffuse[] = {1.0f, 1.0f, 1.0f, 1.0f}; /* white */
-static float wireColor[4];
-static float ambientColor[4];
-static float specularColor[4];
-static float diffuseColor[4];
-static float backDiffuseColorDark[4];
-static float backDiffuseColorLight[4];
-
-void
-wgl_fogHint(struct dm *dmp, int fastfog)
-{
-    struct modifiable_ogl_vars *mvars = (struct modifiable_ogl_vars *)dmp->i->m_vars;
-    mvars->fastfog = fastfog;
-    glHint(GL_FOG_HINT, fastfog ? GL_FASTEST : GL_NICEST);
-}
-
-
-static int
-wgl_setFGColor(struct dm *dmp, unsigned char r, unsigned char g, unsigned char b, int strict,  fastf_t transparency)
-{
-    if (dmp->i->dm_debugLevel)
-	bu_log("wgl_setFGColor()\n");
-
-    dmp->i->dm_fg[0] = r;
-    dmp->i->dm_fg[1] = g;
-    dmp->i->dm_fg[2] = b;
-
-    /* wireColor gets the full rgb */
-    wireColor[0] = r / 255.0;
-    wireColor[1] = g / 255.0;
-    wireColor[2] = b / 255.0;
-    wireColor[3] = transparency;
-
-    if (strict) {
-	glColor3ub((GLubyte)r, (GLubyte)g, (GLubyte)b);
-    } else {
-	if (dmp->i->dm_light) {
-	    /* Ambient = .2, Diffuse = .6, Specular = .2 */
-
-	    /* wireColor gets the full rgb */
-	    wireColor[0] = r / 255.0;
-	    wireColor[1] = g / 255.0;
-	    wireColor[2] = b / 255.0;
-	    wireColor[3] = transparency;
-
-	    ambientColor[0] = wireColor[0] * 0.2;
-	    ambientColor[1] = wireColor[1] * 0.2;
-	    ambientColor[2] = wireColor[2] * 0.2;
-	    ambientColor[3] = wireColor[3];
-
-	    specularColor[0] = ambientColor[0];
-	    specularColor[1] = ambientColor[1];
-	    specularColor[2] = ambientColor[2];
-	    specularColor[3] = ambientColor[3];
-
-	    diffuseColor[0] = wireColor[0] * 0.6;
-	    diffuseColor[1] = wireColor[1] * 0.6;
-	    diffuseColor[2] = wireColor[2] * 0.6;
-	    diffuseColor[3] = wireColor[3];
-
-	    backDiffuseColorDark[0] = wireColor[0] * 0.9;
-	    backDiffuseColorDark[1] = wireColor[1] * 0.9;
-	    backDiffuseColorDark[2] = wireColor[2] * 0.9;
-	    backDiffuseColorDark[3] = wireColor[3];
-
-	    glMaterialfv(GL_FRONT_AND_BACK, GL_AMBIENT, ambientColor);
-	    glMaterialfv(GL_FRONT_AND_BACK, GL_SPECULAR, specularColor);
-	    glMaterialfv(GL_FRONT_AND_BACK, GL_DIFFUSE, diffuseColor);
-	} else {
-	    glColor3ub((GLubyte)r,  (GLubyte)g,  (GLubyte)b);
-	}
-    }
-
-    return BRLCAD_OK;
-}
-
-
-static int
-wgl_setBGColor(struct dm *dmp,
-	       unsigned char r,
-	       unsigned char g,
-	       unsigned char b)
-{
-    struct modifiable_ogl_vars *mvars = (struct modifiable_ogl_vars *)dmp->i->m_vars;
-    if (dmp->i->dm_debugLevel)
-	bu_log("wgl_setBGColor()\n");
-
-    dmp->i->dm_bg[0] = r;
-    dmp->i->dm_bg[1] = g;
-    dmp->i->dm_bg[2] = b;
-
-    ((struct wgl_vars *)dmp->i->dm_vars.priv_vars)->r = r / 255.0;
-    ((struct wgl_vars *)dmp->i->dm_vars.priv_vars)->g = g / 255.0;
-    ((struct wgl_vars *)dmp->i->dm_vars.priv_vars)->b = b / 255.0;
-
-    if (mvars->doublebuffer) {
-	SwapBuffers(((struct dm_wglvars *)dmp->i->dm_vars.pub_vars)->hdc);
-	glClearColor(((struct wgl_vars *)dmp->i->dm_vars.priv_vars)->r,
-		     ((struct wgl_vars *)dmp->i->dm_vars.priv_vars)->g,
-		     ((struct wgl_vars *)dmp->i->dm_vars.priv_vars)->b,
-		     0.0);
-	glClear(GL_COLOR_BUFFER_BIT | GL_DEPTH_BUFFER_BIT);
-    }
-
-    return BRLCAD_OK;
-}
-
-=======
-
->>>>>>> 031a9ea6
+
 static void
 WGLEventProc(ClientData clientData, XEvent *UNUSED(eventPtr))
 {
@@ -415,11 +293,7 @@
  * The starting position of the beam is as specified.
  */
 static int
-<<<<<<< HEAD
-wgl_drawBegin(struct dm *dmp)
-=======
 wgl_drawString2D(struct dm *dmp, const char *str, fastf_t x, fastf_t y, int size, int use_aspect)
->>>>>>> 031a9ea6
 {
     struct wgl_vars *privars = (struct wgl_vars *)dmp->i->dm_vars.priv_vars;
     if (dmp->i->dm_debugLevel)
@@ -473,137 +347,7 @@
 	bu_log("wgl_choose_visual: %s", buf);
 	LocalFree(buf);
 
-<<<<<<< HEAD
-	return BRLCAD_ERROR;
-    }
-
-    /* clear back buffer */
-    if (!dmp->i->dm_clearBufferAfter &&
-	mvars->doublebuffer) {
-	glClearColor(((struct wgl_vars *)dmp->i->dm_vars.priv_vars)->r,
-		     ((struct wgl_vars *)dmp->i->dm_vars.priv_vars)->g,
-		     ((struct wgl_vars *)dmp->i->dm_vars.priv_vars)->b,
-		     0.0);
-	glClear(GL_COLOR_BUFFER_BIT | GL_DEPTH_BUFFER_BIT);
-    }
-
-    if (((struct wgl_vars *)dmp->i->dm_vars.priv_vars)->face_flag) {
-	glMatrixMode(GL_PROJECTION);
-	glPopMatrix();
-	glMatrixMode(GL_MODELVIEW);
-	glPopMatrix();
-	((struct wgl_vars *)dmp->i->dm_vars.priv_vars)->face_flag = 0;
-	if (mvars->cueing_on) {
-	    glEnable(GL_FOG);
-	    /*XXX Need to do something with Viewscale */
-	    fogdepth = 2.2 * (*dmp->i->dm_vp); /* 2.2 is heuristic */
-	    glFogf(GL_FOG_END, fogdepth);
-	    fogdepth = (GLfloat) (0.5*mvars->fogdensity/
-				  (*dmp->i->dm_vp));
-	    glFogf(GL_FOG_DENSITY, fogdepth);
-	    glFogi(GL_FOG_MODE, dmp->i->dm_perspective ? GL_EXP : GL_LINEAR);
-	}
-	if (dmp->i->dm_light) {
-	    glEnable(GL_LIGHTING);
-	}
-    }
-
-    return BRLCAD_OK;
-}
-
-
-static int
-wgl_drawEnd(struct dm *dmp)
-{
-    struct modifiable_ogl_vars *mvars = (struct modifiable_ogl_vars *)dmp->i->m_vars;
-    if (dmp->i->dm_debugLevel)
-	bu_log("wgl_drawEnd\n");
-
-
-    if (dmp->i->dm_light) {
-	glMatrixMode(GL_MODELVIEW);
-	glLoadIdentity();
-	glLightfv(GL_LIGHT0, GL_POSITION, light0_direction);
-    }
-
-    if (mvars->doublebuffer) {
-	SwapBuffers(((struct dm_wglvars *)dmp->i->dm_vars.pub_vars)->hdc);
-
-	if (dmp->i->dm_clearBufferAfter) {
-	    /* give Graphics pipe time to work */
-	    glClearColor(((struct wgl_vars *)dmp->i->dm_vars.priv_vars)->r,
-			 ((struct wgl_vars *)dmp->i->dm_vars.priv_vars)->g,
-			 ((struct wgl_vars *)dmp->i->dm_vars.priv_vars)->b,
-			 0.0);
-	    glClear(GL_COLOR_BUFFER_BIT | GL_DEPTH_BUFFER_BIT);
-	}
-    }
-
-    if (dmp->i->dm_debugLevel) {
-	int error;
-	struct bu_vls tmp_vls = BU_VLS_INIT_ZERO;
-
-	bu_vls_printf(&tmp_vls, "ANY ERRORS?\n");
-
-	while ((error = glGetError())!=0) {
-	    bu_vls_printf(&tmp_vls, "Error: %x\n", error);
-	}
-
-	bu_log("%s", bu_vls_addr(&tmp_vls));
-	bu_vls_free(&tmp_vls);
-    }
-
-    wgl_actively_drawing = 0;
-    return BRLCAD_OK;
-}
-
-
-/*
- *  Load a new transformation matrix.  This will be followed by
- *  many calls to wgl_drawVList().
- */
-static int
-wgl_loadMatrix(struct dm *dmp, mat_t mat, int which_eye)
-{
-    fastf_t *mptr;
-    GLfloat gtmat[16];
-
-    if (dmp->i->dm_debugLevel) {
-	struct bu_vls tmp_vls = BU_VLS_INIT_ZERO;
-
-	bu_log("wgl_loadMatrix()\n");
-
-	bu_vls_printf(&tmp_vls, "which eye = %d\t", which_eye);
-	bu_vls_printf(&tmp_vls, "transformation matrix = \n");
-	bu_vls_printf(&tmp_vls, "%g %g %g %g\n", mat[0], mat[4], mat[8], mat[12]);
-	bu_vls_printf(&tmp_vls, "%g %g %g %g\n", mat[1], mat[5], mat[9], mat[13]);
-	bu_vls_printf(&tmp_vls, "%g %g %g %g\n", mat[2], mat[6], mat[10], mat[14]);
-	bu_vls_printf(&tmp_vls, "%g %g %g %g\n", mat[3], mat[7], mat[11], mat[15]);
-
-	bu_log("%s", bu_vls_addr(&tmp_vls));
-	bu_vls_free(&tmp_vls);
-    }
-
-    switch (which_eye) {
-	case 0:
-	    /* Non-stereo */
-	    break;
-	case 1:
-	    /* R eye */
-	    glViewport(0,  0, (XMAXSCREEN)+1, (YSTEREO)+1);
-	    glScissor(0,  0, (XMAXSCREEN)+1, (YSTEREO)+1);
-	    wgl_drawString2D(dmp, "R", 0.986, 0.0, 0, 1);
-	    break;
-	case 2:
-	    /* L eye */
-	    glViewport(0,  0+YOFFSET_LEFT, (XMAXSCREEN)+1,
-		       (YSTEREO+YOFFSET_LEFT)-(YOFFSET_LEFT)+1);
-	    glScissor(0,  0+YOFFSET_LEFT, (XMAXSCREEN)+1,
-		      (YSTEREO+YOFFSET_LEFT)-(YOFFSET_LEFT)+1);
-	    break;
-=======
 	return 0;
->>>>>>> 031a9ea6
     }
 
     pfd.nSize = sizeof(PIXELFORMATDESCRIPTOR);
@@ -632,12 +376,8 @@
  * also change font size if necessary
  */
 static int
-<<<<<<< HEAD
-wgl_loadPMatrix(struct dm *dmp, fastf_t *mat)
-=======
 wgl_configureWin_guts(struct dm *dmp,
 		      int force)
->>>>>>> 031a9ea6
 {
     struct dm_wglvars *pubvars = (struct dm_wglvars *)dmp->i->dm_vars.pub_vars;
     struct wgl_vars *privars = (struct wgl_vars *)dmp->i->dm_vars.priv_vars;
@@ -715,20 +455,11 @@
 	logfont.lfPitchAndFamily = DEFAULT_PITCH | FF_DONTCARE;
 	logfont.lfFaceName[0] = (TCHAR) 0;
 
-<<<<<<< HEAD
-static int
-wgl_drawVListHiddenLine(struct dm *dmp, register struct bn_vlist *vp)
-{
-    register struct bn_vlist	*tvp;
-    register int		first;
-	struct modifiable_ogl_vars *mvars = (struct modifiable_ogl_vars *)dmp->i->m_vars;
-=======
 	if ((pubvars->fontstruct =
 	     CreateFontIndirect(&logfont)) == NULL) {
 	    bu_log("wgl_configureWin_guts: Can't open font '%s' or '%s'\n", FONT9, FONTBACK);
 	    return BRLCAD_ERROR;
 	}
->>>>>>> 031a9ea6
 
 	oldfont = SelectObject(pubvars->hdc, ((struct dm_wglvars *)dmp->i->dm_vars.pub_vars)->fontstruct);
 	wglUseFontBitmaps(pubvars->hdc, 0, 256, privars->fontOffset);
@@ -786,690 +517,6 @@
 		logfont.lfHeight = 16;
 		logfont.lfWidth = 0;
 
-<<<<<<< HEAD
-    glDisable(GL_POLYGON_OFFSET_FILL);
-
-    return BRLCAD_OK;
-}
-
-
-int
-wgl_draw_data_axes(struct dm *dmp,
-                  fastf_t sf,
-                  struct bview_data_axes_state *bndasp)
-{
-    int npoints = bndasp->num_points * 6;
-    if (npoints < 1)
-        return 0;
-
-    /* set color */
-    dm_set_fg(dmp, bndasp->color[0], bndasp->color[1], bndasp->color[2], 1, 1.0);
-
-    if (bndasp->draw > 1) {
-        if (dmp->i->dm_light)
-            glDisable(GL_LIGHTING);
-
-        glPointSize(bndasp->size);
-        dm_draw_points_3d(dmp, bndasp->num_points, bndasp->points);
-        glPointSize(1);
-
-        if (dmp->i->dm_light)
-            glEnable(GL_LIGHTING);
-
-	return 0;
-    }
-
-    int i, j;
-    fastf_t halfAxesSize;               /* half the length of an axis */
-    point_t ptA, ptB;
-    point_t *points;
-    /* Save the line attributes */
-    int saveLineWidth = dmp->i->dm_lineWidth;
-    int saveLineStyle = dmp->i->dm_lineStyle;
-
-    points = (point_t *)bu_calloc(npoints, sizeof(point_t), "data axes points");
-    halfAxesSize = bndasp->size * 0.5 * sf;
-
-    /* set linewidth */
-    dm_set_line_attr(dmp, bndasp->line_width, 0);  /* solid lines */
-
-    for (i = 0, j = -1; i < bndasp->num_points; ++i) {
-	/* draw X axis with x/y offsets */
-	VSET(ptA, bndasp->points[i][X] - halfAxesSize, bndasp->points[i][Y], bndasp->points[i][Z]);
-	VSET(ptB, bndasp->points[i][X] + halfAxesSize, bndasp->points[i][Y], bndasp->points[i][Z]);
-	++j;
-	VMOVE(points[j], ptA);
-	++j;
-	VMOVE(points[j], ptB);
-
-	/* draw Y axis with x/y offsets */
-	VSET(ptA, bndasp->points[i][X], bndasp->points[i][Y] - halfAxesSize, bndasp->points[i][Z]);
-	VSET(ptB, bndasp->points[i][X], bndasp->points[i][Y] + halfAxesSize, bndasp->points[i][Z]);
-	++j;
-	VMOVE(points[j], ptA);
-	++j;
-	VMOVE(points[j], ptB);
-
-	/* draw Z axis with x/y offsets */
-	VSET(ptA, bndasp->points[i][X], bndasp->points[i][Y], bndasp->points[i][Z] - halfAxesSize);
-	VSET(ptB, bndasp->points[i][X], bndasp->points[i][Y], bndasp->points[i][Z] + halfAxesSize);
-	++j;
-	VMOVE(points[j], ptA);
-	++j;
-	VMOVE(points[j], ptB);
-    }
-
-    dm_draw_lines_3d(dmp, npoints, points, 0);
-    bu_free((void *)points, "data axes points");
-
-    /* Restore the line attributes */
-    dm_set_line_attr(dmp, saveLineWidth, saveLineStyle);
-
-
-    return 0;
-}
-
-static int
-wgl_drawVList(struct dm *dmp, struct bn_vlist *vp)
-{
-    struct bn_vlist	*tvp;
-    register int	first;
-    register int mflag = 1;
-    float black[4] = {0.0, 0.0, 0.0, 0.0};
-    GLfloat originalPointSize, originalLineWidth;
-    GLdouble m[16];
-    GLdouble mt[16];
-    GLdouble tlate[3];
-
-    glGetFloatv(GL_POINT_SIZE, &originalPointSize);
-    glGetFloatv(GL_LINE_WIDTH, &originalLineWidth);
-
-    if (dmp->i->dm_debugLevel)
-	bu_log("wgl_drawVList()\n");
-
-    /* Viewing region is from -1.0 to +1.0 */
-    first = 1;
-    for (BU_LIST_FOR(tvp, bn_vlist, &vp->l)) {
-	register int	i;
-	register int	nused = tvp->nused;
-	register int	*cmd = tvp->cmd;
-	register point_t *pt = tvp->pt;
-	GLdouble glpt[3];
-
-	for (i = 0; i < nused; i++, cmd++, pt++) {
-
-	    if (dmp->i->dm_debugLevel > 2)
-		bu_log(" %d (%g %g %g)\n", *cmd, V3ARGS(pt));
-
-	    VMOVE(glpt, *pt);
-
-	    switch (*cmd) {
-		case BN_VLIST_LINE_MOVE:
-		    /* Move, start line */
-		    if (first == 0)
-			glEnd();
-		    first = 0;
-
-		    if (dmp->i->dm_light && mflag) {
-			mflag = 0;
-			glMaterialfv(GL_FRONT_AND_BACK, GL_EMISSION, wireColor);
-			glMaterialfv(GL_FRONT_AND_BACK, GL_AMBIENT, black);
-			glMaterialfv(GL_FRONT_AND_BACK, GL_SPECULAR, black);
-			glMaterialfv(GL_FRONT_AND_BACK, GL_DIFFUSE, black);
-
-			if (dmp->i->dm_transparency)
-			    glDisable(GL_BLEND);
-		    }
-
-		    glBegin(GL_LINE_STRIP);
-		    glVertex3dv(glpt);
-		    break;
-		case BN_VLIST_MODEL_MAT:
-		    if (first == 0) {
-			glEnd();
-			first = 1;
-		    }
-
-		    glMatrixMode(GL_MODELVIEW);
-		    glPopMatrix();
-		    break;
-		case BN_VLIST_DISPLAY_MAT:
-		    glMatrixMode(GL_MODELVIEW);
-		    glGetDoublev(GL_MODELVIEW_MATRIX, m);
-
-		    MAT_TRANSPOSE(mt, m);
-		    MAT4X3PNT(tlate, mt, glpt);
-
-		    glPushMatrix();
-		    glLoadIdentity();
-		    glTranslated(tlate[0], tlate[1], tlate[2]);
-		    /* 96 dpi = 3.78 pixel/mm hardcoded */
-		    glScaled(2. * 3.78 / dmp->i->dm_width,
-		             2. * 3.78 / dmp->i->dm_height,
-		             1.);
-		    break;
-		case BN_VLIST_POLY_START:
-		case BN_VLIST_TRI_START:
-		    /* Start poly marker & normal */
-
-		    if (dmp->i->dm_light && mflag) {
-			mflag = 0;
-			glMaterialfv(GL_FRONT_AND_BACK, GL_EMISSION, black);
-			glMaterialfv(GL_FRONT_AND_BACK, GL_AMBIENT, ambientColor);
-			glMaterialfv(GL_FRONT_AND_BACK, GL_SPECULAR, specularColor);
-			glMaterialfv(GL_FRONT, GL_DIFFUSE, diffuseColor);
-
-			switch (dmp->i->dm_light) {
-			case 1:
-			    break;
-			case 2:
-			    glMaterialfv(GL_BACK, GL_DIFFUSE, diffuseColor);
-			    break;
-			case 3:
-			    glMaterialfv(GL_BACK, GL_DIFFUSE, backDiffuseColorDark);
-			    break;
-			default:
-			    glMaterialfv(GL_BACK, GL_DIFFUSE, backDiffuseColorLight);
-			    break;
-			}
-
-			if (dmp->i->dm_transparency)
-			    glEnable(GL_BLEND);
-		    }
-
-		    if (*cmd == BN_VLIST_POLY_START) {
-			if (first == 0)
-			    glEnd();
-
-			glBegin(GL_POLYGON);
-		    } else if (first)
-			glBegin(GL_TRIANGLES);
-
-		    /* Set surface normal (vl_pnt points outward) */
-		    glNormal3dv(glpt);
-
-		    first = 0;
-
-		    break;
-		case BN_VLIST_LINE_DRAW:
-		case BN_VLIST_POLY_MOVE:
-		case BN_VLIST_POLY_DRAW:
-		case BN_VLIST_TRI_MOVE:
-		case BN_VLIST_TRI_DRAW:
-		    glVertex3dv(glpt);
-		    break;
-		case BN_VLIST_POLY_END:
-		    /* Draw, End Polygon */
-		    glVertex3dv(glpt);
-		    glEnd();
-		    first = 1;
-		    break;
-		case BN_VLIST_TRI_END:
-		    break;
-		case BN_VLIST_POLY_VERTNORM:
-		case BN_VLIST_TRI_VERTNORM:
-		    /* Set per-vertex normal.  Given before vert. */
-		    glNormal3dv(glpt);
-		    break;
-		case BN_VLIST_POINT_DRAW:
-		    if (first == 0)
-			glEnd();
-		    first = 0;
-		    glBegin(GL_POINTS);
-		    glVertex3dv(glpt);
-		    break;
-		case BN_VLIST_LINE_WIDTH: {
-		    GLfloat lineWidth = (GLfloat)(*pt)[0];
-		    if (lineWidth > 0.0) {
-			glLineWidth(lineWidth);
-		    }
-		    break;
-		}
-		case BN_VLIST_POINT_SIZE: {
-		    GLfloat pointSize = (GLfloat)(*pt)[0];
-		    if (pointSize > 0.0) {
-			glPointSize(pointSize);
-		    }
-		    break;
-		}
-	    }
-	}
-    }
-
-    if (first == 0)
-	glEnd();
-
-    if (dmp->i->dm_light && dmp->i->dm_transparency)
-	glDisable(GL_BLEND);
-
-    glPointSize(originalPointSize);
-    glLineWidth(originalLineWidth);
-
-    return BRLCAD_OK;
-}
-
-
-static int
-wgl_draw(struct dm *dmp, struct bn_vlist *(*callback_function)(void *), void **data)
-{
-    struct bn_vlist *vp;
-    if (!callback_function) {
-	if (data) {
-	    vp = (struct bn_vlist *)data;
-	    wgl_drawVList(dmp, vp);
-	}
-    } else {
-	if (!data) {
-	    return BRLCAD_ERROR;
-	} else {
-	    vp = callback_function(data);
-	}
-    }
-    return BRLCAD_OK;
-}
-
-
-/*
- * Restore the display processor to a normal mode of operation
- * (i.e., not scaled, rotated, displaced, etc.).
- */
-static int
-wgl_normal(struct dm *dmp)
-{
-
-    struct modifiable_ogl_vars *mvars = (struct modifiable_ogl_vars *)dmp->i->m_vars;
-    if (dmp->i->dm_debugLevel)
-	bu_log("wgl_normal\n");
-
-    if (!((struct wgl_vars *)dmp->i->dm_vars.priv_vars)->face_flag) {
-	glMatrixMode(GL_PROJECTION);
-	glPushMatrix();
-	glLoadMatrixd(((struct wgl_vars *)dmp->i->dm_vars.priv_vars)->faceplate_mat);
-	glMatrixMode(GL_MODELVIEW);
-	glPushMatrix();
-	glLoadIdentity();
-	((struct wgl_vars *)dmp->i->dm_vars.priv_vars)->face_flag = 1;
-	if (mvars->cueing_on)
-	    glDisable(GL_FOG);
-	if (dmp->i->dm_light)
-	    glDisable(GL_LIGHTING);
-    }
-
-    return BRLCAD_OK;
-}
-
-
-/*
- * Output a string.
- * The starting position of the beam is as specified.
- */
-static int
-wgl_drawString2D(struct dm *dmp, const char *str, fastf_t x, fastf_t y, int size, int use_aspect)
-{
-    if (dmp->i->dm_debugLevel)
-	bu_log("wgl_drawString2D()\n");
-
-    if (use_aspect)
-	glRasterPos2f(x, y * dmp->i->dm_aspect);
-    else
-	glRasterPos2f(x, y);
-
-    glListBase(((struct wgl_vars *)dmp->i->dm_vars.priv_vars)->fontOffset);
-    glCallLists((GLuint)strlen(str), GL_UNSIGNED_BYTE,  str);
-
-    return BRLCAD_OK;
-}
-
-
-static int
-wgl_drawLine2D(struct dm *dmp, fastf_t x1, fastf_t y1, fastf_t x2, fastf_t y2)
-{
-
-    if (dmp->i->dm_debugLevel)
-	bu_log("wgl_drawLine2D()\n");
-
-    if (dmp->i->dm_debugLevel) {
-	GLfloat pmat[16];
-
-	glGetFloatv(GL_PROJECTION_MATRIX, pmat);
-	bu_log("projection matrix:\n");
-	bu_log("%g %g %g %g\n", pmat[0], pmat[4], pmat[8], pmat[12]);
-	bu_log("%g %g %g %g\n", pmat[1], pmat[5], pmat[9], pmat[13]);
-	bu_log("%g %g %g %g\n", pmat[2], pmat[6], pmat[10], pmat[14]);
-	bu_log("%g %g %g %g\n", pmat[3], pmat[7], pmat[11], pmat[15]);
-	glGetFloatv(GL_MODELVIEW_MATRIX, pmat);
-	bu_log("modelview matrix:\n");
-	bu_log("%g %g %g %g\n", pmat[0], pmat[4], pmat[8], pmat[12]);
-	bu_log("%g %g %g %g\n", pmat[1], pmat[5], pmat[9], pmat[13]);
-	bu_log("%g %g %g %g\n", pmat[2], pmat[6], pmat[10], pmat[14]);
-	bu_log("%g %g %g %g\n", pmat[3], pmat[7], pmat[11], pmat[15]);
-    }
-
-    glBegin(GL_LINES);
-    glVertex2f(x1, y1);
-    glVertex2f(x2, y2);
-    glEnd();
-
-    return BRLCAD_OK;
-}
-
-
-static int
-wgl_drawLine3D(struct dm *dmp, point_t pt1, point_t pt2)
-{
-    return drawLine3D(dmp, pt1, pt2, "wgl_drawLine3D()\n", wireColor);
-}
-
-
-static int
-wgl_drawLines3D(struct dm *dmp, int npoints, point_t *points, int sflag)
-{
-    return drawLines3D(dmp, npoints, points, sflag, "wgl_drawLine3D()\n", wireColor);
-}
-
-
-static int
-wgl_drawPoint2D(struct dm *dmp, fastf_t x, fastf_t y)
-{
-    if (dmp->i->dm_debugLevel) {
-	bu_log("wgl_drawPoint2D():\n");
-	bu_log("\tdmp: %p\tx - %lf\ty - %lf\n", (void *)dmp, x, y);
-    }
-
-#if ENABLE_POINT_SMOOTH
-    glEnable(GL_POINT_SMOOTH);
-#endif
-    glBegin(GL_POINTS);
-    glVertex2f(x, y);
-    glEnd();
-
-    return BRLCAD_OK;
-}
-
-
-static int
-wgl_drawPoint3D(struct dm *dmp, point_t point)
-{
-    if (!dmp || !point)
-	return BRLCAD_ERROR;
-
-    if (dmp->i->dm_debugLevel) {
-	bu_log("wgl_drawPoint3D():\n");
-	bu_log("\tdmp: %llu\tpt - %lf %lf %lf\n", (unsigned long long)dmp, V3ARGS(point));
-    }
-
-#if ENABLE_POINT_SMOOTH
-    glEnable(GL_POINT_SMOOTH);
-#endif
-    glBegin(GL_POINTS);
-    glVertex3dv(point);
-    glEnd();
-
-    return BRLCAD_OK;
-}
-
-
-static int
-wgl_drawPoints3D(struct dm *dmp, int npoints, point_t *points)
-{
-    register int i;
-
-    if (!dmp || npoints < 0 || !points)
-	return BRLCAD_ERROR;
-
-    if (dmp->i->dm_debugLevel) {
-	bu_log("wgl_drawPoint3D():\n");
-    }
-
-#if ENABLE_POINT_SMOOTH
-    glEnable(GL_POINT_SMOOTH);
-#endif
-    glBegin(GL_POINTS);
-    for (i = 0; i < npoints; ++i)
-	glVertex3dv(points[i]);
-    glEnd();
-
-    return BRLCAD_OK;
-}
-
-
-static int
-wgl_setLineAttr(struct dm *dmp, int width, int style)
-{
-    if (dmp->i->dm_debugLevel)
-	bu_log("wgl_setLineAttr()\n");
-
-    dmp->i->dm_lineWidth = width;
-    dmp->i->dm_lineStyle = style;
-
-    glLineWidth((GLfloat) width);
-
-    if (style == DM_DASHED_LINE)
-	glEnable(GL_LINE_STIPPLE);
-    else
-	glDisable(GL_LINE_STIPPLE);
-
-    return BRLCAD_OK;
-}
-
-
-/* ARGSUSED */
-static int
-wgl_debug(struct dm *dmp, int lvl)
-{
-    dmp->i->dm_debugLevel = lvl;
-
-    return BRLCAD_OK;
-}
-
-
-static int
-wgl_setWinBounds(struct dm *dmp, fastf_t w[6])
-{
-    GLint mm;
-
-    if (dmp->i->dm_debugLevel)
-	bu_log("wgl_setWinBounds()\n");
-
-    dmp->i->dm_clipmin[0] = w[0];
-    dmp->i->dm_clipmin[1] = w[2];
-    dmp->i->dm_clipmin[2] = w[4];
-    dmp->i->dm_clipmax[0] = w[1];
-    dmp->i->dm_clipmax[1] = w[3];
-    dmp->i->dm_clipmax[2] = w[5];
-
-    glGetIntegerv(GL_MATRIX_MODE, &mm);
-    glMatrixMode(GL_PROJECTION);
-    glPopMatrix();
-    glLoadIdentity();
-    glOrtho(-xlim_view, xlim_view, -ylim_view, ylim_view, dmp->i->dm_clipmin[2], dmp->i->dm_clipmax[2]);
-    glPushMatrix();
-    glMatrixMode(mm);
-
-    return BRLCAD_OK;
-}
-
-
-#define WGL_DO_STEREO 1
-/* currently, get a double buffered rgba visual that works with Tk and
- * OpenGL
- */
-static int
-wgl_choose_visual(struct dm *dmp,
-		  Tk_Window tkwin)
-{
-    struct modifiable_ogl_vars *mvars = (struct modifiable_ogl_vars *)dmp->i->m_vars;
-    int iPixelFormat;
-    PIXELFORMATDESCRIPTOR pfd;
-    BOOL good;
-
-    /* Try to satisfy the above desires with a color visual of the
-     * greatest depth */
-
-    memset(&pfd, 0, sizeof(PIXELFORMATDESCRIPTOR));
-
-    iPixelFormat = GetPixelFormat(((struct dm_wglvars *)dmp->i->dm_vars.pub_vars)->hdc);
-    if (iPixelFormat) {
-	LPVOID buf;
-
-	FormatMessage(FORMAT_MESSAGE_ALLOCATE_BUFFER |
-		      FORMAT_MESSAGE_FROM_SYSTEM |
-		      FORMAT_MESSAGE_IGNORE_INSERTS,
-		      NULL,
-		      GetLastError(),
-		      MAKELANGID(LANG_NEUTRAL, SUBLANG_DEFAULT),
-		      (LPTSTR)&buf,
-		      0,
-		      NULL);
-	bu_log("wgl_choose_visual: failed to get the pixel format\n");
-	bu_log("wgl_choose_visual: %s", buf);
-	LocalFree(buf);
-
-	return 0;
-    }
-
-    pfd.nSize = sizeof(PIXELFORMATDESCRIPTOR);
-    pfd.nVersion = 1;
-    pfd.dwFlags = PFD_DRAW_TO_WINDOW | PFD_SUPPORT_OPENGL | PFD_DOUBLEBUFFER;
-    pfd.iPixelType = PFD_TYPE_RGBA;
-    pfd.cColorBits = 24;
-    pfd.cDepthBits = 32;
-    pfd.iLayerType = PFD_MAIN_PLANE;
-
-    mvars->zbuf = 1;
-    iPixelFormat = ChoosePixelFormat(((struct dm_wglvars *)dmp->i->dm_vars.pub_vars)->hdc, &pfd);
-    good = SetPixelFormat(((struct dm_wglvars *)dmp->i->dm_vars.pub_vars)->hdc, iPixelFormat, &pfd);
-
-    if (good)
-	return 1;
-	return 0;
-}
-
-
-/*
- *  Either initially, or on resize/reshape of the window,
- *  sense the actual size of the window, and perform any
- *  other initializations of the window configuration.
- *
- * also change font size if necessary
- */
-static int
-wgl_configureWin_guts(struct dm *dmp,
-		      int force)
-{
-    HFONT newfontstruct, oldfont;
-    LOGFONT logfont;
-    HWND hwnd;
-    RECT xwa;
-
-    if (dmp->i->dm_debugLevel)
-	bu_log("wgl_configureWin_guts()\n");
-
-    hwnd = WindowFromDC(((struct dm_wglvars *)dmp->i->dm_vars.pub_vars)->hdc);
-    GetWindowRect(hwnd, &xwa);
-
-    /* nothing to do */
-    if (!force &&
-	dmp->i->dm_height == (xwa.bottom-xwa.top) &&
-	dmp->i->dm_width == (xwa.right-xwa.left))
-	return BRLCAD_OK;
-
-    wgl_reshape(dmp, xwa.right-xwa.left, xwa.bottom-xwa.top);
-
-    /* First time through, load a font or quit */
-    if (((struct dm_wglvars *)dmp->i->dm_vars.pub_vars)->fontstruct == NULL) {
-	logfont.lfHeight = 18;
-	logfont.lfWidth = 0;
-	logfont.lfEscapement = 0;
-	logfont.lfOrientation = 10;
-	logfont.lfWeight = FW_NORMAL;
-	logfont.lfItalic = FALSE;
-	logfont.lfUnderline = FALSE;
-	logfont.lfStrikeOut = FALSE;
-	logfont.lfCharSet = ANSI_CHARSET;
-	logfont.lfOutPrecision = OUT_DEFAULT_PRECIS;
-	logfont.lfClipPrecision =  CLIP_DEFAULT_PRECIS;
-	logfont.lfQuality = DEFAULT_QUALITY;
-	logfont.lfPitchAndFamily = DEFAULT_PITCH | FF_DONTCARE;
-	logfont.lfFaceName[0] = (TCHAR)0;
-
-	((struct dm_wglvars *)dmp->i->dm_vars.pub_vars)->fontstruct = CreateFontIndirect(&logfont);
-	if (((struct dm_wglvars *)dmp->i->dm_vars.pub_vars)->fontstruct == NULL) {
-	    /* ????? add backup later */
-	    /* Try hardcoded backup font */
-	    /*     if ((((struct dm_wglvars *)dmp->i->dm_vars.pub_vars)->fontstruct =
-		   (HFONT *)CreateFontIndirect(&logfont)) == NULL) */
-	    {
-		bu_log("wgl_configureWin_guts: Can't open font '%s' or '%s'\n", FONT9, FONTBACK);
-		return BRLCAD_ERROR;
-	    }
-	}
-
-	oldfont = SelectObject(((struct dm_wglvars *)dmp->i->dm_vars.pub_vars)->hdc, ((struct dm_wglvars *)dmp->i->dm_vars.pub_vars)->fontstruct);
-	wglUseFontBitmaps(((struct dm_wglvars *)dmp->i->dm_vars.pub_vars)->hdc, 0, 256, ((struct wgl_vars *)dmp->i->dm_vars.priv_vars)->fontOffset);
-
-	if (oldfont != NULL)
-	    DeleteObject(SelectObject(((struct dm_wglvars *)dmp->i->dm_vars.pub_vars)->hdc, oldfont));
-    }
-
-    /* Always try to choose a the font that best fits the window size.
-     */
-
-    if (!GetObject(((struct dm_wglvars *)dmp->i->dm_vars.pub_vars)->fontstruct, sizeof(LOGFONT), &logfont)) {
-	logfont.lfHeight = 18;
-	logfont.lfWidth = 0;
-	logfont.lfEscapement = 0;
-	logfont.lfOrientation = 10;
-	logfont.lfWeight = FW_NORMAL;
-	logfont.lfItalic = FALSE;
-	logfont.lfUnderline = FALSE;
-	logfont.lfStrikeOut = FALSE;
-	logfont.lfCharSet = ANSI_CHARSET;
-	logfont.lfOutPrecision = OUT_DEFAULT_PRECIS;
-	logfont.lfClipPrecision =  CLIP_DEFAULT_PRECIS;
-	logfont.lfQuality = DEFAULT_QUALITY;
-	logfont.lfPitchAndFamily = DEFAULT_PITCH | FF_DONTCARE;
-	logfont.lfFaceName[0] = (TCHAR) 0;
-
-	if ((((struct dm_wglvars *)dmp->i->dm_vars.pub_vars)->fontstruct =
-	     CreateFontIndirect(&logfont)) == NULL) {
-	    bu_log("wgl_configureWin_guts: Can't open font '%s' or '%s'\n", FONT9, FONTBACK);
-	    return BRLCAD_ERROR;
-	}
-
-	oldfont = SelectObject(((struct dm_wglvars *)dmp->i->dm_vars.pub_vars)->hdc, ((struct dm_wglvars *)dmp->i->dm_vars.pub_vars)->fontstruct);
-	wglUseFontBitmaps(((struct dm_wglvars *)dmp->i->dm_vars.pub_vars)->hdc, 0, 256, ((struct wgl_vars *)dmp->i->dm_vars.priv_vars)->fontOffset);
-
-	if (oldfont != NULL)
-	    DeleteObject(SelectObject(((struct dm_wglvars *)dmp->i->dm_vars.pub_vars)->hdc, oldfont));
-    }
-
-
-    if (DM_VALID_FONT_SIZE(dmp->i->dm_fontsize)) {
-	if (logfont.lfHeight != dmp->i->dm_fontsize) {
-	    logfont.lfHeight = dmp->i->dm_fontsize;
-	    logfont.lfWidth = 0;
-	    if ((newfontstruct = CreateFontIndirect(&logfont)) != NULL) {
-
-		((struct dm_wglvars *)dmp->i->dm_vars.pub_vars)->fontstruct = newfontstruct;
-		oldfont = SelectObject(((struct dm_wglvars *)dmp->i->dm_vars.pub_vars)->hdc, ((struct dm_wglvars *)dmp->i->dm_vars.pub_vars)->fontstruct);
-		wglUseFontBitmaps(((struct dm_wglvars *)dmp->i->dm_vars.pub_vars)->hdc, 0, 256, ((struct wgl_vars *)dmp->i->dm_vars.priv_vars)->fontOffset);
-
-		if (oldfont != NULL)
-		    DeleteObject(SelectObject(((struct dm_wglvars *)dmp->i->dm_vars.pub_vars)->hdc, oldfont));
-	    }
-	}
-    } else {
-	if (dmp->i->dm_width < 582) {
-	    if (logfont.lfHeight != 14) {
-		logfont.lfHeight = 14;
-		logfont.lfWidth = 0;
-		if ((newfontstruct = CreateFontIndirect(&logfont)) != NULL) {
-
-		    ((struct dm_wglvars *)dmp->i->dm_vars.pub_vars)->fontstruct = newfontstruct;
-		    oldfont = SelectObject(((struct dm_wglvars *)dmp->i->dm_vars.pub_vars)->hdc, ((struct dm_wglvars *)dmp->i->dm_vars.pub_vars)->fontstruct);
-		    wglUseFontBitmaps(((struct dm_wglvars *)dmp->i->dm_vars.pub_vars)->hdc, 0, 256, ((struct wgl_vars *)dmp->i->dm_vars.priv_vars)->fontOffset);
-=======
 		if ((newfontstruct = CreateFontIndirect(&logfont)) != NULL) {
 		    pubvars->fontstruct = newfontstruct;
 		    oldfont = SelectObject(pubvars->hdc, ((struct dm_wglvars *)dmp->i->dm_vars.pub_vars)->fontstruct);
@@ -1485,7 +532,6 @@
 		    pubvars->fontstruct = newfontstruct;
 		    oldfont = SelectObject(pubvars->hdc, ((struct dm_wglvars *)dmp->i->dm_vars.pub_vars)->fontstruct);
 		    wglUseFontBitmaps(pubvars->hdc, 0, 256, privars->fontOffset);
->>>>>>> 031a9ea6
 
 		    if (oldfont != NULL)
 			DeleteObject(SelectObject(pubvars->hdc, oldfont));
@@ -1595,18 +641,30 @@
 			DeleteObject(SelectObject(pubvars->hdc, oldfont));
 		}
 	    }
-<<<<<<< HEAD
+	} else if (dmp->i->dm_width < 1746) {
+	    if (logfont.lfWidth != 26) {
+		logfont.lfHeight = 26;
+		logfont.lfWidth = 0;
+		if ((newfontstruct = CreateFontIndirect(&logfont)) != NULL) {
+		    pubvars->fontstruct = newfontstruct;
+		    oldfont = SelectObject(pubvars->hdc, ((struct dm_wglvars *)dmp->i->dm_vars.pub_vars)->fontstruct);
+		    wglUseFontBitmaps(pubvars->hdc, 0, 256, privars->fontOffset);
+
+		    if (oldfont != NULL)
+			DeleteObject(SelectObject(pubvars->hdc, oldfont));
+		}
+	    }
 	} else if (dmp->i->dm_width < 1843) {
 	    if (logfont.lfWidth != 27) {
 		logfont.lfHeight = 27;
 		logfont.lfWidth = 0;
 		if ((newfontstruct = CreateFontIndirect(&logfont)) != NULL) {
-		    ((struct dm_wglvars *)dmp->i->dm_vars.pub_vars)->fontstruct = newfontstruct;
-		    oldfont = SelectObject(((struct dm_wglvars *)dmp->i->dm_vars.pub_vars)->hdc, ((struct dm_wglvars *)dmp->i->dm_vars.pub_vars)->fontstruct);
-		    wglUseFontBitmaps(((struct dm_wglvars *)dmp->i->dm_vars.pub_vars)->hdc, 0, 256, ((struct wgl_vars *)dmp->i->dm_vars.priv_vars)->fontOffset);
-
-		    if (oldfont != NULL)
-			DeleteObject(SelectObject(((struct dm_wglvars *)dmp->i->dm_vars.pub_vars)->hdc, oldfont));
+		    pubvars->fontstruct = newfontstruct;
+		    oldfont = SelectObject(pubvars->hdc, ((struct dm_wglvars *)dmp->i->dm_vars.pub_vars)->fontstruct);
+		    wglUseFontBitmaps(pubvars->hdc, 0, 256, privars->fontOffset);
+
+		    if (oldfont != NULL)
+			DeleteObject(SelectObject(pubvars->hdc, oldfont));
 		}
 	    }
 	} else if (dmp->i->dm_width < 1940) {
@@ -1614,12 +672,12 @@
 		logfont.lfHeight = 28;
 		logfont.lfWidth = 0;
 		if ((newfontstruct = CreateFontIndirect(&logfont)) != NULL) {
-		    ((struct dm_wglvars *)dmp->i->dm_vars.pub_vars)->fontstruct = newfontstruct;
-		    oldfont = SelectObject(((struct dm_wglvars *)dmp->i->dm_vars.pub_vars)->hdc, ((struct dm_wglvars *)dmp->i->dm_vars.pub_vars)->fontstruct);
-		    wglUseFontBitmaps(((struct dm_wglvars *)dmp->i->dm_vars.pub_vars)->hdc, 0, 256, ((struct wgl_vars *)dmp->i->dm_vars.priv_vars)->fontOffset);
-
-		    if (oldfont != NULL)
-			DeleteObject(SelectObject(((struct dm_wglvars *)dmp->i->dm_vars.pub_vars)->hdc, oldfont));
+		    pubvars->fontstruct = newfontstruct;
+		    oldfont = SelectObject(pubvars->hdc, ((struct dm_wglvars *)dmp->i->dm_vars.pub_vars)->fontstruct);
+		    wglUseFontBitmaps(pubvars->hdc, 0, 256, privars->fontOffset);
+
+		    if (oldfont != NULL)
+			DeleteObject(SelectObject(pubvars->hdc, oldfont));
 		}
 	    }
 	} else {
@@ -1627,86 +685,45 @@
 		logfont.lfHeight = 29;
 		logfont.lfWidth = 0;
 		if ((newfontstruct = CreateFontIndirect(&logfont)) != NULL) {
-		    ((struct dm_wglvars *)dmp->i->dm_vars.pub_vars)->fontstruct = newfontstruct;
-		    oldfont = SelectObject(((struct dm_wglvars *)dmp->i->dm_vars.pub_vars)->hdc, ((struct dm_wglvars *)dmp->i->dm_vars.pub_vars)->fontstruct);
-		    wglUseFontBitmaps(((struct dm_wglvars *)dmp->i->dm_vars.pub_vars)->hdc, 0, 256, ((struct wgl_vars *)dmp->i->dm_vars.priv_vars)->fontOffset);
-
-		    if (oldfont != NULL)
-			DeleteObject(SelectObject(((struct dm_wglvars *)dmp->i->dm_vars.pub_vars)->hdc, oldfont));
+		    pubvars->fontstruct = newfontstruct;
+		    oldfont = SelectObject(pubvars->hdc, ((struct dm_wglvars *)dmp->i->dm_vars.pub_vars)->fontstruct);
+		    wglUseFontBitmaps(pubvars->hdc, 0, 256, privars->fontOffset);
+
+		    if (oldfont != NULL)
+			DeleteObject(SelectObject(pubvars->hdc, oldfont));
 		}
 	    }
 	}
     }
 
     return BRLCAD_OK;
-}
-
-
-static int
-wgl_getDisplayImage(struct dm *dmp, unsigned char **image)
-{
-  	unsigned char *idata;
-	int width;
-	int height;
-
-	width = dmp->i->dm_width;
-	height = dmp->i->dm_height;
-
-	idata = (unsigned char*)bu_calloc(height * width * 3, sizeof(unsigned char), "rgb data");
-
-	glReadBuffer(GL_FRONT);
-	glPixelStorei(GL_PACK_ALIGNMENT, 1);
-	glReadPixels(0, 0, width, height, GL_RGB, GL_UNSIGNED_BYTE, idata);
-	*image = idata;
-	flip_display_image_vertically(*image, width, height);
-  
-    return BRLCAD_OK; /* caller will need to bu_free(idata, "image data"); */
-}
-
-
-static int
-wgl_reshape(struct dm *dmp, int width, int height)
-{
-    GLint mm;
-
-    dmp->i->dm_height = height;
-    dmp->i->dm_width = width;
-    dmp->i->dm_aspect = (fastf_t)dmp->i->dm_width / (fastf_t)dmp->i->dm_height;
-
-    if (dmp->i->dm_debugLevel) {
-	bu_log("wgl_reshape()\n");
-	bu_log("width = %d, height = %d\n", dmp->i->dm_width, dmp->i->dm_height);
-    }
-
-    glViewport(0, 0, dmp->i->dm_width, dmp->i->dm_height);
-
-    glClearColor(((struct wgl_vars *)dmp->i->dm_vars.priv_vars)->r,
-		 ((struct wgl_vars *)dmp->i->dm_vars.priv_vars)->g,
-		 ((struct wgl_vars *)dmp->i->dm_vars.priv_vars)->b,
-		 0.0);
-    glClear(GL_COLOR_BUFFER_BIT | GL_DEPTH_BUFFER_BIT);
-
-    glGetIntegerv(GL_MATRIX_MODE, &mm);
-    glMatrixMode(GL_PROJECTION);
-    glLoadIdentity();
-    glOrtho(-xlim_view, xlim_view, -ylim_view, ylim_view, dmp->i->dm_clipmin[2], dmp->i->dm_clipmax[2]);
-    glMatrixMode(mm);
-
-    return 0;
 }
 
 
 static int
 wgl_makeCurrent(struct dm *dmp)
 {
+    struct dm_wglvars *pubvars = (struct dm_wglvars *)dmp->i->dm_vars.pub_vars;
+    struct wgl_vars *privars = (struct wgl_vars *)dmp->i->dm_vars.priv_vars;
     if (dmp->i->dm_debugLevel)
 	bu_log("wgl_makeCurrent()\n");
 
-    if (!wglMakeCurrent(((struct dm_wglvars *)dmp->i->dm_vars.pub_vars)->hdc,
-			((struct wgl_vars *)dmp->i->dm_vars.priv_vars)->glxc)) {
+    if (!wglMakeCurrent(pubvars->hdc, privars->glxc)) {
 	bu_log("wgl_makeCurrent: Couldn't make context current\n");
 	return BRLCAD_ERROR;
     }
+
+    return BRLCAD_OK;
+}
+
+static int
+wgl_SwapBuffers(struct dm *dmp)
+{
+    struct dm_wglvars *pubvars = (struct dm_wglvars *)dmp->i->dm_vars.pub_vars;
+    if (dmp->i->dm_debugLevel)
+	bu_log("wgl_SwapBuffers()\n");
+
+    SwapBuffers(pubvars->hdc);
 
     return BRLCAD_OK;
 }
@@ -1733,211 +750,6 @@
 
 static int
 wgl_configureWin(struct dm *dmp, int force)
-{
-    if (!wglMakeCurrent(((struct dm_wglvars *)dmp->i->dm_vars.pub_vars)->hdc,
-			((struct wgl_vars *)dmp->i->dm_vars.priv_vars)->glxc)) {
-	bu_log("wgl_configureWin: Couldn't make context current\n");
-	return BRLCAD_ERROR;
-    }
-
-    return wgl_configureWin_guts(dmp, force);
-}
-
-
-static int
-wgl_setLight(struct dm *dmp, int lighting_on)
-{
-    struct modifiable_ogl_vars *mvars = (struct modifiable_ogl_vars *)dmp->i->m_vars;
-    if (dmp->i->dm_debugLevel)
-	bu_log("wgl_setLight()\n");
-
-    dmp->i->dm_light = lighting_on;
-    mvars->lighting_on = dmp->i->dm_light;
-
-    if (!dmp->i->dm_light) {
-	/* Turn it off */
-	glDisable(GL_LIGHTING);
-    } else {
-	/* Turn it on */
-
-	if (1 < dmp->i->dm_light)
-	    glLightModeli(GL_LIGHT_MODEL_TWO_SIDE, GL_TRUE);
-	else
-	    glLightModeli(GL_LIGHT_MODEL_TWO_SIDE, GL_FALSE);
-
-	glLightModelfv(GL_LIGHT_MODEL_AMBIENT, amb_three);
-	glLightModeli(GL_LIGHT_MODEL_LOCAL_VIEWER, GL_FALSE);
-
-	glLightfv(GL_LIGHT0, GL_DIFFUSE, light0_diffuse);
-	glLightfv(GL_LIGHT0, GL_SPECULAR, light0_diffuse);
-
-	glEnable(GL_LIGHTING);
-	glEnable(GL_LIGHT0);
-    }
-
-    return BRLCAD_OK;
-}
-
-
-static int
-wgl_setTransparency(struct dm *dmp,
-		    int transparency_on)
-{
-    struct modifiable_ogl_vars *mvars = (struct modifiable_ogl_vars *)dmp->i->m_vars;
-    if (dmp->i->dm_debugLevel)
-	bu_log("wgl_setTransparency()\n");
-
-    dmp->i->dm_transparency = transparency_on;
-    mvars->transparency_on = dmp->i->dm_transparency;
-
-    if (transparency_on) {
-	/* Turn it on */
-	glEnable(GL_BLEND);
-	glBlendFunc(GL_SRC_ALPHA, GL_ONE_MINUS_SRC_ALPHA);
-    } else {
-	/* Turn it off */
-	glDisable(GL_BLEND);
-    }
-
-    return BRLCAD_OK;
-}
-=======
-	} else if (dmp->i->dm_width < 1746) {
-	    if (logfont.lfWidth != 26) {
-		logfont.lfHeight = 26;
-		logfont.lfWidth = 0;
-		if ((newfontstruct = CreateFontIndirect(&logfont)) != NULL) {
-		    pubvars->fontstruct = newfontstruct;
-		    oldfont = SelectObject(pubvars->hdc, ((struct dm_wglvars *)dmp->i->dm_vars.pub_vars)->fontstruct);
-		    wglUseFontBitmaps(pubvars->hdc, 0, 256, privars->fontOffset);
->>>>>>> 031a9ea6
-
-		    if (oldfont != NULL)
-			DeleteObject(SelectObject(pubvars->hdc, oldfont));
-		}
-	    }
-	} else if (dmp->i->dm_width < 1843) {
-	    if (logfont.lfWidth != 27) {
-		logfont.lfHeight = 27;
-		logfont.lfWidth = 0;
-		if ((newfontstruct = CreateFontIndirect(&logfont)) != NULL) {
-		    pubvars->fontstruct = newfontstruct;
-		    oldfont = SelectObject(pubvars->hdc, ((struct dm_wglvars *)dmp->i->dm_vars.pub_vars)->fontstruct);
-		    wglUseFontBitmaps(pubvars->hdc, 0, 256, privars->fontOffset);
-
-<<<<<<< HEAD
-static int
-wgl_setDepthMask(struct dm *dmp,
-		 int enable) {
-    if (dmp->i->dm_debugLevel)
-	bu_log("wgl_setDepthMask()\n");
-=======
-		    if (oldfont != NULL)
-			DeleteObject(SelectObject(pubvars->hdc, oldfont));
-		}
-	    }
-	} else if (dmp->i->dm_width < 1940) {
-	    if (logfont.lfWidth != 28) {
-		logfont.lfHeight = 28;
-		logfont.lfWidth = 0;
-		if ((newfontstruct = CreateFontIndirect(&logfont)) != NULL) {
-		    pubvars->fontstruct = newfontstruct;
-		    oldfont = SelectObject(pubvars->hdc, ((struct dm_wglvars *)dmp->i->dm_vars.pub_vars)->fontstruct);
-		    wglUseFontBitmaps(pubvars->hdc, 0, 256, privars->fontOffset);
->>>>>>> 031a9ea6
-
-		    if (oldfont != NULL)
-			DeleteObject(SelectObject(pubvars->hdc, oldfont));
-		}
-	    }
-	} else {
-	    if (logfont.lfWidth != 29) {
-		logfont.lfHeight = 29;
-		logfont.lfWidth = 0;
-		if ((newfontstruct = CreateFontIndirect(&logfont)) != NULL) {
-		    pubvars->fontstruct = newfontstruct;
-		    oldfont = SelectObject(pubvars->hdc, ((struct dm_wglvars *)dmp->i->dm_vars.pub_vars)->fontstruct);
-		    wglUseFontBitmaps(pubvars->hdc, 0, 256, privars->fontOffset);
-
-		    if (oldfont != NULL)
-			DeleteObject(SelectObject(pubvars->hdc, oldfont));
-		}
-	    }
-	}
-    }
-
-    return BRLCAD_OK;
-}
-
-
-static int
-<<<<<<< HEAD
-wgl_setZBuffer(struct dm *dmp, int zbuffer_on)
-=======
-wgl_makeCurrent(struct dm *dmp)
->>>>>>> 031a9ea6
-{
-    struct dm_wglvars *pubvars = (struct dm_wglvars *)dmp->i->dm_vars.pub_vars;
-    struct wgl_vars *privars = (struct wgl_vars *)dmp->i->dm_vars.priv_vars;
-    if (dmp->i->dm_debugLevel)
-	bu_log("wgl_makeCurrent()\n");
-
-    if (!wglMakeCurrent(pubvars->hdc, privars->glxc)) {
-	bu_log("wgl_makeCurrent: Couldn't make context current\n");
-	return BRLCAD_ERROR;
-    }
-
-    return BRLCAD_OK;
-}
-
-static int
-wgl_SwapBuffers(struct dm *dmp)
-{
-    struct dm_wglvars *pubvars = (struct dm_wglvars *)dmp->i->dm_vars.pub_vars;
-    if (dmp->i->dm_debugLevel)
-	bu_log("wgl_SwapBuffers()\n");
-
-    SwapBuffers(pubvars->hdc);
-
-    return BRLCAD_OK;
-}
-
-static int
-wgl_doevent(struct dm *dmp, void *UNUSED(vclientData), void *veventPtr)
-{
-    XEvent *eventPtr= (XEvent *)veventPtr;
-    if (!dm_make_current(dmp))
-        /* allow further processing of this event */
-        return TCL_OK;
-
-    if (eventPtr->type == Expose && eventPtr->xexpose.count == 0) {
-        glClear(GL_COLOR_BUFFER_BIT | GL_DEPTH_BUFFER_BIT);
-
-        dm_set_dirty(dmp, 1);
-        /* no further processing for this event */
-        return TCL_RETURN;
-    }
-    /* allow further processing of this event */
-    return TCL_OK;
-}
-
-
-<<<<<<< HEAD
-int
-wgl_genDLists(struct dm *dmp, size_t range)
-{
-    if (dmp->i->dm_debugLevel)
-	bu_log("wgl_freeDLists()\n");
-
-    return glGenLists((GLsizei)range);
-}
-
-static int
-wgl_draw_obj(struct dm *dmp, struct display_list *obj)
-=======
-static int
-wgl_configureWin(struct dm *dmp, int force)
->>>>>>> 031a9ea6
 {
     struct dm_wglvars *pubvars = (struct dm_wglvars *)dmp->i->dm_vars.pub_vars;
     struct wgl_vars *privars = (struct wgl_vars *)dmp->i->dm_vars.priv_vars;
