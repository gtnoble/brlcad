--- conflicted
+++ resolved
@@ -29,20 +29,13 @@
 #include <stdlib.h>
 #include <string.h>
 #include <math.h>
-<<<<<<< HEAD
-=======
 #include "bio.h"
->>>>>>> 2885bf4f
 
 #include <zlib.h>
 #include <png.h>
 
 #include "tcl.h"
 
-<<<<<<< HEAD
-#include "machine.h"
-=======
->>>>>>> 2885bf4f
 #include "cmd.h"                  /* includes bu.h */
 #include "vmath.h"
 #include "bn.h"
