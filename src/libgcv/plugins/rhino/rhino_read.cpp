--- conflicted
+++ resolved
@@ -1,11 +1,7 @@
 /*                  R H I N O _ R E A D . C P P
  * BRL-CAD
  *
-<<<<<<< HEAD
- * Copyright (c) 2016-2018 United States Government as represented by
-=======
  * Copyright (c) 2016-2020 United States Government as represented by
->>>>>>> 2965d039
  * the U.S. Army Research Laboratory.
  *
  * This library is free software; you can redistribute it and/or
@@ -755,11 +751,6 @@
     db_search_free(&found);
     BU_PTBL_INIT(&found);
 
-<<<<<<< HEAD
-    if (0 > db_search(&found, DB_SEARCH_RETURN_UNIQ_DP,
-		      "-type comb -attr rgb -not -above -attr rgb -or -attr shader -not -above -attr shader",
-		      0, NULL, &db, NULL))
-=======
     // Set region flags, add .r suffix to regions if not already present
     renamed.clear();
     const char *reg_search = "-type comb -attr rgb -not -above -attr rgb -or -attr shader -not -above -attr shader";
@@ -768,7 +759,6 @@
     bu_ptbl found_instances = BU_PTBL_INIT_ZERO;
     AutoPtr<bu_ptbl, db_search_free> autofree_found_instances(&found_instances);
     if (0 > db_search(&found_instances, DB_SEARCH_TREE, reg_search, 0, NULL, &db, NULL))
->>>>>>> 2965d039
 	bu_bomb("db_search() failed");
 
     if (BU_PTBL_LEN(&found)) {
@@ -818,10 +808,7 @@
     db_search_free(&found);
     BU_PTBL_INIT(&found);
 
-<<<<<<< HEAD
-=======
     renamed.clear();
->>>>>>> 2965d039
     if (0 > db_search(&found, DB_SEARCH_TREE, "-type shape", 0, NULL, &db, NULL))
 	bu_bomb("db_search() failed");
 
