--- conflicted
+++ resolved
@@ -10,666 +10,573 @@
 * and is not subject to copyright.
 */
 
-/* $Id: sdaiSelect.cc,v 1.6 1997/11/05 21:59:16 sauderd DP3.1 $ */
-
 #include <stdio.h> // to get the BUFSIZ #define
 #include <ExpDict.h>
 #include <sstream>
-//#include <STEPentity.h>
 #include <string>
 #include <sdai.h>
 #include <STEPattribute.h>
 
-#ifdef  SCL_LOGGING 
+#ifdef  SCL_LOGGING
 #include <fstream.h>
-    extern ofstream *logStream;
-#endif 
+extern ofstream * logStream;
+#endif
 
 /**********
-	(member) functions for the select class SCLP23(Select)
+    (member) functions for the select class SDAI_Select
 **********/
-SCLP23(Select)::SCLP23_NAME(Select) (const SelectTypeDescriptor *s, 
-			const TypeDescriptor *td) 
-	: _type (s), underlying_type (td)
-{
-#ifdef SCL_LOGGING
-    *logStream << "Exiting SCLP23(Select) constructor." << endl;
-#endif
-}
-
-SCLP23(Select)::~SCLP23_NAME(Select) ()
-{
-}
-
-Severity SCLP23(Select)::severity() const
-{		/**  fn Severity  **/
-   return _error.severity();
-}		/**  end function  **/
-
-Severity  SCLP23(Select)::severity( Severity s )
-{		/**  fn Severity  **/
-   return _error.severity( s );
-}		/**  end function  **/
-
-<<<<<<< HEAD
-const char * SCLP23(Select)::Error()
-{		/**  fn Error  **/
-   return _error.DetailMsg();
-}		/**  end function  **/
-=======
+SDAI_Select::SDAI_Select( const SelectTypeDescriptor * s,
+                          const TypeDescriptor * td )
+    : _type( s ), underlying_type( td ) {
+#ifdef SCL_LOGGING
+    *logStream << "Exiting SDAI_Select constructor." << endl;
+#endif
+}
+
+SDAI_Select::~SDAI_Select() {
+}
+
+Severity SDAI_Select::severity() const {
+    return _error.severity();
+}
+
+Severity  SDAI_Select::severity( Severity s ) {
+    return _error.severity( s );
+}
+
 std::string SDAI_Select::Error() {
     return _error.DetailMsg();
 }
->>>>>>> beb05185
-
-void SCLP23(Select)::Error( char * e )
-{		/**  fn Error  **/
-   _error.DetailMsg( e );
-}		/**  end function  **/
-
-void  SCLP23(Select)::ClearError()
-{		/**  end function  **/
-   _error.ClearErrorMsg();
-}		/**  end function  **/
+
+void SDAI_Select::Error( const char * e ) {
+    _error.DetailMsg( e );
+}
+
+void  SDAI_Select::ClearError() {
+    _error.ClearErrorMsg();
+}
 
 const TypeDescriptor *
-SCLP23(Select)::CanBe (const char * n) const  
-{
-  return _type -> CanBe (n);
+SDAI_Select::CanBe( const char * n ) const {
+    return _type -> CanBe( n );
 }
 
 
 const TypeDescriptor *
-SCLP23(Select)::CanBe (BASE_TYPE bt) const  
-{
-  const TypeDescLinkNode * tdn =
-    (const TypeDescLinkNode *) _type -> GetElements ().GetHead ();
-  const TypeDescriptor *td = tdn -> TypeDesc ();
-  BASE_TYPE bt_thisnode;
-  
-  while (tdn)  {
-    td = tdn -> TypeDesc ();
-    if (((bt_thisnode = td -> NonRefType ()) == bt) ||
-        (bt == AGGREGATE_TYPE && ((bt_thisnode == ARRAY_TYPE) ||
-                                  (bt_thisnode == LIST_TYPE) ||
-                                  (bt_thisnode == SET_TYPE) ||
-                                  (bt_thisnode == BAG_TYPE))))
-      return td;  // they are the same 
-    tdn = (TypeDescLinkNode *) (tdn -> NextNode ());
-  }
-  return 0;
+SDAI_Select::CanBe( BASE_TYPE bt ) const {
+    const TypeDescLinkNode * tdn =
+        ( const TypeDescLinkNode * ) _type -> GetElements().GetHead();
+    const TypeDescriptor * td = tdn -> TypeDesc();
+    BASE_TYPE bt_thisnode;
+
+    while( tdn )  {
+        td = tdn -> TypeDesc();
+        if( ( ( bt_thisnode = td -> NonRefType() ) == bt ) ||
+                ( bt == AGGREGATE_TYPE && ( ( bt_thisnode == ARRAY_TYPE ) ||
+                                            ( bt_thisnode == LIST_TYPE ) ||
+                                            ( bt_thisnode == SET_TYPE ) ||
+                                            ( bt_thisnode == BAG_TYPE ) ) ) ) {
+            return td;    // they are the same
+        }
+        tdn = ( TypeDescLinkNode * )( tdn -> NextNode() );
+    }
+    return 0;
 }
 
 const TypeDescriptor *
-SCLP23(Select)::CanBe (const TypeDescriptor * td) const  
-{
-  return _type -> CanBe (td);
+SDAI_Select::CanBe( const TypeDescriptor * td ) const {
+    return _type -> CanBe( td );
 }
 
 const TypeDescriptor *
-SCLP23(Select)::CanBeSet (const char * n, const char *schnm) const  
-{
-  return _type -> CanBeSet (n, schnm);
-}
-
-const int
-SCLP23(Select)::IsUnique (const BASE_TYPE bt) const
-{
-  if (bt == ARRAY_TYPE ||
-      bt == LIST_TYPE ||
-      bt == BAG_TYPE ||
-      bt == SET_TYPE)
-      return ((_type->UniqueElements()) & AGGREGATE_TYPE);
-  else
-      return ((_type->UniqueElements()) & bt);
-}
-
-
-SCLP23(String) SCLP23(Select)::UnderlyingTypeName () const  
-{
-  return underlying_type -> Name ();
-}
-
-const TypeDescriptor *  SCLP23(Select)::CurrentUnderlyingType() const 
-{
-  return underlying_type;
-}
-
-const TypeDescriptor * 
-SCLP23(Select)::SetUnderlyingType (const TypeDescriptor * td)
-{
-  //  don\'t do anything if the descriptor is bad
-  if (!td || !(_type -> CanBe (td))) return 0;
-
-  base_type = td -> NonRefType ();
-
-  return underlying_type = td;
-}
-
-bool SCLP23(Select)::exists() const 
-{
-  // instead of returning the address as 'true' or NULL as false, lets reduce
-  // this down to a bool.
-  return underlying_type != NULL;
-}
-
-void SCLP23(Select)::nullify() 
-{
-  underlying_type = 0;
-}
-
-Severity 
-SCLP23(Select)::SelectValidLevel(const char *attrValue, ErrorDescriptor *err, 
-			     InstMgr *im, int clearError)
-{
-  SCLP23(Select) * tmp = NewSelect();
-  Severity s = SEVERITY_NULL;
-
-//  COMMENTED OUT TO ALLOW FOR TYPE RESOLUTION WHEN TYPE CHANGES
-//  if (CurrentUnderlyingType ())
-//    s = tmp -> StrToVal 
-//      (attrValue, CurrentUnderlyingType () -> Name (), err, im);
-//  else 
-
-  istringstream strtmp (attrValue);
-  s = tmp -> STEPread (strtmp, err, im);
-  delete tmp;
-  return s;
-}
-
-Severity 
-SCLP23(Select)::StrToVal(const char *Val, const char *selectType, 
-		     ErrorDescriptor *err, InstMgr * instances)
-{
-    severity(SEVERITY_NULL);
-    if (SetUnderlyingType (CanBe (selectType)))  
-
-	//  the underlying type is set to a valid type
-	// call read on underlying type in subclass
-
-	switch (base_type)  {
-	  case ENTITY_TYPE:
-	  {  
-	    STEPentity * tmp = 
-	      ReadEntityRef (Val, err, ",)", instances, 0);
-	    if ( tmp && ( tmp != ENTITY_NULL ))
-	    {
-		AssignEntity(tmp);
-		return severity();  
-	    }
-	    else
-	    {
-		err->AppendToDetailMsg( 
-		"Reference to entity that is not a valid type for SELECT.\n" );
-		nullify ();	   
-		err->GreaterSeverity( SEVERITY_WARNING );
-		return SEVERITY_WARNING;
-	    }	
-	  }
-
-	    // call StrToVal on the contents
-	  case STRING_TYPE:
-	  case AGGREGATE_TYPE:
-	  case ARRAY_TYPE:		// DAS
-	  case BAG_TYPE:		// DAS
-	  case SET_TYPE:		// DAS
-	  case LIST_TYPE:		// DAS
-	  case ENUM_TYPE:
-	  case SELECT_TYPE:
-	  case BOOLEAN_TYPE:
-	  case LOGICAL_TYPE:
-	  {
-	      err->GreaterSeverity( StrToVal_content (Val, instances) );
-	      if(_error.severity() != SEVERITY_NULL)
-		  err->AppendFromErrorArg(&_error);
-	      return err->severity();
-	  }
-
-	    // do the same as STEPread_content
-	  case BINARY_TYPE:
-	  case NUMBER_TYPE:
-	  case REAL_TYPE:
-	  case INTEGER_TYPE:
-	  default:
-	  {
-	      istringstream strtmp (Val);
-	      err->GreaterSeverity( STEPread_content (strtmp) );
-	      if(_error.severity() != SEVERITY_NULL)
-		  err->AppendFromErrorArg(&_error);
-	      return err->severity();
-	  }
-	}
+SDAI_Select::CanBeSet( const char * n, const char * schnm ) const {
+    return _type -> CanBeSet( n, schnm );
+}
+
+int
+SDAI_Select::IsUnique( const BASE_TYPE bt ) const {
+    if( bt == ARRAY_TYPE ||
+            bt == LIST_TYPE ||
+            bt == BAG_TYPE ||
+            bt == SET_TYPE ) {
+        return ( ( _type->UniqueElements() ) & AGGREGATE_TYPE );
+    } else {
+        return ( ( _type->UniqueElements() ) & bt );
+    }
+}
+
+
+SDAI_String SDAI_Select::UnderlyingTypeName() const {
+    return underlying_type -> Name();
+}
+
+const TypeDescriptor  * SDAI_Select::CurrentUnderlyingType() const {
+    return underlying_type;
+}
+
+const TypeDescriptor *
+SDAI_Select::SetUnderlyingType( const TypeDescriptor * td ) {
+    //  don\'t do anything if the descriptor is bad
+    if( !td || !( _type -> CanBe( td ) ) ) {
+        return 0;
+    }
+
+    base_type = td -> NonRefType();
+
+    return underlying_type = td;
+}
+
+bool SDAI_Select::exists() const {
+    return underlying_type != NULL;
+}
+
+void SDAI_Select::nullify() {
+    underlying_type = 0;
+}
+
+Severity SDAI_Select::SelectValidLevel( const char * attrValue, ErrorDescriptor * err,
+                                        InstMgr * im, int clearError ) {
+    SDAI_Select * tmp = NewSelect();
+    Severity s = SEVERITY_NULL;
+
+    istringstream strtmp( attrValue );
+    s = tmp -> STEPread( strtmp, err, im );
+    delete tmp;
+    return s;
+}
+
+Severity SDAI_Select::StrToVal( const char * Val, const char * selectType,
+                                ErrorDescriptor * err, InstMgr * instances ) {
+    severity( SEVERITY_NULL );
+    if( SetUnderlyingType( CanBe( selectType ) ) )
+
+        //  the underlying type is set to a valid type
+        // call read on underlying type in subclass
+
+        switch( base_type )  {
+            case ENTITY_TYPE: {
+                STEPentity * tmp =
+                    ReadEntityRef( Val, err, ",)", instances, 0 );
+                if( tmp && ( tmp != ENTITY_NULL ) ) {
+                    AssignEntity( tmp );
+                    return severity();
+                } else {
+                    err->AppendToDetailMsg(
+                        "Reference to entity that is not a valid type for SELECT.\n" );
+                    nullify();
+                    err->GreaterSeverity( SEVERITY_WARNING );
+                    return SEVERITY_WARNING;
+                }
+            }
+
+            // call StrToVal on the contents
+            case STRING_TYPE:
+            case AGGREGATE_TYPE:
+            case ARRAY_TYPE:      // DAS
+            case BAG_TYPE:        // DAS
+            case SET_TYPE:        // DAS
+            case LIST_TYPE:       // DAS
+            case ENUM_TYPE:
+            case SELECT_TYPE:
+            case BOOLEAN_TYPE:
+            case LOGICAL_TYPE: {
+                err->GreaterSeverity( StrToVal_content( Val, instances ) );
+                if( _error.severity() != SEVERITY_NULL ) {
+                    err->AppendFromErrorArg( &_error );
+                }
+                return err->severity();
+            }
+
+            // do the same as STEPread_content
+            case BINARY_TYPE:
+            case NUMBER_TYPE:
+            case REAL_TYPE:
+            case INTEGER_TYPE:
+            default: {
+                istringstream strtmp( Val );
+                err->GreaterSeverity( STEPread_content( strtmp ) );
+                if( _error.severity() != SEVERITY_NULL ) {
+                    err->AppendFromErrorArg( &_error );
+                }
+                return err->severity();
+            }
+        }
     return SEVERITY_INPUT_ERROR;
 }
 
-// updated to Technical Corrigendum. DAS 2/4/97
-Severity
-SCLP23(Select)::STEPread (istream& in, ErrorDescriptor *err,
-			  InstMgr *instances, const char* utype,
-			  int addFileId, const char *currSch)
-{
-    char c ='\0';
+/** updated to Technical Corrigendum. DAS 2/4/97
+ * This function does the following:
+ */
+Severity SDAI_Select::STEPread( istream & in, ErrorDescriptor * err,
+                                InstMgr * instances, const char * utype,
+                                int addFileId, const char * currSch ) {
+    char c = '\0';
     std::string tmp;
 
 #ifdef SCL_LOGGING
-//    *logStream << "DAVE ERR Entering SCLP23(Select)::STEPread." << endl;
+//    *logStream << "DAVE ERR Entering SDAI_Select::STEPread." << endl;
 #endif
     // find out what case we have
     //  NOTE case C falls out of recursive calls in cases A and B
 
-    // This section of code is used to read a value belonging to a select 
-    // contained in another select. If you have read the text part of the
-    // TYPED_PARAMETER and it needs to fall down thru some levels of contained
-    // select types, then the text is passed down to each select in the utype 
-    // parameter as STEPread is called on each contained select type.DAS 2/4/97
-    if(utype)
-    {
-	if( SetUnderlyingType( CanBeSet( utype, currSch ) ) )
-	{  //  assign the value to the underlying type
-	    in >> ws; // skip white space
-	    if( (underlying_type->Type() == REFERENCE_TYPE) &&
-	        (underlying_type->NonRefType() == sdaiSELECT) )
-	    {   // See comments below for a similar code segment.
-		STEPread_content (in, instances, 0, addFileId, currSch);
-	    }
-	    else
-	      STEPread_content (in, instances, utype, addFileId, currSch);
-	    err->AppendToDetailMsg (Error ());
-	    err->GreaterSeverity( severity () );
-	}
-	return err->severity();
+    /**
+    ** This section of code is used to read a value belonging to a select
+    ** contained in another select. If you have read the text part of the
+    ** TYPED_PARAMETER and it needs to fall down thru some levels of contained
+    ** select types, then the text is passed down to each select in the utype
+    ** parameter as STEPread is called on each contained select type.DAS 2/4/97
+    */
+    if( utype ) {
+        if( SetUnderlyingType( CanBeSet( utype, currSch ) ) ) {
+            //  assign the value to the underlying type
+            in >> ws; // skip white space
+            if( ( underlying_type->Type() == REFERENCE_TYPE ) &&
+                    ( underlying_type->NonRefType() == sdaiSELECT ) ) {
+                // See comments below for a similar code segment.
+                STEPread_content( in, instances, 0, addFileId, currSch );
+            } else {
+                STEPread_content( in, instances, utype, addFileId, currSch );
+            }
+            err->AppendToDetailMsg( Error() );
+            err->GreaterSeverity( severity() );
+        }
+        return err->severity();
     }
     in >> ws;
     in >> c;
-//  c = in.peek();
-
-    // the if part of this code reads a value according to the Technical 
-    // Corrigendum for Part 21 (except for Entity instance refs which are read
-    // in the else part - everything else in the else stmt is invalid). The
-    // idea here is to read text and find out if it is specifying the final
-    // type or is a simple defined type which is typed to be a select some 
-    // number of levels down. The first case will cause the value to be read
-    // directly by STEPread_content() or will cause STEPread_content() to pass
-    // the text naming the type to the underlying Select containing it. When
-    // the latter is the case, STEPread_content calls STEPread for the 
-    // contained select and passes in the text. The convoluted case is when
-    // the text describes a simple defined type that translates directly into
-    // a select some number of levels down. In this case there will be more 
-    // text inside the containing parens to indicate the type. Since the text
-    // specifying the type still needs to be read utype is passed as null which
-    // will cause the contained Select STEPread function to read it. DAS 2/4/97
-
-    if( isalpha(c) ) //  case B
-    {
-	int eot =0;  // end of token flag
-	//  token is a type name - get the type
-	while( (c != '(') && in.good() )
-	{
-	    if (!eot && ! (eot = isspace (c)) ) 
-	      // as long as eot hasn\'t been reached keep appending
-		tmp += c;
-	    in >> c; 
-	}
-
-	//  check for valid type and set the underlying type
-	if( SetUnderlyingType( CanBeSet( tmp.c_str(), currSch ) ) )
-	{   // Assign the value to the underlying type.  CanBeSet() is a
-	    // slightly modified CanBe().  It ensures that a renamed select
-	    // type (see big comment below) "CantBe" one of its member items.
-	    // This is because such a select type requires its own name to
-	    // appear first ("selX("), so even if we read a valid element of
-	    // selX, selX can't be the underlying type.  That can only be the
-	    // case if "selX" appears first and is what we just read.
-	    in >> ws; // skip white space
-	    if( (underlying_type->Type() == REFERENCE_TYPE) &&
-	        (underlying_type->NonRefType() == sdaiSELECT) )
-	    {
-		// This means (1) that the underlying type is itself a select
-		// (cond 2), and (2) it's not defined in the EXPRESS as a
-		// select, but as a renamed select.  (E.g., TYPE sel2 = sel1.)
-		// In such a case, according to the TC, "sel2(" must appear in
-		// the text.  (We must have found one for SetUnderlyingType()
-		// above to set underlying_type to sel2.)  If all of the above
-		// is true, we read "sel2" but not the value of sel2.  We
-		// therefore do not pass down what we read to STEPread_content
-		// below, so that we can still read the value of sel2.  If,
-		// however, under_type was a non-renamed select, no "sel1" 
-		// would appear (according to TC) and we already read the value
-		// of sel1.  If so, we pass the already-read value down.
-		STEPread_content (in, instances, 0, addFileId, currSch);
-	    }
-	    else
-	    {
-		// In most cases (see above note), we've already read the value
-		// we're interested in.
-		// This also handles all other cases? other than the if part
-		// above and elements of type entity ref?
-		STEPread_content (in, instances, tmp.c_str(), addFileId,
-				  currSch);
-		// STEPread_content uses the ErrorDesc data member from the
-		// SCLP23(Select) class
-	    }
-	    err->AppendToDetailMsg (Error ());
-	    err->GreaterSeverity( severity () );
-	    in >> ws >> c;  
-	    if( c != ')' )
-	    {
-		err->AppendToDetailMsg( 
-		       "Bad data or missing closing ')' for SELECT type.\n" );
-		err->GreaterSeverity( SEVERITY_WARNING );
-		in.putback (c);
-#ifdef SCL_LOGGING
-//    *logStream << "DAVE ERR Exiting SCLP23(Select)::STEPread for " << _type->Name() << endl;
-#endif
-		return SEVERITY_WARNING;
-	    }
-#ifdef SCL_LOGGING
-//    *logStream << "DAVE ERR Exiting SCLP23(Select)::STEPread for " << _type->Name() << endl;
-#endif
-	    return err->severity();
-	}
-	else // ERROR  -- the type wasn't one of the choices
-	{
-	    if( !in.good() )
-	    {
-		err->GreaterSeverity( SEVERITY_INPUT_ERROR );
-#ifdef SCL_LOGGING
-//    *logStream << "DAVE ERR Exiting SCLP23(Select)::STEPread for " << _type->Name() << endl;
-#endif
-		return SEVERITY_INPUT_ERROR;
-	    }
-	    else
-	    {
-		err->AppendToDetailMsg (
-			"The type name for the SELECT type is not valid.\n");
-		err->GreaterSeverity (SEVERITY_WARNING);
-#ifdef SCL_LOGGING
-//    *logStream << "DAVE ERR Exiting SCLP23(Select)::STEPread for " << _type->Name() << endl;
-#endif
-		return SEVERITY_WARNING;
-	    }
-	}
-/*	if (!in.good())
-	{
-	    err->GreaterSeverity( SEVERITY_INPUT_ERROR );
-	    return SEVERITY_INPUT_ERROR;
-	}
-*/
-    }
-// NOTE **** anything that gets read below here is invalid according to the 
-// Technical Corrigendum for Part 21 (except for reading an entity instance 
-// where below is the only place they get read). I am leaving all of this
-// here since it is valuable to 'read what you can' and flag an error which
-// is what it does (for every type but entity instance refs). DAS 2/4/97
-
-    else // case A
-    {    //  the type can be determined from the value 
-//      if (_type && ! _type -> UniqueElements ())  {
-//	err->AppendToDetailMsg("Type for value of SELECT is ambiguous.\n" );
-//	err->GreaterSeverity( SEVERITY_WARNING );
-//      }
-	switch (c)
-	{
-	  case '$':  
-	    nullify ();
-	    err->GreaterSeverity (SEVERITY_INCOMPLETE);
-#ifdef SCL_LOGGING
-//    *logStream << "DAVE ERR Exiting SCLP23(Select)::STEPread for " << _type->Name() << endl;
-#endif
-	    return SEVERITY_INCOMPLETE;
-
-	  case ',':
-	  case '\0':
-	    // ERROR  IN INPUT
-	    in.putback (c);
-	    err->AppendToDetailMsg( "No value found for SELECT type.\n" );
-	    err->GreaterSeverity( SEVERITY_WARNING );
-#ifdef SCL_LOGGING
-//    *logStream << "DAVE ERR Exiting SCLP23(Select)::STEPread for " << _type->Name() << endl;
-#endif
-	    return SEVERITY_WARNING;
-
-	  case '.': // assign enum
-	    base_type = ENUM_TYPE;
-	    err->AppendToDetailMsg( "Invalid Enumeration, Logical, or Boolean value in SELECT type.\n" );
-	    err->GreaterSeverity( SEVERITY_WARNING );
-	    break;
-	    // set the underlying type
-	    // call STEPread
-	    // return
-
-	  case '\'': // assign string
-	    base_type = STRING_TYPE;
-	    err->AppendToDetailMsg( "Invalid String value in SELECT type.\n" );
-	    err->GreaterSeverity( SEVERITY_WARNING );
-	    break;
-
-	  case '"': // assign string
-	    base_type = BINARY_TYPE;
-	    err->AppendToDetailMsg( "Invalid Binary value in SELECT type.\n" );
-	    err->GreaterSeverity( SEVERITY_WARNING );
-	    break;
-
-	  case '#':
-	    base_type = ENTITY_TYPE;
-	    break;
-	    // call STEPread_reference
-	    // set the underlying type
-
-	    // assign entity
-	    // read the reference
-	    // match type to underlying type
-	    // assign the value
-	    // set the underlying type
-
-	  case '(':
-	  {
-	    err->AppendToDetailMsg( "Invalid aggregate value in SELECT type.\n" );
-	    err->GreaterSeverity( SEVERITY_WARNING );
-	    char n;
-	    in >> n;
-	    in.putback(n);
-	    if( isalpha(n) )  
-		base_type = SELECT_TYPE;
-	    else 
-		base_type = AGGREGATE_TYPE;
-	    break;
-	  }
-
-	  case '0':
-	  case '1':
-	  case '2':
-	  case '3':
-	  case '4':
-	  case '5':
-	  case '6':
-	  case '7':
-	  case '8':
-	  case '9':
-	  case '-':
-	    err->AppendToDetailMsg( "Invalid Integer or Real value in SELECT type.\n" );
-	    err->GreaterSeverity( SEVERITY_WARNING );
-	    if( CanBe( REAL_TYPE ) ) 
-		base_type = REAL_TYPE;
-	    else 	
-		base_type = INTEGER_TYPE;
-	    break;
-
-	  default:
-	    // ambiguous - ERROR:  underlying type should have been set
-	    //	     STEPread_error ();
-	    err->AppendToDetailMsg( 
-		    "type for SELECT could not be determined from value.\n" );
-	    nullify ();
-	    in.putback (c);
-	    err->GreaterSeverity( SEVERITY_WARNING );
-#ifdef SCL_LOGGING
-//    *logStream << "DAVE ERR Exiting SCLP23(Select)::STEPread for " << _type->Name() << endl;
-#endif
-	    return SEVERITY_WARNING;
-	}
-
-	in.putback (c);
-
-	// now the type descriptor should be derivable from the base_type
-
-	// if it\'s not issue a warning
-	if (_type && ! (IsUnique(base_type)))  {
-	  err->AppendToDetailMsg("Value for SELECT will be assigned to first possible choice.\n" );
-//	  err->GreaterSeverity( SEVERITY_INCOMPLETE );
-	  err->GreaterSeverity( SEVERITY_USERMSG );
-	}
-
-	if( base_type == ENTITY_TYPE ) 
-	{  // you don\'t know if this is an ENTITY or a SELECT
-	    // have to do this here - not in STEPread_content
-	    STEPentity * tmp = 
-		ReadEntityRef (in, err, ",)", instances, addFileId);
-	    if( tmp && ( tmp != ENTITY_NULL ) && AssignEntity(tmp) ) 
-	    {
-#ifdef SCL_LOGGING
-//    *logStream << "DAVE ERR Exiting SCLP23(Select)::STEPread for " << _type->Name() << endl;
-#endif
-		return SEVERITY_NULL;  
-            }
-	    else
-	    {
-		err->AppendToDetailMsg( 
-		"Reference to entity that is not a valid type for SELECT.\n" );
-		nullify ();	   
-		err->GreaterSeverity( SEVERITY_WARNING );
-#ifdef SCL_LOGGING
-//    *logStream << "DAVE ERR Exiting SCLP23(Select)::STEPread for " << _type->Name() << endl;
-#endif
-		return SEVERITY_WARNING;
-	    }	
-	}
-	else if ( SetUnderlyingType( CanBe(base_type) ) )
-	    STEPread_content( in, instances, 0, addFileId );
-
-	else // ERROR  -- the type wasn\'t one of the choices
-	{
-	    err->AppendToDetailMsg( 
-			    "The type of the SELECT type is not valid.\n");
-	    err->GreaterSeverity( SEVERITY_WARNING );
-#ifdef SCL_LOGGING
-//    *logStream << "DAVE ERR Exiting SCLP23(Select)::STEPread for " << _type->Name() << endl;
-#endif
-	    return SEVERITY_WARNING;
-	}
-    }
-//    if (!in.good())	severity (SEVERITY_INPUT_ERROR);
-#ifdef SCL_LOGGING
-//    *logStream << "DAVE ERR Exiting SCLP23(Select)::STEPread for " << _type->Name() << endl;
-#endif
-    return err->severity ();
-}
-
-
-// updated to Technical Corrigendum DAS Feb 4, 1997
-void
-SCLP23(Select)::STEPwrite(ostream& out, const char *currSch)  const
-{
-    if (!exists ()) {
-	out << "$";
-	return;
-    }
-//    switch(ValueType()) // This doesn't work DAS 2/4/97
-    switch(underlying_type->NonRefType())
-    {
-	case sdaiINSTANCE:
-	{
-	    STEPwrite_content( out );
-	    break;
-	}
-	case sdaiSELECT: // The name of a select is never written DAS 1/31/97
-	{
-	    if(underlying_type->Type() == REFERENCE_TYPE)
-	    {
-//		if(underlying_type->NonRefType() == sdaiSELECT)
-        std::string s;
-		    out << StrToUpper(underlying_type->Name(currSch),s) << "(";
-		    STEPwrite_content( out, currSch );
-		    out << ")";
-	    }
-	    else
-	      STEPwrite_content( out, currSch );
-	    break;
-	}
-	case sdaiNUMBER:
-	case sdaiREAL:
-	case sdaiINTEGER:
-	case sdaiSTRING:
-	case sdaiBOOLEAN:
-	case sdaiLOGICAL:
-	case sdaiBINARY:
-	case sdaiENUMERATION:
-	case sdaiAGGR:
-	case ARRAY_TYPE:
-	case BAG_TYPE:
-	case SET_TYPE:
-	case LIST_TYPE:
-	{
-	    STEPwrite_verbose( out, currSch );
-	    break;
-	}
-	case REFERENCE_TYPE: // this should never happen? DAS
-	default:
-	  out << "ERROR Should not have gone here in SCLP23(Select)::STEPwrite()"
-	      << endl;
-      }
-}
-
-void
-SCLP23(Select)::STEPwrite_verbose(ostream& out, const char *currSch) const
-{
-  std::string tmp;
-    out << StrToUpper( CurrentUnderlyingType()->Name(currSch), tmp) << "(";
-    STEPwrite_content (out);
+
+    /**
+    ** the if part of this code reads a value according to the Technical
+    ** Corrigendum for Part 21 (except for Entity instance refs which are read
+    ** in the else part - everything else in the else stmt is invalid). The
+    ** idea here is to read text and find out if it is specifying the final
+    ** type or is a simple defined type which is typed to be a select some
+    ** number of levels down. The first case will cause the value to be read
+    ** directly by STEPread_content() or will cause STEPread_content() to pass
+    ** the text naming the type to the underlying Select containing it. When
+    ** the latter is the case, STEPread_content calls STEPread for the
+    ** contained select and passes in the text. The convoluted case is when
+    ** the text describes a simple defined type that translates directly into
+    ** a select some number of levels down. In this case there will be more
+    ** text inside the containing parens to indicate the type. Since the text
+    ** specifying the type still needs to be read utype is passed as null which
+    ** will cause the contained Select STEPread function to read it. DAS 2/4/97
+    */
+
+    if( isalpha( c ) ) { //  case B
+        int eot = 0; // end of token flag
+        //  token is a type name - get the type
+        while( ( c != '(' ) && in.good() ) {
+            if( !eot && !( eot = isspace( c ) ) )
+                // as long as eot hasn\'t been reached keep appending
+            {
+                tmp += c;
+            }
+            in >> c;
+        }
+
+        //  check for valid type and set the underlying type
+        if( SetUnderlyingType( CanBeSet( tmp.c_str(), currSch ) ) ) {
+            /**
+            ** Assign the value to the underlying type.  CanBeSet() is a
+            ** slightly modified CanBe().  It ensures that a renamed select
+            ** type (see big comment below) "CantBe" one of its member items.
+            ** This is because such a select type requires its own name to
+            ** appear first ("selX("), so even if we read a valid element of
+            ** selX, selX can't be the underlying type.  That can only be the
+            ** case if "selX" appears first and is what we just read.
+            */
+            in >> ws; // skip white space
+            if( ( underlying_type->Type() == REFERENCE_TYPE ) &&
+                    ( underlying_type->NonRefType() == sdaiSELECT ) ) {
+                /**
+                 * This means (1) that the underlying type is itself a select
+                ** (cond 2), and (2) it's not defined in the EXPRESS as a
+                ** select, but as a renamed select.  (E.g., TYPE sel2 = sel1.)
+                ** In such a case, according to the TC, "sel2(" must appear in
+                ** the text.  (We must have found one for SetUnderlyingType()
+                ** above to set underlying_type to sel2.)  If all of the above
+                ** is true, we read "sel2" but not the value of sel2.  We
+                ** therefore do not pass down what we read to STEPread_content
+                ** below, so that we can still read the value of sel2.  If,
+                ** however, under_type was a non-renamed select, no "sel1"
+                ** would appear (according to TC) and we already read the value
+                ** of sel1.  If so, we pass the already-read value down.
+                 */
+                STEPread_content( in, instances, 0, addFileId, currSch );
+            } else {
+                /**
+                ** In most cases (see above note), we've already read the value
+                ** we're interested in.
+                ** This also handles all other cases? other than the if part
+                ** above and elements of type entity ref?
+                */
+                STEPread_content( in, instances, tmp.c_str(), addFileId,
+                                  currSch );
+                // STEPread_content uses the ErrorDesc data member from the
+                // SDAI_Select class
+            }
+            err->AppendToDetailMsg( Error() );
+            err->GreaterSeverity( severity() );
+            in >> ws >> c;
+            if( c != ')' ) {
+                err->AppendToDetailMsg(
+                    "Bad data or missing closing ')' for SELECT type.\n" );
+                err->GreaterSeverity( SEVERITY_WARNING );
+                in.putback( c );
+#ifdef SCL_LOGGING
+//    *logStream << "DAVE ERR Exiting SDAI_Select::STEPread for " << _type->Name() << endl;
+#endif
+                return SEVERITY_WARNING;
+            }
+#ifdef SCL_LOGGING
+//    *logStream << "DAVE ERR Exiting SDAI_Select::STEPread for " << _type->Name() << endl;
+#endif
+            return err->severity();
+        } else { // ERROR  -- the type wasn't one of the choices
+            if( !in.good() ) {
+                err->GreaterSeverity( SEVERITY_INPUT_ERROR );
+#ifdef SCL_LOGGING
+//    *logStream << "DAVE ERR Exiting SDAI_Select::STEPread for " << _type->Name() << endl;
+#endif
+                return SEVERITY_INPUT_ERROR;
+            } else {
+                err->AppendToDetailMsg(
+                    "The type name for the SELECT type is not valid.\n" );
+                err->GreaterSeverity( SEVERITY_WARNING );
+#ifdef SCL_LOGGING
+//    *logStream << "DAVE ERR Exiting SDAI_Select::STEPread for " << _type->Name() << endl;
+#endif
+                return SEVERITY_WARNING;
+            }
+        }
+    }
+    /**
+    ** NOTE **** anything that gets read below here is invalid according to the
+    ** Technical Corrigendum for Part 21 (except for reading an entity instance
+    ** where below is the only place they get read). I am leaving all of this
+    ** here since it is valuable to 'read what you can' and flag an error which
+    ** is what it does (for every type but entity instance refs). DAS 2/4/97
+    */
+
+    else { /// case A
+        switch( c ) {
+            case '$':
+                nullify();
+                err->GreaterSeverity( SEVERITY_INCOMPLETE );
+#ifdef SCL_LOGGING
+//    *logStream << "DAVE ERR Exiting SDAI_Select::STEPread for " << _type->Name() << endl;
+#endif
+                return SEVERITY_INCOMPLETE;
+
+            case ',':
+            case '\0':
+                // ERROR  IN INPUT
+                in.putback( c );
+                err->AppendToDetailMsg( "No value found for SELECT type.\n" );
+                err->GreaterSeverity( SEVERITY_WARNING );
+#ifdef SCL_LOGGING
+//    *logStream << "DAVE ERR Exiting SDAI_Select::STEPread for " << _type->Name() << endl;
+#endif
+                return SEVERITY_WARNING;
+
+            case '.': // assign enum
+                base_type = ENUM_TYPE;
+                err->AppendToDetailMsg( "Invalid Enumeration, Logical, or Boolean value in SELECT type.\n" );
+                err->GreaterSeverity( SEVERITY_WARNING );
+                break;
+                // set the underlying type
+                // call STEPread
+                // return
+
+            case '\'': // assign string
+                base_type = STRING_TYPE;
+                err->AppendToDetailMsg( "Invalid String value in SELECT type.\n" );
+                err->GreaterSeverity( SEVERITY_WARNING );
+                break;
+
+            case '"': // assign string
+                base_type = BINARY_TYPE;
+                err->AppendToDetailMsg( "Invalid Binary value in SELECT type.\n" );
+                err->GreaterSeverity( SEVERITY_WARNING );
+                break;
+
+            case '#':
+                base_type = ENTITY_TYPE;
+                break;
+                // call STEPread_reference
+                // set the underlying type
+
+                // assign entity
+                // read the reference
+                // match type to underlying type
+                // assign the value
+                // set the underlying type
+
+            case '(': {
+                err->AppendToDetailMsg( "Invalid aggregate value in SELECT type.\n" );
+                err->GreaterSeverity( SEVERITY_WARNING );
+                char n;
+                in >> n;
+                in.putback( n );
+                if( isalpha( n ) ) {
+                    base_type = SELECT_TYPE;
+                } else {
+                    base_type = AGGREGATE_TYPE;
+                }
+                break;
+            }
+
+            case '0':
+            case '1':
+            case '2':
+            case '3':
+            case '4':
+            case '5':
+            case '6':
+            case '7':
+            case '8':
+            case '9':
+            case '-':
+                err->AppendToDetailMsg( "Invalid Integer or Real value in SELECT type.\n" );
+                err->GreaterSeverity( SEVERITY_WARNING );
+                if( CanBe( REAL_TYPE ) ) {
+                    base_type = REAL_TYPE;
+                } else {
+                    base_type = INTEGER_TYPE;
+                }
+                break;
+
+            default:
+                // ambiguous - ERROR:  underlying type should have been set
+                err->AppendToDetailMsg(
+                    "type for SELECT could not be determined from value.\n" );
+                nullify();
+                in.putback( c );
+                err->GreaterSeverity( SEVERITY_WARNING );
+#ifdef SCL_LOGGING
+//    *logStream << "DAVE ERR Exiting SDAI_Select::STEPread for " << _type->Name() << endl;
+#endif
+                return SEVERITY_WARNING;
+        }
+
+        in.putback( c );
+
+        // now the type descriptor should be derivable from the base_type
+
+        // if it's not issue a warning
+        if( _type && !( IsUnique( base_type ) ) )  {
+            err->AppendToDetailMsg( "Value for SELECT will be assigned to first possible choice.\n" );
+            err->GreaterSeverity( SEVERITY_USERMSG );
+        }
+
+        if( base_type == ENTITY_TYPE ) {
+            // you don\'t know if this is an ENTITY or a SELECT
+            // have to do this here - not in STEPread_content
+            STEPentity * tmp =
+                ReadEntityRef( in, err, ",)", instances, addFileId );
+            if( tmp && ( tmp != ENTITY_NULL ) && AssignEntity( tmp ) ) {
+#ifdef SCL_LOGGING
+//    *logStream << "DAVE ERR Exiting SDAI_Select::STEPread for " << _type->Name() << endl;
+#endif
+                return SEVERITY_NULL;
+            } else {
+                err->AppendToDetailMsg(
+                    "Reference to entity that is not a valid type for SELECT.\n" );
+                nullify();
+                err->GreaterSeverity( SEVERITY_WARNING );
+#ifdef SCL_LOGGING
+//    *logStream << "DAVE ERR Exiting SDAI_Select::STEPread for " << _type->Name() << endl;
+#endif
+                return SEVERITY_WARNING;
+            }
+        } else if( SetUnderlyingType( CanBe( base_type ) ) ) {
+            STEPread_content( in, instances, 0, addFileId );
+        }
+
+        else { // ERROR  -- the type wasn\'t one of the choices
+            err->AppendToDetailMsg(
+                "The type of the SELECT type is not valid.\n" );
+            err->GreaterSeverity( SEVERITY_WARNING );
+#ifdef SCL_LOGGING
+//    *logStream << "DAVE ERR Exiting SDAI_Select::STEPread for " << _type->Name() << endl;
+#endif
+            return SEVERITY_WARNING;
+        }
+    }
+//    if (!in.good())   severity (SEVERITY_INPUT_ERROR);
+#ifdef SCL_LOGGING
+//    *logStream << "DAVE ERR Exiting SDAI_Select::STEPread for " << _type->Name() << endl;
+#endif
+    return err->severity();
+}
+
+
+/// updated to Technical Corrigendum DAS Feb 4, 1997
+void SDAI_Select::STEPwrite( ostream & out, const char * currSch )  const {
+    if( !exists() ) {
+        out << "$";
+        return;
+    }
+    switch( underlying_type->NonRefType() ) {
+        case sdaiINSTANCE: {
+            STEPwrite_content( out );
+            break;
+        }
+        case sdaiSELECT: { // The name of a select is never written DAS 1/31/97
+            if( underlying_type->Type() == REFERENCE_TYPE ) {
+                std::string s;
+                out << StrToUpper( underlying_type->Name( currSch ), s ) << "(";
+                STEPwrite_content( out, currSch );
+                out << ")";
+            } else {
+                STEPwrite_content( out, currSch );
+            }
+            break;
+        }
+        case sdaiNUMBER:
+        case sdaiREAL:
+        case sdaiINTEGER:
+        case sdaiSTRING:
+        case sdaiBOOLEAN:
+        case sdaiLOGICAL:
+        case sdaiBINARY:
+        case sdaiENUMERATION:
+        case sdaiAGGR:
+        case ARRAY_TYPE:
+        case BAG_TYPE:
+        case SET_TYPE:
+        case LIST_TYPE: {
+            STEPwrite_verbose( out, currSch );
+            break;
+        }
+        case REFERENCE_TYPE: // this should never happen? DAS
+        default:
+            out << "ERROR Should not have gone here in SDAI_Select::STEPwrite()"
+                << endl;
+    }
+}
+
+void SDAI_Select::STEPwrite_verbose( ostream & out, const char * currSch ) const {
+    std::string tmp;
+    out << StrToUpper( CurrentUnderlyingType()->Name( currSch ), tmp ) << "(";
+    STEPwrite_content( out );
     out << ")";
 }
 
-const char *
-SCLP23(Select)::STEPwrite(std::string& s, const char *currSch)  const
-{
-  ostringstream buf;
-  STEPwrite (buf, currSch);
-  buf << ends;  // have to add the terminating \0 char
-  char * tmp;
-  /*** tmp = buf.str (); ***/ tmp = &(buf.str()[0]);
-  s = tmp;
-  delete tmp;
-  return const_cast<char *>(s.c_str());
-}
-
-
-//SCLP23(Select)& 
-//SCLP23(Select)::operator= (SCLP23(Select)& x)  
-//{
-//    return *this;
-//}
-
-#ifdef OBSOLETE
-char* 
-SCLP23(Select)::asStr()  const
-{
-  strstream buf;
-  STEPwrite (buf);
-/*  STEPwrite_content (buf);*/
-  buf << ends;  // have to add the terminating \0 char
-  return buf.str ();  // need to delete this space
-}
-#endif
-
-int
-SCLP23(Select)::set_null ()  
-{
-  nullify ();
+const char * SDAI_Select::STEPwrite( std::string & s, const char * currSch )  const {
+    ostringstream buf;
+    STEPwrite( buf, currSch );
+    buf << ends;  // add the terminating \0 char
+    s = buf.str();
+    return const_cast<char *>( s.c_str() );
+}
+
+int SDAI_Select::set_null() {
+    nullify();
     return 1;
 }
 
-int
-SCLP23(Select)::is_null ()  
-{
-  return (!exists ());
+int SDAI_Select::is_null() {
+    return ( !exists() );
 }