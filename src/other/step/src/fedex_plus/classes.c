--- conflicted
+++ resolved
@@ -15,12 +15,12 @@
 N350 ( August 31, 1993 ) of ISO 10303 TC184/SC4/WG7.
 *******************************************************************/
 
-/******************************************************************
+/**************************************************************//**
+ * \file classes.c
 ***  The functions in this file generate the C++ code for ENTITY **
 ***  classes, TYPEs, and TypeDescriptors.                       ***
- **								**/
-
-static char rcsid[] ="$Id: classes.c,v 3.0.1.11 1997/09/18 21:14:46 sauderd Exp sauderd";
+ **                                                             **/
+
 
 /* this is used to add new dictionary calls */
 /* #define NEWDICT */
@@ -28,447 +28,400 @@
 #include <stdlib.h>
 #include "classes.h"
 
-char *FundamentalType(const Type t,int report_reftypes);
-
-static inline
-Boolean
-LISTempty(Linked_List list)
-{
-    if (!list) return True;
-    if ( list->mark->next == list->mark ) {
-	return True;
-    }
-    return False;
+int isAggregateType( const Type t );
+int isAggregate( Variable a );
+Variable VARis_type_shifter( Variable a );
+
+static_inline bool LISTempty( Linked_List list ) {
+    if( !list ) {
+        return true;
+    }
+    if( list->mark->next == list->mark ) {
+        return true;
+    }
+    return false;
 }
 
 int multiple_inheritance = 1;
 int print_logging = 0;
-int corba_binding = 0;
 int old_accessors = 0;
 
- /* several classes use attr_count for naming attr dictionary entry 
-    variables.  All but the last function generating code for a particular 
-    entity increment a copy of it for naming each attr in the entity. 
-    Here are the functions:
-    ENTITYhead_print (Entity entity, FILE* file,Schema schema)
-    LIBdescribe_entity (Entity entity, FILE* file, Schema schema)  
-    LIBcopy_constructor (Entity ent, FILE* file)
-    LIBstructor_print (Entity entity, FILE* file, Schema schema)
-    LIBstructor_print_w_args (Entity entity, FILE* file, Schema schema)
-    ENTITYincode_print (Entity entity, FILE* file,Schema schema)  
-    DAS
-  */
-static attr_count;	/* number each attr to avoid inter-entity clashes */
-static type_count;	/* number each temporary type for same reason above */
-
-char *FundamentalType(const Type,int);
+static int attr_count;  /**< number each attr to avoid inter-entity clashes
+                            several classes use attr_count for naming attr dictionary entry
+                            variables.  All but the last function generating code for a particular
+                            entity increment a copy of it for naming each attr in the entity.
+                            Here are the functions:
+                            ENTITYhead_print (Entity entity, FILE* file,Schema schema)
+                            LIBdescribe_entity (Entity entity, FILE* file, Schema schema)
+                            LIBcopy_constructor (Entity ent, FILE* file)
+                            LIBstructor_print (Entity entity, FILE* file, Schema schema)
+                            LIBstructor_print_w_args (Entity entity, FILE* file, Schema schema)
+                            ENTITYincode_print (Entity entity, FILES* files,Schema schema)
+                            DAS
+                        */
+static int type_count;  ///< number each temporary type for same reason as \sa attr_count
+
 extern int any_duplicates_in_select( const Linked_List list );
-extern int unique_types ( const Linked_List list );
-extern char* non_unique_types_string ( const Type type );
-static void printEnumCreateHdr ( FILE *, const Type );
+extern int unique_types( const Linked_List list );
+extern char * non_unique_types_string( const Type type );
+static void printEnumCreateHdr( FILE *, const Type );
 static void printEnumCreateBody( FILE *, const Type );
-static void printEnumAggrCrHdr ( FILE *, const Type );
+static void printEnumAggrCrHdr( FILE *, const Type );
 static void printEnumAggrCrBody( FILE *, const Type );
-
-/*
-Turn the string into a new string that will be printed the same as the 
-original string. That is, turn backslash into a quoted backslash and 
-turn \n into "\n" (i.e. 2 chars).
-*/
-
-char * format_for_stringout(char *orig_buf, char* return_buf)
-{
+int TYPEget_RefTypeVarNm( const Type t, char * buf, Schema schema );
+void TypeBody_Description(TypeBody body, char *buf);
+
+/**
+ * Turn the string into a new string that will be printed the same as the
+ * original string. That is, turn backslash into a quoted backslash and
+ * turn \n into "\n" (i.e. 2 chars).
+ *
+ * Mostly replaced by format_for_std_stringout, below. This function is
+ * still used in one place in ENTITYincode_print().
+ */
+char * format_for_stringout( char * orig_buf, char * return_buf ) {
     char * optr  = orig_buf;
     char * rptr  = return_buf;
-    while(*optr) {
-	if(*optr == '\n') {
-	    *rptr = '\\'; rptr++;
-	    *rptr = 'n';
-	} else if(*optr == '\\') {
-	    *rptr = '\\'; rptr++;
-	    *rptr = '\\';
-	} else {
-	    *rptr = *optr;
-	}
-	rptr++;
-	optr++;
+    while( *optr ) {
+        if( *optr == '\n' ) {
+            *rptr = '\\';
+            rptr++;
+            *rptr = 'n';
+        } else if( *optr == '\\' ) {
+            *rptr = '\\';
+            rptr++;
+            *rptr = '\\';
+        } else {
+            *rptr = *optr;
+        }
+        rptr++;
+        optr++;
     }
     *rptr = '\0';
     return return_buf;
 }
 
-void
-USEREFout(Schema schema, Dictionary refdict,Linked_List reflist,char *type,FILE* file)
-{
-	Dictionary dict;
-	DictionaryEntry de;
-	struct Rename *r;
-	Linked_List list;
-	int level = 6;
-	char td_name[BUFSIZ];
-	char sch_name[BUFSIZ];
-
-	strncpy(sch_name,PrettyTmpName(SCHEMAget_name(schema)),BUFSIZ);
-
-	LISTdo(reflist,s,Schema)
-	{
-	    fprintf(file,"\t// %s FROM %s; (all objects)\n",type,s->symbol.name);
-	    fprintf(file,"\tis = new Interface_spec(\"%s\",\"%s\");\n", sch_name,PrettyTmpName(s->symbol.name));
-	    fprintf(file,"\tis->all_objects_(1);\n");
-	    if(!strcmp(type, "USE"))
-	    {
-		fprintf(file,"\t%s%s->use_interface_list_()->Append(is);\n",SCHEMA_PREFIX, SCHEMAget_name(schema) );
-	    } else {
-		fprintf(file,"\t%s%s->ref_interface_list_()->Append(is);\n",SCHEMA_PREFIX, SCHEMAget_name(schema) );
-	    }
-	}
-	LISTod
-
-	if (!refdict) return;
-	dict = DICTcreate(10);
-
-	/* sort each list by schema */
-
-	/* step 1: for each entry, store it in a schema-specific list */
-	DICTdo_init(refdict,&de);
-	while (0 != (r = (struct Rename *)DICTdo(&de))) {
-		Linked_List list;
-
-		list = (Linked_List)DICTlookup(dict,r->schema->symbol.name);
-		if (!list) {
-			list = LISTcreate();
-			DICTdefine(dict,r->schema->symbol.name,list,
-				(Symbol *)0,OBJ_UNKNOWN);
-		}
-		LISTadd(list,r);
-	}
-
-	/* step 2: for each list, print out the renames */
-	DICTdo_init(dict,&de);
-	while (0 != (list = (Linked_List)DICTdo(&de))) {
-		int first_time = True;
-		LISTdo(list,r,struct Rename *)
-
-/*
-   Interface_spec_ptr is;
-   Used_item_ptr ui;
-   is = new Interface_spec(const char * cur_sch_id);
-   schemadescriptor->use_interface_list_()->Append(is);
-   ui = new Used_item(TypeDescriptor *ld, const char *oi, const char *ni) ;
-   is->_explicit_items->Append(ui);
-*/
-
-		  /* note: SCHEMAget_name(r->schema) equals r->schema->symbol.name) */
-			if (first_time) {
-			    fprintf(file,"\t// %s FROM %s (selected objects)\n",type,r->schema->symbol.name);
-			    fprintf(file,"\tis = new Interface_spec(\"%s\",\"%s\");\n", sch_name,PrettyTmpName(r->schema->symbol.name) );
-			    if(!strcmp(type, "USE"))
-			    {
-				fprintf(file,"\t%s%s->use_interface_list_()->Append(is);\n",SCHEMA_PREFIX, SCHEMAget_name(schema) );
-			    } else {
-				fprintf(file,"\t%s%s->ref_interface_list_()->Append(is);\n",SCHEMA_PREFIX, SCHEMAget_name(schema) );
-			    }
-			}
-
-			if (first_time) {
-				first_time = False;
-			}
-			if ( r->type == OBJ_TYPE ) 
-			{
-			    sprintf( td_name, "%s", TYPEtd_name((Type)r->object ) );
-			}
-			else if ( r->type == OBJ_FUNCTION ) 
-			{
-			    sprintf( td_name, "/* Function not implemented */ 0");
-			}
-			else if ( r->type == OBJ_PROCEDURE ) 
-			{
-			    sprintf( td_name, "/* Procedure not implemented */ 0");
-			}
-			else if ( r->type == OBJ_RULE ) 
-			{
-			    sprintf( td_name, "/* Rule not implemented */ 0");
-			}
-			else if ( r->type == OBJ_ENTITY ) 
-			{
-			    sprintf( td_name, "%s%s%s",
-				    SCOPEget_name(((Entity)r->object)->superscope),
-				    ENT_PREFIX, ENTITYget_name((Entity)r->object) );
-			}
-			else
-			{
-			    sprintf( td_name, "/* %c from OBJ_? in expbasic.h not implemented */ 0", r->type);
-			}
-			if (r->old != r->nnew) {
-			    fprintf(file,"\t// object %s AS %s\n",r->old->name,
-				    r->nnew->name);
-			    if(!strcmp(type, "USE"))
-			    {
-				fprintf(file,"\tui = new Used_item(\"%s\", %s, \"%s\", \"%s\");\n", r->schema->symbol.name, td_name, r->old->name, r->nnew->name);
-				fprintf(file,"\tis->explicit_items_()->Append(ui);\n");
-				fprintf(file,"\t%s%s->interface_().explicit_items_()->Append(ui);\n",SCHEMA_PREFIX, SCHEMAget_name(schema) );
-			    } else {
-				fprintf(file,"\tri = new Referenced_item(\"%s\", %s, \"%s\", \"%s\");\n", r->schema->symbol.name, td_name, r->old->name, r->nnew->name);
-				fprintf(file,"\tis->explicit_items_()->Append(ri);\n");
-				fprintf(file,"\t%s%s->interface_().explicit_items_()->Append(ri);\n",SCHEMA_PREFIX, SCHEMAget_name(schema) );
-			    }
-			} 
-			else 
-			{
-			    fprintf(file,"\t// object %s\n",r->old->name);
-			    if(!strcmp(type, "USE"))
-			    {
-				fprintf(file,"\tui = new Used_item(\"%s\", %s, \"\", \"%s\");\n", r->schema->symbol.name, td_name, r->nnew->name);
-				fprintf(file,"\tis->explicit_items_()->Append(ui);\n");
-				fprintf(file,"\t%s%s->interface_().explicit_items_()->Append(ui);\n",SCHEMA_PREFIX, SCHEMAget_name(schema) );
-			    } else {
-				fprintf(file,"\tri = new Referenced_item(\"%s\", %s, \"\", \"%s\");\n", r->schema->symbol.name, td_name, r->nnew->name);
-				fprintf(file,"\tis->explicit_items_()->Append(ri);\n");
-				fprintf(file,"\t%s%s->interface_().explicit_items_()->Append(ri);\n",SCHEMA_PREFIX, SCHEMAget_name(schema) );
-			    }
-			}
-		LISTod
-	}
-	HASHdestroy(dict);
-}
-
-const char *
-IdlEntityTypeName (Type t)  
-{
-  static char name [BUFSIZ];
-  strcpy (name, TYPE_PREFIX);
-  if (TYPEget_name (t)) 
-    strcpy (name, FirstToUpper (TYPEget_name (t)));
-  else return TYPEget_ctype (t);
-  return name; 
-}
-
-const char * 
-GetAggrElemType(const Type type)
-{
+void USEREFout( Schema schema, Dictionary refdict, Linked_List reflist, char * type, FILE * file ) {
+    Dictionary dict;
+    DictionaryEntry de;
+    struct Rename * r;
+    Linked_List list;
+    char td_name[BUFSIZ];
+    char sch_name[BUFSIZ];
+
+    strncpy( sch_name, PrettyTmpName( SCHEMAget_name( schema ) ), BUFSIZ );
+
+    LISTdo( reflist, s, Schema ) {
+        fprintf( file, "\t// %s FROM %s; (all objects)\n", type, s->symbol.name );
+        fprintf( file, "\tis = new Interface_spec(\"%s\",\"%s\");\n", sch_name, PrettyTmpName( s->symbol.name ) );
+        fprintf( file, "\tis->all_objects_(1);\n" );
+        if( !strcmp( type, "USE" ) ) {
+            fprintf( file, "\t%s%s->use_interface_list_()->Append(is);\n", SCHEMA_PREFIX, SCHEMAget_name( schema ) );
+        } else {
+            fprintf( file, "\t%s%s->ref_interface_list_()->Append(is);\n", SCHEMA_PREFIX, SCHEMAget_name( schema ) );
+        }
+    }
+    LISTod
+
+    if( !refdict ) {
+        return;
+    }
+    dict = DICTcreate( 10 );
+
+    /* sort each list by schema */
+
+    /* step 1: for each entry, store it in a schema-specific list */
+    DICTdo_init( refdict, &de );
+    while( 0 != ( r = ( struct Rename * )DICTdo( &de ) ) ) {
+        Linked_List list;
+
+        list = ( Linked_List )DICTlookup( dict, r->schema->symbol.name );
+        if( !list ) {
+            list = LISTcreate();
+            DICTdefine( dict, r->schema->symbol.name, list,
+                        ( Symbol * )0, OBJ_UNKNOWN );
+        }
+        LISTadd( list, r );
+    }
+
+    /* step 2: for each list, print out the renames */
+    DICTdo_init( dict, &de );
+    while( 0 != ( list = ( Linked_List )DICTdo( &de ) ) ) {
+        bool first_time = true;
+        LISTdo( list, r, struct Rename * )
+
+        /* note: SCHEMAget_name(r->schema) equals r->schema->symbol.name) */
+        if( first_time ) {
+            fprintf( file, "\t// %s FROM %s (selected objects)\n", type, r->schema->symbol.name );
+            fprintf( file, "\tis = new Interface_spec(\"%s\",\"%s\");\n", sch_name, PrettyTmpName( r->schema->symbol.name ) );
+            if( !strcmp( type, "USE" ) ) {
+                fprintf( file, "\t%s%s->use_interface_list_()->Append(is);\n", SCHEMA_PREFIX, SCHEMAget_name( schema ) );
+            } else {
+                fprintf( file, "\t%s%s->ref_interface_list_()->Append(is);\n", SCHEMA_PREFIX, SCHEMAget_name( schema ) );
+            }
+        }
+
+        if( first_time ) {
+            first_time = false;
+        }
+        if( r->type == OBJ_TYPE ) {
+            sprintf( td_name, "%s", TYPEtd_name( ( Type )r->object ) );
+        } else if( r->type == OBJ_FUNCTION ) {
+            sprintf( td_name, "/* Function not implemented */ 0" );
+        } else if( r->type == OBJ_PROCEDURE ) {
+            sprintf( td_name, "/* Procedure not implemented */ 0" );
+        } else if( r->type == OBJ_RULE ) {
+            sprintf( td_name, "/* Rule not implemented */ 0" );
+        } else if( r->type == OBJ_ENTITY ) {
+            sprintf( td_name, "%s%s%s",
+                     SCOPEget_name( ( ( Entity )r->object )->superscope ),
+                     ENT_PREFIX, ENTITYget_name( ( Entity )r->object ) );
+        } else {
+            sprintf( td_name, "/* %c from OBJ_? in expbasic.h not implemented */ 0", r->type );
+        }
+        if( r->old != r->nnew ) {
+            fprintf( file, "\t// object %s AS %s\n", r->old->name,
+                     r->nnew->name );
+            if( !strcmp( type, "USE" ) ) {
+                fprintf( file, "\tui = new Used_item(\"%s\", %s, \"%s\", \"%s\");\n", r->schema->symbol.name, td_name, r->old->name, r->nnew->name );
+                fprintf( file, "\tis->explicit_items_()->Append(ui);\n" );
+                fprintf( file, "\t%s%s->interface_().explicit_items_()->Append(ui);\n", SCHEMA_PREFIX, SCHEMAget_name( schema ) );
+            } else {
+                fprintf( file, "\tri = new Referenced_item(\"%s\", %s, \"%s\", \"%s\");\n", r->schema->symbol.name, td_name, r->old->name, r->nnew->name );
+                fprintf( file, "\tis->explicit_items_()->Append(ri);\n" );
+                fprintf( file, "\t%s%s->interface_().explicit_items_()->Append(ri);\n", SCHEMA_PREFIX, SCHEMAget_name( schema ) );
+            }
+        } else {
+            fprintf( file, "\t// object %s\n", r->old->name );
+            if( !strcmp( type, "USE" ) ) {
+                fprintf( file, "\tui = new Used_item(\"%s\", %s, \"\", \"%s\");\n", r->schema->symbol.name, td_name, r->nnew->name );
+                fprintf( file, "\tis->explicit_items_()->Append(ui);\n" );
+                fprintf( file, "\t%s%s->interface_().explicit_items_()->Append(ui);\n", SCHEMA_PREFIX, SCHEMAget_name( schema ) );
+            } else {
+                fprintf( file, "\tri = new Referenced_item(\"%s\", %s, \"\", \"%s\");\n", r->schema->symbol.name, td_name, r->nnew->name );
+                fprintf( file, "\tis->explicit_items_()->Append(ri);\n" );
+                fprintf( file, "\t%s%s->interface_().explicit_items_()->Append(ri);\n", SCHEMA_PREFIX, SCHEMAget_name( schema ) );
+            }
+        }
+        LISTod
+    }
+    HASHdestroy( dict );
+}
+
+const char * IdlEntityTypeName( Type t ) {
+    static char name [BUFSIZ];
+    strcpy( name, TYPE_PREFIX );
+    if( TYPEget_name( t ) ) {
+        strcpy( name, FirstToUpper( TYPEget_name( t ) ) );
+    } else {
+        return TYPEget_ctype( t );
+    }
+    return name;
+}
+
+const char * GetAggrElemType( const Type type ) {
     Class_Of_Type class;
     Type bt;
     static char retval [BUFSIZ];
 
-    if (isAggregateType (type)) 
-    {
-	bt = TYPEget_nonaggregate_base_type (type);
-/*
-	bt = TYPEget_body(t)->base;
-*/
-        if (isAggregateType(bt)) {
-	    strcpy(retval,"ERROR_aggr_of_aggr");
-	}
-
-	class = TYPEget_type (bt);
-
-	/*      case TYPE_INTEGER:	*/
-	if (class == Class_Integer_Type) /* return ( "IntAggregate" );*/
-	    strcpy(retval,"long");
-	
-	/*      case TYPE_REAL:
-		case TYPE_NUMBER:	*/
-	if ((class == Class_Number_Type) || ( class == Class_Real_Type))
-/*	    return ( "RealAggregate" );*/
-	    strcpy(retval,"double");
-
-	/*      case TYPE_ENTITY:	*/
-	if (class == Class_Entity_Type) 
-	{
-	    strcpy(retval,IdlEntityTypeName (bt));
-	}
-
-	
-	/*      case TYPE_ENUM:		*/
-        /*	case TYPE_SELECT:	*/
-	if ((class == Class_Enumeration_Type) 
-	    || (class == Class_Select_Type) )  {
-/*
-	    strcpy (retval, ClassName (TYPEget_name (bt)));
-*/
-	    strcpy(retval,TYPEget_ctype(bt));
-	}
-
-        /*	case TYPE_LOGICAL:	*/
-	if (class == Class_Logical_Type)
-	    strcpy(retval,"Logical");
-
-        /*	case TYPE_BOOLEAN:	*/
-	if (class == Class_Boolean_Type)
-	    strcpy(retval,"Bool");
-
-        /*	case TYPE_STRING:	*/
-	if (class == Class_String_Type) /* return("StringAggregate");*/
-	    strcpy(retval,"string");
-
-        /*	case TYPE_BINARY:	*/
-	if (class == Class_Binary_Type) /* return("BinaryAggregate");*/
-	    strcpy(retval,"binary");
+    if( isAggregateType( type ) ) {
+        bt = TYPEget_nonaggregate_base_type( type );
+
+        if( isAggregateType( bt ) ) {
+            strcpy( retval, "ERROR_aggr_of_aggr" );
+        }
+
+        class = TYPEget_type( bt );
+
+        /*      case TYPE_INTEGER:  */
+        if( class == Class_Integer_Type ) {
+            strcpy( retval, "long" );
+        }
+
+        /*      case TYPE_REAL:
+            case TYPE_NUMBER:   */
+        if( ( class == Class_Number_Type ) || ( class == Class_Real_Type ) ) {
+            strcpy( retval, "double" );
+        }
+
+        /*      case TYPE_ENTITY:   */
+        if( class == Class_Entity_Type ) {
+            strcpy( retval, IdlEntityTypeName( bt ) );
+        }
+
+        /*      case TYPE_ENUM:     */
+        /*  case TYPE_SELECT:   */
+        if( ( class == Class_Enumeration_Type )
+                || ( class == Class_Select_Type ) ) {
+            strcpy( retval, TYPEget_ctype( bt ) );
+        }
+
+        /*  case TYPE_LOGICAL:  */
+        if( class == Class_Logical_Type ) {
+            strcpy( retval, "Logical" );
+        }
+
+        /*  case TYPE_BOOLEAN:  */
+        if( class == Class_Boolean_Type ) {
+            strcpy( retval, "Bool" );
+        }
+
+        /*  case TYPE_STRING:   */
+        if( class == Class_String_Type ) {
+            strcpy( retval, "string" );
+        }
+
+        /*  case TYPE_BINARY:   */
+        if( class == Class_Binary_Type ) {
+            strcpy( retval, "binary" );
+        }
     }
     return retval;
 }
 
-const char *
-TYPEget_idl_type (const Type t)
-{      
-    Class_Of_Type class, class2;
-    Type bt;
+const char * TYPEget_idl_type( const Type t ) {
+    Class_Of_Type class;
     static char retval [BUFSIZ];
-    char *n;
-
-    /*  aggregates are based on their base type  
+
+    /*  aggregates are based on their base type
     case TYPE_ARRAY:
     case TYPE_BAG:
     case TYPE_LIST:
     case TYPE_SET:
     */
 
-    if (isAggregateType (t))
-    {
-	strcpy(retval,GetAggrElemType(t));
-
-/* ///////////////////////// */
-	/*	case TYPE_ARRAY:	*/
-	if (TYPEget_type (t) == Class_Array_Type) {
-	    strcat (retval, "__array");
-	}
-	/*	case TYPE_LIST:	*/
-	if (TYPEget_type (t) == Class_List_Type) {
-	    strcat (retval, "__list");
-	}
-	/*  case TYPE_SET:	*/
-	if (TYPEget_type (t) == Class_Set_Type) {
-	    strcat (retval, "__set");
-	}
-	/*  case TYPE_BAG:	*/
-	if (TYPEget_type (t) == Class_Bag_Type) {
-	    strcat (retval, "__bag");
-	}
-	return retval;
-	
-/* //////////////////////// */
-    }
-
-    /*  the rest is for things that are not aggregates	*/
-    
-    class = TYPEget_type(t);
-
-    /*    case TYPE_LOGICAL:	*/
-    if ( class == Class_Logical_Type)
-        return ("Logical"); 
-
-    /*    case TYPE_BOOLEAN:	*/
-    if (class == Class_Boolean_Type)
-        return ("Boolean"); 
-
-    /*      case TYPE_INTEGER:	*/
-    if ( class == Class_Integer_Type)
-	return ("SCLP23(Integer)"); 
-/*	return ("CORBA::Long");*/
+    if( isAggregateType( t ) ) {
+        strcpy( retval, GetAggrElemType( t ) );
+
+        /*  case TYPE_ARRAY:    */
+        if( TYPEget_type( t ) == Class_Array_Type ) {
+            strcat( retval, "__array" );
+        }
+        /*  case TYPE_LIST: */
+        if( TYPEget_type( t ) == Class_List_Type ) {
+            strcat( retval, "__list" );
+        }
+        /*  case TYPE_SET:  */
+        if( TYPEget_type( t ) == Class_Set_Type ) {
+            strcat( retval, "__set" );
+        }
+        /*  case TYPE_BAG:  */
+        if( TYPEget_type( t ) == Class_Bag_Type ) {
+            strcat( retval, "__bag" );
+        }
+        return retval;
+    }
+
+    /*  the rest is for things that are not aggregates  */
+
+    class = TYPEget_type( t );
+
+    /*    case TYPE_LOGICAL:    */
+    if( class == Class_Logical_Type ) {
+        return ( "Logical" );
+    }
+
+    /*    case TYPE_BOOLEAN:    */
+    if( class == Class_Boolean_Type ) {
+        return ( "Boolean" );
+    }
+
+    /*      case TYPE_INTEGER:  */
+    if( class == Class_Integer_Type ) {
+        return ( "SDAI_Integer" );
+    }
 
     /*      case TYPE_REAL:
-	    case TYPE_NUMBER:	*/
-    if ((class == Class_Number_Type) || ( class == Class_Real_Type))
-	return ("SCLP23(Real)"); 
-/*	return ("CORBA::Double"); */
-
-    /*	    case TYPE_STRING:	*/
-    if (class == Class_String_Type)
-	return ("char *");
-
-    /*	    case TYPE_BINARY:	*/
-    if ( class == Class_Binary_Type)
-	return (AccessType(t));
-
-    /*      case TYPE_ENTITY:	*/
-    if ( class == Class_Entity_Type)
-      {
-	  /* better do this because the return type might go away */
-      strcpy (retval, IdlEntityTypeName(t));
-      strcat (retval, "_ptr");
-      return retval;
-/*	return ("SCLP23(Application_instance_ptr)");    */
-    }
-    /*    case TYPE_ENUM:	*/
-    /*    case TYPE_SELECT:	*/
-    if (class == Class_Enumeration_Type)
-    {
-      strncpy (retval, EnumName(TYPEget_name(t)), BUFSIZ-2);
-
-      strcat (retval, " /*");
-      strcat (retval, IdlEntityTypeName(t) );
-      strcat (retval, "*/ ");
-/*      strcat (retval, "_var");*/
-      return retval;
-    }
-    if (class == Class_Select_Type)  {
-      return (IdlEntityTypeName (t));
+        case TYPE_NUMBER:   */
+    if( ( class == Class_Number_Type ) || ( class == Class_Real_Type ) ) {
+        return ( "SDAI_Real" );
+    }
+
+    /*      case TYPE_STRING:   */
+    if( class == Class_String_Type ) {
+        return ( "char *" );
+    }
+
+    /*      case TYPE_BINARY:   */
+    if( class == Class_Binary_Type ) {
+        return ( AccessType( t ) );
+    }
+
+    /*      case TYPE_ENTITY:   */
+    if( class == Class_Entity_Type ) {
+        /* better do this because the return type might go away */
+        strcpy( retval, IdlEntityTypeName( t ) );
+        strcat( retval, "_ptr" );
+        return retval;
+    }
+    /*    case TYPE_ENUM:   */
+    /*    case TYPE_SELECT: */
+    if( class == Class_Enumeration_Type ) {
+        strncpy( retval, EnumName( TYPEget_name( t ) ), BUFSIZ - 2 );
+
+        strcat( retval, " /*" );
+        strcat( retval, IdlEntityTypeName( t ) );
+        strcat( retval, "*/ " );
+        return retval;
+    }
+    if( class == Class_Select_Type )  {
+        return ( IdlEntityTypeName( t ) );
     }
 
     /*  default returns undefined   */
-    return ("SCLundefined");
-}    
-
-int Handle_FedPlus_Args(int i, char *arg)
-{
-    if( ((char)i == 's') || ((char)i == 'S'))
-	multiple_inheritance = 0;
-    if( ((char)i == 'a') || ((char)i == 'A'))
-      old_accessors = 1;
-    if( ((char)i == 'l') || ((char)i == 'L'))
-      print_logging = 1;
-    if( ((char)i == 'c') || ((char)i == 'C'))
-      corba_binding = 1;
+    return ( "SCLundefined" );
+}
+
+int Handle_FedPlus_Args( int i, char * arg ) {
+    if( ( ( char )i == 's' ) || ( ( char )i == 'S' ) ) {
+        multiple_inheritance = 0;
+    }
+    if( ( ( char )i == 'a' ) || ( ( char )i == 'A' ) ) {
+        old_accessors = 1;
+    }
+    if( ( ( char )i == 'l' ) || ( ( char )i == 'L' ) ) {
+        print_logging = 1;
+    }
     return 0;
 }
 
-/******************************************************************
+/**************************************************************//**
  ** Procedure:  generate_attribute_name
  ** Parameters:  Variable a, an Express attribute; char *out, the C++ name
  ** Description:  converts an Express name into the corresponding C++ name
- **		  see relation to generate_dict_attr_name() DAS
- ** Side Effects:  
+ **       see relation to generate_dict_attr_name() DAS
+ ** Side Effects:
  ** Status:  complete 8/5/93
  ******************************************************************/
-char * 
-generate_attribute_name( Variable a, char *out )
-{
-   char *temp, *p, *q;
-   int j;
-
-   temp = EXPRto_string( VARget_name(a) );
-   p = temp;
-   if (! strncmp (StrToLower (p), "self\\", 5)) 
-       p = p +5;
-   /*  copy p to out  */
-   /* DAR - fixed so that '\n's removed */
-   for ( j=0, q=out; p, j<BUFSIZ; p++ ) {
-       /* copy p to out, 1 char at time.  Skip \n's, convert
-       /*  '.' to '_', and convert to lowercase. */
-       if ( *p != '\n' ) {
-	   if ( *p == '.' ) {
-	       *q = '_';
-	   } else {
-	       *q = tolower(*p);
-	   }
-	   j++;
-	   q++;
-       }
-   }
-   free( temp );
-   return out;
-}
-
-<<<<<<< HEAD
-char * 
-generate_attribute_func_name( Variable a, char *out )
-{
-    generate_attribute_name( a, out  );
-    strncpy (out, CheckWord (StrToLower (out)), BUFSIZ);
-    if(old_accessors)
-    {
-	out[0] = toupper(out[0]);
-=======
+char * generate_attribute_name( Variable a, char * out ) {
+    char * temp, *p, *q;
+    int i;
+
+    temp = EXPRto_string( VARget_name( a ) );
+    p = StrToLower( temp );
+    if( ! strncmp( p, "self\\", 5 ) ) {
+        p += 5;
+    }
+    /*  copy p to out  */
+    /* DAR - fixed so that '\n's removed */
+    for( i = 0, q = out; *p != '\0' && i < BUFSIZ; p++ ) {
+        /* copy p to out, 1 char at time.  Skip \n's and spaces, convert
+         *  '.' to '_', and convert to lowercase. */
+        if( ( *p != '\n' ) && ( *p != ' ' ) ) {
+            if( *p == '.' ) {
+                *q = '_';
+            } else {
+                *q = *p;
+            }
+            i++;
+            q++;
+        }
+    }
+    *q = '\0';
+    free( temp );
+    return out;
+}
+
 char * generate_attribute_func_name( Variable a, char * out ) {
     generate_attribute_name( a, out );
     strncpy( out, StrToLower( out ), BUFSIZ );
@@ -476,114 +429,113 @@
         out[0] = toupper( out[0] );
     } else {
         out[strlen( out )] = '_';
->>>>>>> beb05185
-    }
-    else
-    {
-	out[strlen(out)] = '_';
-    }
-   return out;
-}
-
-/******************************************************************
- ** Procedure:  generate_dict_attr_name
- ** Parameters:  Variable a, an Express attribute; char *out, the C++ name
- ** Description:  converts an Express name into the corresponding SCL 
- **		  dictionary name.  The difference between this and the 
- ** 		  generate_attribute_name() function is that for derived 
- **		  attributes the name will have the form <parent>.<attr_name>
- **		  where <parent> is the name of the parent containing the 
- **		  attribute being derived and <attr_name> is the name of the
- **		  derived attribute. Both <parent> and <attr_name> may 
- **		  contain underscores but <parent> and <attr_name> will be 
- **		  separated by a period.  generate_attribute_name() generates
- **		  the same name except <parent> and <attr_name> will be 
- **		  separated by an underscore since it is illegal to have a
- **		  period in a variable name.  This function is used for the
- **		  dictionary name (a string) and generate_attribute_name()
- **		  will be used for variable and access function names.
- ** Side Effects:  
+    }
+    return out;
+}
+
+/**************************************************************//**
+ ** \fn  generate_dict_attr_name
+ ** \param a, an Express attribute
+ ** \param out, the C++ name
+ ** Description:  converts an Express name into the corresponding SCL
+ **       dictionary name.  The difference between this and the
+ **           generate_attribute_name() function is that for derived
+ **       attributes the name will have the form <parent>.<attr_name>
+ **       where <parent> is the name of the parent containing the
+ **       attribute being derived and <attr_name> is the name of the
+ **       derived attribute. Both <parent> and <attr_name> may
+ **       contain underscores but <parent> and <attr_name> will be
+ **       separated by a period.  generate_attribute_name() generates
+ **       the same name except <parent> and <attr_name> will be
+ **       separated by an underscore since it is illegal to have a
+ **       period in a variable name.  This function is used for the
+ **       dictionary name (a string) and generate_attribute_name()
+ **       will be used for variable and access function names.
+ ** Side Effects:
  ** Status:  complete 8/5/93
  ******************************************************************/
-char * 
-generate_dict_attr_name( Variable a, char *out )
-{
-   char *temp, *p, *q;
-   int j;
-
-   temp = EXPRto_string( VARget_name(a) );
-   p = temp;
-   if (! strncmp (StrToLower (p), "self\\", 5)) 
-       p = p +5;
-   /*  copy p to out  */
-   strncpy( out, StrToLower (p), BUFSIZ );
-   /* DAR - fixed so that '\n's removed */
-   for ( j=0, q=out; p, j<BUFSIZ; p++ ) {
-       /* copy p to out, 1 char at time.  Skip \n's, and convert to lc. */
-       if ( *p != '\n' ) {
-         *q = tolower(*p);
-         j++;
-         q++;
-       }
-   }
-
-   free( temp );
-   return out;
-}
-
-/******************************************************************
+char * generate_dict_attr_name( Variable a, char * out ) {
+    char * temp, *p, *q;
+    int j;
+
+    temp = EXPRto_string( VARget_name( a ) );
+    p = temp;
+    if( ! strncmp( StrToLower( p ), "self\\", 5 ) ) {
+        p = p + 5;
+    }
+    /*  copy p to out  */
+    strncpy( out, StrToLower( p ), BUFSIZ );
+    /* DAR - fixed so that '\n's removed */
+    for( j = 0, q = out; *p != '\0' && j < BUFSIZ; p++ ) {
+        /* copy p to out, 1 char at time.  Skip \n's, and convert to lc. */
+        if( *p != '\n' ) {
+            *q = tolower( *p );
+            j++;
+            q++;
+        }
+    }
+    *q = '\0';
+
+    free( temp );
+    return out;
+}
+
+/**************************************************************//**
  ** Procedure:  TYPEget_express_type (const Type t)
  ** Parameters:  const Type t --  type for attribute
- ** Returns:  a string which is the type as it would appear in Express 
- ** Description:  supplies the type for error messages 
+ ** Returns:  a string which is the type as it would appear in Express
+ ** Description:  supplies the type for error messages
                   and to register the entity
-		  - calls itself recursively to create a description of 
-		  aggregate types
- ** Side Effects:  
+          - calls itself recursively to create a description of
+          aggregate types
+ ** Side Effects:
  ** Status:  new 1/24/91
  ******************************************************************/
-
-String
-TYPEget_express_type (const Type t)
-{      
+char * TYPEget_express_type( const Type t ) {
     Class_Of_Type class;
     Type bt;
     char retval [BUFSIZ];
-    char *n, * permval, * aggr_type;
-    
-
-    /*  1.  "DEFINED" types	*/
-    /*    case TYPE_ENUM:	*/
-    /*    case TYPE_ENTITY:	*/
-    /*	case TYPE_SELECT:       */
-
-    if (n = TYPEget_name (t)) {
-      PrettyTmpName (n);
-    }
-
-    /*   2.   "BASE" types 	*/
-    class = TYPEget_type (t);
-
-    /*    case TYPE_LOGICAL:	*/
-    if ((class == Class_Boolean_Type) || ( class == Class_Logical_Type))
-        return ("Logical"); 
-
-    /*      case TYPE_INTEGER:	*/
-    if ( class == Class_Integer_Type)
-	return ("Integer ");
+    char * n, * permval, * aggr_type;
+
+
+    /*  1.  "DEFINED" types */
+    /*    case TYPE_ENUM:   */
+    /*    case TYPE_ENTITY: */
+    /*  case TYPE_SELECT:       */
+
+    n = TYPEget_name( t );
+    if( n ) {
+        PrettyTmpName( n );
+    }
+
+    /*   2.   "BASE" types  */
+    class = TYPEget_type( t );
+
+    /*    case TYPE_LOGICAL:    */
+    if( ( class == Class_Boolean_Type ) || ( class == Class_Logical_Type ) ) {
+        return ( "Logical" );
+    }
+
+    /*      case TYPE_INTEGER:  */
+    if( class == Class_Integer_Type ) {
+        return ( "Integer " );
+    }
 
     /*      case TYPE_REAL:
-	    case TYPE_NUMBER:	*/
-    if ((class == Class_Number_Type) || ( class == Class_Real_Type))
-	return ("Real "); 
-
-    /*	    case TYPE_STRING:	*/
-    if (class == Class_String_Type)
-	return ("String ")      ;
-
-    /*	    case TYPE_BINARY:	*/
-    if  ( class == Class_Binary_Type)
-	return ("Binary ")      ;
+        case TYPE_NUMBER:   */
+    if( ( class == Class_Number_Type ) || ( class == Class_Real_Type ) ) {
+        return ( "Real " );
+    }
+
+    /*      case TYPE_STRING:   */
+    if( class == Class_String_Type ) {
+        return ( "String " )      ;
+    }
+
+    /*      case TYPE_BINARY:   */
+    if( class == Class_Binary_Type ) {
+        return ( "Binary " )      ;
+    }
 
     /*  AGGREGATES
     case TYPE_ARRAY:
@@ -591,1138 +543,185 @@
     case TYPE_LIST:
     case TYPE_SET:
     */
-    if (isAggregateType (t)) {
-	bt = TYPEget_nonaggregate_base_type (t);
-	class = TYPEget_type (bt);
-	    
-	/*	case TYPE_ARRAY:	*/
-	if (TYPEget_type (t) == Class_Array_Type) {
-	    aggr_type = "Array";
-	}
-	/*	case TYPE_LIST:	*/
-	if (TYPEget_type (t) == Class_List_Type) {
-	    aggr_type = "List";
-	}
-	/*  case TYPE_SET:	*/
-	if (TYPEget_type (t) == Class_Set_Type) {
-	    aggr_type = "Set";
-	}
-	/*  case TYPE_BAG:	*/
-	if (TYPEget_type (t) == Class_Bag_Type) {
-	    aggr_type = "Bag";
-	}
-	
-	sprintf (retval, "%s of %s", 
-		 aggr_type, TYPEget_express_type (bt));
-
-	/*  this will declare extra memory when aggregate is > 1D  */
-	
-	permval = (char*)malloc(strlen (retval) * sizeof (char) +1);
-	strcpy (permval, retval);
-	return permval;
-	
-    }
- 
+    if( isAggregateType( t ) ) {
+        bt = TYPEget_nonaggregate_base_type( t );
+        class = TYPEget_type( bt );
+
+        /*  case TYPE_ARRAY:    */
+        if( TYPEget_type( t ) == Class_Array_Type ) {
+            aggr_type = "Array";
+        }
+        /*  case TYPE_LIST: */
+        if( TYPEget_type( t ) == Class_List_Type ) {
+            aggr_type = "List";
+        }
+        /*  case TYPE_SET:  */
+        if( TYPEget_type( t ) == Class_Set_Type ) {
+            aggr_type = "Set";
+        }
+        /*  case TYPE_BAG:  */
+        if( TYPEget_type( t ) == Class_Bag_Type ) {
+            aggr_type = "Bag";
+        }
+
+        sprintf( retval, "%s of %s",
+                 aggr_type, TYPEget_express_type( bt ) );
+
+        /*  this will declare extra memory when aggregate is > 1D  */
+
+        permval = ( char * )malloc( strlen( retval ) * sizeof( char ) + 1 );
+        strcpy( permval, retval );
+        return permval;
+
+    }
+
     /*  default returns undefined   */
 
-    printf ("WARNING2:  type  %s  is undefined\n", TYPEget_name (t));
-    return ("SCLundefined");
-
-}
-
-/******************************************************************
+    printf( "WARNING2:  type  %s  is undefined\n", TYPEget_name( t ) );
+    return ( "SCLundefined" );
+
+}
+
+int isReferenceType( Class_Of_Type class ) {
+    if( ( class == Class_String_Type )  ||
+            ( class == Class_Logical_Type ) ||
+            ( class == Class_Boolean_Type ) ||
+            ( class == Class_Real_Type )    ||
+            ( class == Class_Integer_Type ) ||
+            ( class == Class_Enumeration_Type ) ) {
+        return 0;
+    }
+
+    return 1;
+}
+
+/**************************************************************//**
  ** Procedure:  ATTRsign_access_method
  ** Parameters:  const Variable a --  attribute to print
-                                      access method signature for 
- **	FILE* file  --  file being written to
+                                      access method signature for
+ ** FILE* file  --  file being written to
  ** Returns:  nothing
- ** Description:  prints the signature for an access method 
- **               based on the attribute type  
- **		  DAS i.e. prints the header for the attr. access functions
- **		  (get and put attr value) in the entity class def in .h file
- ** Side Effects:  
+ ** Description:  prints the signature for an access method
+ **               based on the attribute type
+ **       DAS i.e. prints the header for the attr. access functions
+ **       (get and put attr value) in the entity class def in .h file
+ ** Side Effects:
  ** Status:  complete 17-Feb-1992
  ******************************************************************/
-
-void
-ATTRsign_access_methods (Variable a, FILE* file) 
-{
-    
-    Type t = VARget_type (a);
+void ATTRsign_access_methods( Variable a, FILE * file ) {
+
+    Type t = VARget_type( a );
     Class_Of_Type class;
     char ctype [BUFSIZ];
     char attrnm [BUFSIZ];
 
-    generate_attribute_func_name(a, attrnm);
-
-/*
-    generate_attribute_name( a, attrnm  );
-    strncpy (attrnm, CheckWord (StrToLower (attrnm)), BUFSIZ);
-    if(old_accessors)
-    {
-	attrnm[0] = toupper(attrnm[0]);
-    }
-    else
-    {
-	attrnm[strlen(attrnm)] = '_';
-    }
-*/
-
-    class = TYPEget_type(t);
-
-    if(corba_binding)
-      strncpy (ctype, TYPEget_idl_type(t), BUFSIZ);
-    else
-      strncpy (ctype, AccessType (t), BUFSIZ);
-    if(corba_binding)
-    {
-/* string, entity, and aggregate = no const */
-	if( isAggregateType(t) )
-	{
-	    fprintf (file, "\t%s * %s(", ctype, attrnm);
-	}
-	else
-	{
-	    fprintf (file, "\t%s %s(", ctype, attrnm);
-	}
-	fprintf (file, 
-		 "CORBA::Environment &IT_env=CORBA::default_environment) ");
-	fprintf (file, 
-		 " /* const */ throw (CORBA::SystemException);\n");
-	if( (class == Class_Enumeration_Type) ||
-	   (class == Class_Entity_Type) ||
-	   (class == Class_Boolean_Type) ||
-	   (class == Class_Logical_Type) )
-	{
-	    fprintf (file, "\tvoid %s (%s x", attrnm, ctype );
-	}
-	else if( isAggregateType(t) )
-	{
-	    fprintf (file, "\tvoid %s (const %s& x", attrnm, ctype );
-	}
-	else
-	{
-	    fprintf (file, "\tvoid %s (const %s x", attrnm, ctype );
-	}
-	fprintf (file, 
-		 ", CORBA::Environment &IT_env=CORBA::default_environment)");
-	fprintf (file, 
-		 " throw (CORBA::SystemException);\n\n");
-    }
-    else
-    {
-	fprintf (file, "\tconst %s %s() const;\n", ctype, attrnm);
-	fprintf (file, "\tvoid %s (const %s x);\n\n", attrnm, ctype);
-    }
+    generate_attribute_func_name( a, attrnm );
+
+    class = TYPEget_type( t );
+
+    strncpy( ctype, AccessType( t ), BUFSIZ );
+
+    if( isReferenceType( class ) ) {
+	fprintf( file, "\tconst_%s %s() const;\n", ctype, attrnm );
+    } else {
+	fprintf( file, "\t%s %s() const;\n", ctype, attrnm );
+    }
+    fprintf( file, "\tvoid %s (const %s x);\n\n", attrnm, ctype );
+
     return;
-
-#if 0
-    /*  LOGICAL and ENUM use an enumerated value in 
-	the put and the get function  */
-    /*    case TYPE_LOGICAL:	*/
-    if (class == Class_Logical_Type)  {
-	if(corba_binding)
-	{
-	    fprintf (file, "\tconst Logical %s(", attrnm);
-	    fprintf (file, 
-		    "CORBA::Environment &IT_env=CORBA::default_environment) ");
-	    fprintf (file, 
-		     " const throw (CORBA::SystemException);\n");
-	    fprintf (file, "\tvoid %s (Logical x", attrnm  );
-	    fprintf (file, 
-		   ", CORBA::Environment &IT_env=CORBA::default_environment)");
-	    fprintf (file, 
-		     " throw (CORBA::SystemException);\n\n");
-	}
-	else
-	{
-	    fprintf (file, "\tconst Logical %s() const;\n", attrnm);
-	    fprintf (file, "\tvoid %s (Logical x);\n\n", attrnm);
-	}
-	return;
-    }    
-    /*    case TYPE_BOOLEAN:	*/
-    if (class == Class_Boolean_Type)  {
-	if(corba_binding)
-	{
-	    fprintf (file, "\tconst Boolean %s(", attrnm);
-	    fprintf (file, 
-		    "CORBA::Environment &IT_env=CORBA::default_environment) ");
-	    fprintf (file, 
-		     "const throw (CORBA::SystemException);\n");
-	    fprintf (file, "\tvoid %s (Boolean x", attrnm  );
-	    fprintf (file, 
-		   ", CORBA::Environment &IT_env=CORBA::default_environment)");
-	    fprintf (file, 
-		     " throw (CORBA::SystemException);\n\n");
-	}
-	else
-	{
-	    fprintf (file, "\tconst Boolean %s() const;\n", attrnm);
-	    fprintf (file, "\tvoid %s (Boolean x);\n\n", attrnm  );
-	}
-	return;
-    }    
-    /*    case TYPE_ENUM:	*/
-    if ( class == Class_Enumeration_Type)  {
-	fprintf (file, "\tconst %s %s(", 
-		 EnumName (TYPEget_name (t)), attrnm);
-	if(corba_binding)
-	{
-	    fprintf (file, 
-		    "CORBA::Environment &IT_env=CORBA::default_environment) ");
-	    fprintf (file, 
-		     " const throw (CORBA::SystemException);\n");
-	}
-	else
-	  fprintf (file, ") const;\n");
-	fprintf (file, "\tvoid %s (%s x", 
-		 attrnm, EnumName (TYPEget_name (t)) );
-	if(corba_binding)
-	{
-	    fprintf (file, 
-		   ", CORBA::Environment &IT_env=CORBA::default_environment)");
-	    fprintf (file, 
-		     " throw (CORBA::SystemException");
-	}
-	fprintf (file, ");\n\n");
-	return;
-    }
-
-    /*  case STRING  */
-    if ( class == Class_String_Type) {
-	if(corba_binding)
-	{
-	    fprintf (file, "\tchar * %s(", attrnm);
-	    fprintf (file, 
-		    "CORBA::Environment &IT_env=CORBA::default_environment) ");
-	    fprintf (file, 
-		     " const throw (CORBA::SystemException);\n");
-	}
-	else
-	{
-	    fprintf (file, "\tconst %s %s() const;\n", ctype, attrnm);
-	}
-	fprintf (file, "\tvoid %s (const char * x", attrnm );
-	if(corba_binding)
-	{
-	    fprintf (file, ", CORBA::Environment &IT_env=CORBA::default_environment) throw (CORBA::SystemException");
-	}
-	fprintf (file, ");\n\n");
-
-	return;
-    }    
-    /*	    case TYPE_BINARY:	*/
-    if ( class == Class_Binary_Type) {
-	fprintf (file, "\tconst %s %s(", ctype, attrnm);
-	if(corba_binding)
-	{
-	    fprintf (file, 
-		     "CORBA::Environment &IT_env=CORBA::default_environment)");
-	    fprintf (file, 
-		     " const throw (CORBA::SystemException);\n");
-        }
-	else
-	  fprintf (file, ") const;\n");
-/*DASSTR      fprintf (file, "\tconst %s& %s() const;\n", ctype, attrnm); */
-	fprintf (file, "\tvoid %s (const %s& x", attrnm, ctype );
-	if(corba_binding)
-	  fprintf (file, ", CORBA::Environment &IT_env=CORBA::default_environment) throw (CORBA::SystemException");
-	fprintf (file, ");\n\n");
-      return;
-    }    
-
-    /*      case TYPE_ENTITY:	*/
-    if (class == Class_Entity_Type)  {
-      /*  get method doesn\'t return const  */
-	if(corba_binding)
-	{
-	    fprintf (file, "\t%s_ptr %s(", IdlEntityTypeName(t), attrnm);
-	    fprintf (file, "CORBA::Environment &IT_env=CORBA::default_environment) const throw (CORBA::SystemException);\n");
-	}
-	else
-	{
-	    fprintf (file, "\t%s %s(", ctype, attrnm);
-	    fprintf (file, ") const;\n");
-	}
-	if(corba_binding)
-	{
-	    fprintf (file, "\tvoid %s (%s_ptr x", attrnm, IdlEntityTypeName(t) );
-	    fprintf (file, ", CORBA::Environment &IT_env=CORBA::default_environment) throw (CORBA::SystemException");
-	}
-	else
-	{
-	    fprintf (file, "\tvoid %s (%s x", attrnm, ctype );
-	}
-	fprintf (file, ");\n\n");
-      return;
-    }
-
-    /*      case TYPE_AGGREGATE:	*/
-    if (isAggregateType (t)) {
-	/*    if (class == Class_Array_Type) */
-      /*  get method doesn\'t return const  */
-	if(corba_binding)
-	{
-	    fprintf (file, "\t%s* %s(", TYPEget_idl_type(t), attrnm);
-	    fprintf (file, "CORBA::Environment &IT_env=CORBA::default_environment) throw (CORBA::SystemException);\n");
-	}
-	else
-	{
-	    fprintf (file, "\tconst %s %s(", ctype, attrnm);
-	    fprintf (file, ") const;\n");
-	}
-	if(corba_binding)
-	{
-	    fprintf (file, "\tvoid %s(const %s& x", attrnm, 
-		     TYPEget_idl_type(t) );
-	    fprintf (file, ", CORBA::Environment &IT_env=CORBA::default_environment) throw (CORBA::SystemException");
-	}
-	else
-	{
-	    fprintf (file, "\tvoid %s (%s x", attrnm, ctype );
-	}
-	fprintf (file, ");\n\n");
-      return;
-    }
-
-    if (class == Class_Integer_Type)  {
-      /*  get method doesn\'t return const  */
-	if(corba_binding)
-	{
-	    fprintf (file, "\tconst %s %s(", "CORBA::Long", attrnm);
-	    fprintf (file, "CORBA::Environment &IT_env=CORBA::default_environment) throw (CORBA::SystemException);\n");
-	}
-	else
-	{
-	    fprintf (file, "\tconst %s %s(", ctype, attrnm);
-	    fprintf (file, ") const;\n");
-	}
-	if(corba_binding)
-	{
-	    fprintf (file, "\tvoid %s (const %s x", attrnm, "CORBA::Long" );
-	    fprintf (file, ", CORBA::Environment &IT_env=CORBA::default_environment) throw (CORBA::SystemException");
-	}
-	else
-	{
-	    fprintf (file, "\tvoid %s (%s x", attrnm, ctype );
-	}
-	fprintf (file, ");\n\n");
-      return;
-    }
-    /*  default:  INTEGER, and NUMBER	*/
-    /*    case TYPE_SELECT:	*/
-    /*    case TYPE_AGGRETATES:	*/
-    /*      case TYPE_ENTITY:	*/
-      /*  is the same type as the data member  */
-      fprintf (file, "\tconst %s %s(", ctype, attrnm);
-	if(corba_binding)
-	  fprintf (file, "CORBA::Environment &IT_env=CORBA::default_environment) const throw (CORBA::SystemException);\n");
-	else
-	  fprintf (file, ") const;\n");
-	fprintf (file, "\tvoid %s (%s x", attrnm, ctype );
-	if(corba_binding)
-	  fprintf (file, ", CORBA::Environment &IT_env=CORBA::default_environment) throw (CORBA::SystemException");
-	fprintf (file, ");\n\n");
-
-#endif
-
-}    
-
-/******************************************************************
+}
+
+/**************************************************************//**
  ** Procedure:  ATTRprint_access_methods_get_head
  ** Parameters:  const Variable a --  attribute to find the type for
- **	FILE* file  --  file being written 
- **	Type t - type of the attribute
- **	Class_Of_Type class -- type name of the class
- **	const char *attrnm -- name of the attribute
- **	char *ctype -- (possibly returned) name of the attribute c++ type
+ ** FILE* file  --  file being written
+ ** Type t - type of the attribute
+ ** Class_Of_Type class -- type name of the class
+ ** const char *attrnm -- name of the attribute
+ ** char *ctype -- (possibly returned) name of the attribute c++ type
  ** Returns:  name to be used for the type of the c++ access functions
  ** Description:  prints the access method get head based on the attribute type
- **		DAS which being translated is it prints the function header 
- **		for the get attr value access function defined for an 
- **		entity class. This is the .cc file version.
- ** Side Effects:  
- ** Status:  complete 7/15/93		by DDH
+ **     DAS which being translated is it prints the function header
+ **     for the get attr value access function defined for an
+ **     entity class. This is the .cc file version.
+ ** Side Effects:
+ ** Status:  complete 7/15/93       by DDH
  ******************************************************************/
-void
-ATTRprint_access_methods_get_head (const char * classnm, Variable a,
-				   FILE* file) 
-{
-    Type t = VARget_type (a);
-    Class_Of_Type class = TYPEget_type(t);
+void ATTRprint_access_methods_get_head( const char * classnm, Variable a,
+                                   FILE * file ) {
+    Type t = VARget_type( a );
+    Class_Of_Type class = TYPEget_type( t );
     char ctype [BUFSIZ];   /*  return type of the get function  */
     char funcnm [BUFSIZ];  /*  name of member function  */
 
-    generate_attribute_func_name(a, funcnm);
-/*
-    generate_attribute_name( a, funcnm  );
-    funcnm[0] = toupper(funcnm[0]);
-*/
-
-/* ///////////////////////////////////////////////// */
-
-    if(corba_binding)
-      strncpy (ctype, TYPEget_idl_type(t), BUFSIZ);
-    else
-      strncpy (ctype, AccessType (t), BUFSIZ);
-    if(corba_binding)
-    {
-/* string, entity, and aggregate = no const */
-	if( isAggregateType(t) )
-	{
-	    fprintf (file, "\n%s * \n%s::%s(", ctype, classnm, funcnm);
-	}
-	else
-	{
-	    fprintf (file, "\n%s \n%s::%s(", ctype, classnm, funcnm);
-	}
-	fprintf (file, 
-		 "CORBA::Environment &IT_env) ");
-	fprintf (file, 
-		 " /* const */ throw (CORBA::SystemException)\n");
-    }
-    else
-    {
-	fprintf (file, "\nconst %s \n%s::%s() const\n", ctype, classnm, funcnm);
-    }
+    generate_attribute_func_name( a, funcnm );
+
+    strncpy( ctype, AccessType( t ), BUFSIZ );
+
+    if( isReferenceType( class ) ) {
+	fprintf( file, "\nconst_%s \n%s::%s() const\n", ctype, classnm, funcnm );
+    } else {
+	fprintf( file, "\n%s \n%s::%s() const\n", ctype, classnm, funcnm );
+    }
+
     return;
-/* ///////////////////////////////////////////////// */
-#if 0
-    /*  case STRING:	*/
-    /*	    case TYPE_BINARY:	*/
-    /*  string can\'t be const because it causes problems with SELECTs  */
-    if (( class == Class_String_Type) ||   ( class == Class_Binary_Type)) {
-	if(corba_binding)
-	{
-	    fprintf (file, "\nchar * \n%s::%s(", classnm, funcnm);
-	    fprintf (file, 
-		    "CORBA::Environment &IT_env) const ");
-	    fprintf (file, 
-		     "throw (CORBA::SystemException)\n");
-	}
-	else
-	{
-	    fprintf (file, 
-		     "\nconst %s\n%s::%s() const\n", ctype, classnm, funcnm);
-	}
-	return;
-    }
-    /*  case ENTITY:  */
-    /*  return value isn\'t const  */
-    if ( class == Class_Entity_Type) {
-	if(corba_binding)
-	{
-	    fprintf (file, "\n%s\n%s::%s(", ctype, classnm, funcnm);
-	    fprintf (file, 
-		     "CORBA::Environment &IT_env) /* const */ ");
-	    fprintf (file, 
-		     "throw (CORBA::SystemException)\n");
-	}
-	else
-	  fprintf (file, "\n%s\n%s::%s() const \n", ctype, classnm, funcnm);
-	return;
-    }
-
-    /*    case TYPE_LOGICAL:	*/
-    if (class == Class_Logical_Type)  {
-      if(corba_binding)
-      {
-	  fprintf (file, "\nconst Logical\n%s::%s(", classnm, funcnm);
-	  fprintf (file, 
-	      "CORBA::Environment &IT_env) const throw (CORBA::SystemException)\n");
-      }
-      else
-	fprintf (file, 
-		 "\nconst Logical \n%s::%s() const\n", classnm, funcnm);
-	return;
-    }    
-
-    /*    case TYPE_BOOLEAN:	*/
-    if (class == Class_Boolean_Type)  {
-      if(corba_binding)
-      {
-	  fprintf (file, "\nconst Boolean\n%s::%s(", classnm, funcnm);
-	  fprintf (file, 
-	 "CORBA::Environment &IT_env) const throw (CORBA::SystemException)\n");
-      }
-      else
-	fprintf (file, 
-		 "\nconst Boolean\n%s::%s() const\n", classnm, funcnm);
-	return;
-    }    
-
-    /*    case TYPE_ENUM:	*/
-    if ( class == Class_Enumeration_Type) 
-      sprintf  (ctype, "%s ", EnumName (TYPEget_name (t)));
-
-
-    /*  default:  INTEGER and NUMBER	*/
-    /*    case TYPE_AGGRETATES:	*/
-    /*    case TYPE_SELECT:	*/
-    /*      case TYPE_ENTITY:	*/
-      /*  is the same type as the data member  */
-    fprintf (file, "\nconst %s\n%s::%s(", ctype, classnm, funcnm);
-    if(corba_binding)
-	fprintf (file, 
-	 "CORBA::Environment &IT_env) const throw (CORBA::SystemException)\n");
-    else
-      fprintf (file, ") const\n");
-#endif
-}
-
-/******************************************************************
+}
+
+/**************************************************************//**
  ** Procedure:  ATTRprint_access_methods_put_head
  ** Parameters:  const Variable a --  attribute to find the type for
- **	FILE* file  --  file being written to
- **	Type t - type of the attribute
- **	Class_Of_Type class -- type name of the class
- **	const char *attrnm -- name of the attribute
- **	char *ctype -- name of the attribute c++ type
+ ** FILE* file  --  file being written to
+ ** Type t - type of the attribute
+ ** Class_Of_Type class -- type name of the class
+ ** const char *attrnm -- name of the attribute
+ ** char *ctype -- name of the attribute c++ type
  ** Returns:  name to be used for the type of the c++ access functions
  ** Description:  prints the access method put head based on the attribute type
- **		DAS which being translated is it prints the function header 
- **		for the put attr value access function defined for an 
- **		entity class. This is the .cc file version.
- ** Side Effects:  
- ** Status:  complete 7/15/93		by DDH
+ **     DAS which being translated is it prints the function header
+ **     for the put attr value access function defined for an
+ **     entity class. This is the .cc file version.
+ ** Side Effects:
+ ** Status:  complete 7/15/93       by DDH
  ******************************************************************/
-void
-ATTRprint_access_methods_put_head  (CONST char * entnm, Variable a, FILE* file)
-{
-
-  Type t = VARget_type (a);
-  char ctype [BUFSIZ];
-  char funcnm [BUFSIZ];
-  Class_Of_Type class = TYPEget_type (t);
-
-    generate_attribute_func_name(a, funcnm);
-/*
-    generate_attribute_name( a, funcnm  );
-    funcnm[0] = toupper(funcnm[0]);
-*/
-
-/* ///////////////////////////////////////////////// */
-
-    if(corba_binding)
-      strncpy (ctype, TYPEget_idl_type(t), BUFSIZ);
-    else
-      strncpy (ctype, AccessType (t), BUFSIZ);
-    if(corba_binding)
-    {
-/* string, entity, and aggregate = no const */
-	if( (class == Class_Enumeration_Type) ||
-	   (class == Class_Entity_Type) ||
-	   (class == Class_Boolean_Type) ||
-	   (class == Class_Logical_Type) )
-	{
-	    fprintf (file, "\nvoid \n%s::%s (%s x", entnm, funcnm, ctype );
-	}
-	else if( isAggregateType(t) )
-	{
-	    fprintf (file, "\nvoid \n%s::%s (const %s& x", entnm, funcnm, ctype );
-	}
-	else
-	{
-	    fprintf (file, "\nvoid \n%s::%s (const %s x", entnm, funcnm, ctype );
-	}
-	fprintf (file, 
-		 ", CORBA::Environment &IT_env)");
-	fprintf (file, 
-		 " throw (CORBA::SystemException)\n\n");
-    }
-    else
-    {
-	fprintf (file, "\nvoid \n%s::%s (const %s x)\n\n", entnm, funcnm, ctype);
-    }
+void ATTRprint_access_methods_put_head( CONST char * entnm, Variable a, FILE * file ) {
+
+    Type t = VARget_type( a );
+    char ctype [BUFSIZ];
+    char funcnm [BUFSIZ];
+
+    generate_attribute_func_name( a, funcnm );
+
+    strncpy( ctype, AccessType( t ), BUFSIZ );
+    fprintf( file, "\nvoid \n%s::%s (const %s x)\n\n", entnm, funcnm, ctype );
+
     return;
-/* ///////////////////////////////////////////////// */
-#if 0
-
-  /*    case TYPE_LOGICAL:	*/
-  if (class == Class_Logical_Type)
-    strcpy (ctype, "Logical");
-
-  /*    case TYPE_BOOLEAN:	*/
-  if (class == Class_Boolean_Type)
-    strcpy (ctype, "Boolean");
-
-    /*    case TYPE_ENUM:	*/
-  if ( class == Class_Enumeration_Type)  
-    strncpy (ctype, EnumName (TYPEget_name (t)), BUFSIZ);
-
-
-  /*  case STRING:*/
-  if ( class == Class_String_Type)  
-    strcpy (ctype, "const char *");
-
-  /*	    case TYPE_BINARY:	*/
-  if ( class == Class_Binary_Type)
-    sprintf (ctype, "const %s&", AccessType (t));
-
-  /*  default:  INTEGER and NUMBER	*/
-  /*    case TYPE_AGGRETATES:	*/
-  /*      case TYPE_ENTITY:	*/
-  /*    case TYPE_SELECT:	*/
-  /*  is the same type as the data member  */
-  fprintf (file, "\nvoid \n%s::%s (%s x", entnm, funcnm, ctype );
-  if(corba_binding)
-	fprintf (file, ", CORBA::Environment &IT_env) \nthrow (CORBA::SystemException");
-      fprintf (file, ")\n");
-
-#endif
-
-}
-
-void 
-AGGRprint_access_methods(CONST char *entnm, Variable a, FILE* file, Type t, 
-			 char *ctype, char *attrnm)
-{
-    char aggrnode_name [BUFSIZ];
-    Type bt;
-    Class_Of_Type class = TYPEget_type (t);
-    char nm [BUFSIZ];
-
-    ATTRprint_access_methods_get_head( entnm, a, file);
-    fprintf (file, "{\n");
-    if(!corba_binding)
-    {
-	fprintf (file, "    return (%s) &_%s; \n}\n", ctype, attrnm);
-	ATTRprint_access_methods_put_head( entnm, a, file);
-	fprintf (file, "\t{ _%s.ShallowCopy (*x); }\n", attrnm  );
-	return;
-    }
-    else
-    {
-	bt = TYPEget_nonaggregate_base_type (t);
-	if (isAggregateType(bt)) {
-	    strcpy(aggrnode_name,"/* ERROR aggr_of_aggr */");
-	}
-
-	fprintf (file, "    %s * seq = new %s;\n\n", ctype, ctype);
-/*           Part_version__set * seq = new Part_version__set;*/
-
-	fprintf (file, "    int count = _%s.EntryCount();\n", attrnm);
-	fprintf (file, "    seq->length(count);\n\n");
-
-	fprintf (file, "    int i = 0;\n");
-	fprintf (file, "    SingleLinkNode *n = _%s.GetHead();\n\n", attrnm);
-
-
-	class = TYPEget_type (bt);
-
-	if (class == Class_Integer_Type)
-	{
-/*	  strcpy(aggrnode_name,"IntNode"); */
-	    fprintf (file, "    while(n)\n");
-	    fprintf (file, "    {\n");
-
-	    fprintf (file, "\t(*seq)[i] = ((IntNode*)n)->value;\n");
-	    fprintf (file, "\tstd::cout << \"returning entity %s, attr _%s: aggr integer element: \" << ((IntNode*)n)->value << std::endl;\n", entnm, attrnm);
-/* /////////////////////////////////////////// */
-	    if(print_logging)
-	    {
-		fprintf (file, "#ifdef SCL_LOGGING\n");
-		fprintf (file, "\tif(*logStream)\n\t{\n");
-		fprintf (file, 
-			 "\t    logStream->open(SCLLOGFILE,ios::app);\n");
-		fprintf (file, "\t    *logStream << time(NULL) << \" SDAI returning entity: %s, attr: _%s, aggr integer element: \" << ((IntNode*)n)->value << std::endl;\n", entnm, attrnm);
-		fprintf (file, "\t    logStream->close();\n");
-		fprintf (file, "\t}\n");
-		fprintf (file, "#endif\n");
-	    }
-/* /////////////////////////////////////////// */
-
-	    fprintf (file, "\ti++;\n");
-	    fprintf (file, "\tn = n->NextNode();\n");
-	    fprintf (file, "    }\n");
-	    fprintf (file, "    return seq;\n");
-	    fprintf (file, "}\n");
-	}
-
-	if ((class == Class_Number_Type) || ( class == Class_Real_Type))
-	{
-/*	  strcpy(aggrnode_name,"RealNode"); */
-	    fprintf (file, "    while(n)\n");
-	    fprintf (file, "    {\n");
-
-	    fprintf (file, "\t(*seq)[i] = ((RealNode*)n)->value;\n");
-	    fprintf (file, "\tstd::cout << \"returning entity %s, attr _%s: aggr real element: \" << ((RealNode*)n)->value << std::endl;\n", entnm, attrnm);
-/* /////////////////////////////////////////// */
-	    if(print_logging)
-	    {
-		fprintf (file, "#ifdef SCL_LOGGING\n");
-		fprintf (file, "\tif(*logStream)\n\t{\n");
-		fprintf (file, 
-			 "\t    logStream->open(SCLLOGFILE,ios::app);\n");
-
-		fprintf (file, "\t    *logStream << time(NULL) << \" SDAI returning entity: %s, attr: _%s, aggr real element: \" << ((RealNode*)n)->value << std::endl;\n", entnm, attrnm);
-		fprintf (file, "\t    logStream->close();\n");
-		fprintf (file, "\t}\n");
-		fprintf (file, "#endif\n");
-	    }
-/* /////////////////////////////////////////// */
-
-	    fprintf (file, "\ti++;\n");
-	    fprintf (file, "\tn = n->NextNode();\n");
-	    fprintf (file, "    }\n");
-	    fprintf (file, "    return seq;\n");
-	    fprintf (file, "}\n");
-	}
-
-	if (class == Class_Entity_Type) 
-	{
-/*	    strcpy(aggrnode_name,"EntityNode");*/
-	    fprintf (file, "    int file_id = 0;\n");
-	    fprintf (file, "    char markerServer[BUFSIZ];\n");
-	    fprintf (file, "    while(n)\n");
-	    fprintf (file, "    {\n");
-	    fprintf (file, "\tfile_id = ((EntityNode*)n)->node->STEPfile_id;\n");
-	    fprintf (file, "\tstd::cout << \"StepFileId: \" << file_id;\n");
-
-	    fprintf (file, "\t// the marker:server is used\n");
-	    fprintf (file, "\tsprintf(markerServer, \"%%d:%%s\", file_id, serverName);\n");
-	    fprintf (file, "\tstd::cout << \" markerServer: \" << markerServer << std::endl;\n");
-/* /////////////////////////////////////////// */
-	    if(print_logging)
-	    {
-		fprintf (file, "#ifdef SCL_LOGGING\n");
-		fprintf (file, "\tif(*logStream)\n\t{\n");
-
-		fprintf (file, 
-			 "\t    logStream->open(SCLLOGFILE,ios::app);\n");
-		fprintf (file, "\t    *logStream << time(NULL) << \" SDAI returning entity: %s, attr: _%s, aggr entity element w/file_id: \" << file_id << \" markerServer: \" << markerServer << std::endl;\n", entnm, attrnm);
-		fprintf (file, "\t    logStream->close();\n");
-		fprintf (file, "\t}\n");
-		fprintf (file, "#endif\n");
-	    }
-/* /////////////////////////////////////////// */
-
-	    if (TYPEget_name (bt)) 
-	      strncpy (nm, FirstToUpper (TYPEget_name (bt)), BUFSIZ-1);
-	    fprintf (file, "\t(*seq)[i] = %s::_bind(markerServer, sclHostName);\n", nm);
-	    fprintf (file, 
-		     "/*\n\t%s_var x = %s::_bind((const char *)markerServer,"
-		     "sclHostName);\n", nm, nm);
-	    fprintf (file, 
-		     "\t%s::_duplicate(x);\n\n", nm);
-	    fprintf (file, "\t(*seq)[i] = x;\n*/\n");
-
-	    fprintf (file, "\ti++;\n");
-	    fprintf (file, "\tn = n->NextNode();\n");
-	    fprintf (file, "    }\n");
-	    fprintf (file, "    return seq;\n");
-	    fprintf (file, "}\n");
-	    /* ////////////////////////////////////////////////// */
-	}
-
-	if( (class == Class_Enumeration_Type) || 
-	   (class == Class_Logical_Type) || 
-	   (class == Class_Boolean_Type) )
-	{
-/*	    strcpy(aggrnode_name,"EnumNode"); */
-	    fprintf (file, "    while(n)\n");
-	    fprintf (file, "    {\n");
-
-	    fprintf (file, "\t(*seq)[i] = ((EnumNode*)n)->node->asInt();\n");
-	    fprintf (file, "\tstd::cout << \"returning entity %s, attr _%s: aggr enumeration/Boolean/Logical element: \" << ((EnumNode*)n)->node->element_at( ((EnumNode*)n)->node->asInt() ) << std::endl;\n", entnm, attrnm);
-/* /////////////////////////////////////////// */
-	    if(print_logging)
-	    {
-		fprintf (file, "#ifdef SCL_LOGGING\n");
-		fprintf (file, "\tif(*logStream)\n\t{\n");
-		fprintf (file, 
-			 "\t    logStream->open(SCLLOGFILE,ios::app);\n");
-		fprintf (file, "\t    *logStream << time(NULL) << \" SDAI returning entity: %s, attr: _%s, aggr enumeration/Boolean/Logical element: \" << ((EnumNode*)n)->node->element_at( ((EnumNode*)n)->node->asInt() ) << std::endl;\n", entnm, attrnm);
-		fprintf (file, "\t    logStream->close();\n");
-		fprintf (file, "\t}\n");
-		fprintf (file, "#endif\n");
-	    }
-/* /////////////////////////////////////////// */
-
-	    fprintf (file, "\ti++;\n");
-	    fprintf (file, "\tn = n->NextNode();\n");
-	    fprintf (file, "    }\n");
-	    fprintf (file, "    return seq;\n");
-	    fprintf (file, "}\n");
-	}
-
-	if (class == Class_Select_Type)
-	{
-	    strcpy(aggrnode_name,"SelectNode");
-	    fprintf (file, "    std::cout << \"ERROR function not implemented: entity %s, attr _%s: aggr select element: \" << std::endl;\n", entnm, attrnm);
-	    fprintf (file, "    return 0;\n");
-	    fprintf (file, "}\n");
-	}
-
-	if (class == Class_String_Type) /* return("StringAggregate");*/
-	{
-/*	    strcpy(aggrnode_name,"StringNode");*/
-	    fprintf (file, "    while(n)\n");
-	    fprintf (file, "    {\n");
-
-	    fprintf (file, "\t(*seq)[i] = CORBA::string_dupl( ((StringNode*)n)->value.chars() );\n");
-	    fprintf (file, "\tstd::cout << \"returning entity %s, attr _%s: aggr string element: \" << ((StringNode*)n)->value.chars() << std::endl;\n", entnm, attrnm);
-/* /////////////////////////////////////////// */
-	    if(print_logging)
-	    {
-		fprintf (file, "#ifdef SCL_LOGGING\n");
-		fprintf (file, "\tif(*logStream)\n\t{\n");
-		fprintf (file, 
-			 "\t    logStream->open(SCLLOGFILE,ios::app);\n");
-		fprintf (file, "\t    *logStream << time(NULL) << \" SDAI returning entity: %s, attr: _%s, aggr string element: \" << ((StringNode*)n)->value.chars() << std::endl;\n", entnm, attrnm);
-		fprintf (file, "\t    logStream->close();\n");
-		fprintf (file, "\t}\n");
-		fprintf (file, "#endif\n");
-	    }
-/* /////////////////////////////////////////// */
-
-	    fprintf (file, "\ti++;\n");
-	    fprintf (file, "\tn = n->NextNode();\n");
-	    fprintf (file, "    }\n");
-	    fprintf (file, "    return seq;\n");
-	    fprintf (file, "}\n");
-	}
-	if (class == Class_Binary_Type) /* return("BinaryAggregate");*/
-	{
-	    strcpy(aggrnode_name,"BinaryNode");
-	    fprintf (file, "    std::cout << \"ERROR function not implemented: entity %s, attr _%s: aggr binary element: \" << std::endl;\n", entnm, attrnm);
-	    fprintf (file, "    return 0;\n");
-	    fprintf (file, "}\n");
-	}
-/* ////////////////////////////////////// */
-	ATTRprint_access_methods_put_head( entnm, a, file);
-
-	bt = TYPEget_nonaggregate_base_type (t);
-	if (isAggregateType(bt)) {
-	    strcpy(aggrnode_name,"/* ERROR aggr_of_aggr */");
-	}
-
-	class = TYPEget_type (bt);
-
-	if (class == Class_Integer_Type)
-	{
-/* ************************************** */
-	    if (TYPEget_name (bt)) 
-	    {
-		strcpy (nm, "Sdai");
-		strcat (nm, FirstToUpper (TYPEget_name (bt)));
-	    }
-
-	    fprintf (file, "\t/* { _%s.ShallowCopy (*x); } */\n", attrnm  );
-	    fprintf (file, "{\n");
-	    fprintf (file, "    int countx = x.length();\n");
-	    fprintf (file, "    SingleLinkNode *trailn = 0;\n");
-	    fprintf (file, "    SingleLinkNode *n = _%s.GetHead();\n", attrnm);
-	    fprintf (file, "    if( countx == 0 )\n");
-	    fprintf (file, "    {\n");
-	    fprintf (file, "\t_%s.Empty();\n", attrnm);
-	    fprintf (file, "\treturn;\n");
-	    fprintf (file, "    }\n\n");
-	    fprintf (file, "    int i = 0;\n");
-	    fprintf (file, "    while(i < countx)\n");
-	    fprintf (file, "    {\n");
-	    fprintf (file, "\tif(n == 0)\n");
-	    fprintf (file, "\t{\n");
-	    fprintf (file, "\t    n = _%s.NewNode();\n", attrnm);
-	    fprintf (file, "\t    _%s.AppendNode( (IntNode*)n );\n", attrnm);
-	    fprintf (file, "\t}\n");
-	    fprintf (file, "\t((IntNode*)n)->value = x[i];\n", nm);
-	    fprintf (file, "\tstd::cout << \"Assigning aggr int element: \" << ((IntNode*)n)->value;\n");
-/* /////////////////////////////////////////// */
-	    if(print_logging)
-	    {
-		fprintf (file, "#ifdef SCL_LOGGING\n");
-		fprintf (file, "\tif(*logStream)\n\t{\n");
-		fprintf (file, 
-			 "\t    logStream->open(SCLLOGFILE,ios::app);\n");
-		fprintf (file, "\t    *logStream << time(NULL) << \" SDAI assigning entity: %s, attr: _%s, aggr integer element: \" << ((IntNode*)n)->value << std::endl;\n", entnm, attrnm);
-
-		fprintf (file, "\t    logStream->close();\n");
-		fprintf (file, "\t}\n");
-		fprintf (file, "#endif\n");
-	    }
-/* /////////////////////////////////////////// */
-
-	    fprintf (file, "\ti++;\n");
-	    fprintf (file, "\ttrailn = n;\n");
-	    fprintf (file, "\tn = n->NextNode();\n");
-	    fprintf (file, "    }\n");
-	    fprintf (file, "/*\n");
-	    fprintf (file, "    if(n)\n");
-	    fprintf (file, "\t_%s.DeleteFollowingNodes((IntNode*)trailn);\n", attrnm);
-	    fprintf (file, "*/\n");
-	    fprintf (file, "}\n");
-/* ************************************** */
-	}
-
-	if ((class == Class_Number_Type) || ( class == Class_Real_Type))
-	{
-/* ************************************** */
-	    if (TYPEget_name (bt)) 
-	    {
-		strcpy (nm, "Sdai");
-		strcat (nm, FirstToUpper (TYPEget_name (bt)));
-	    }
-
-	    fprintf (file, "\t/* { _%s.ShallowCopy (*x); } */\n", attrnm  );
-	    fprintf (file, "{\n");
-	    fprintf (file, "    int countx = x.length();\n");
-	    fprintf (file, "    SingleLinkNode *trailn = 0;\n");
-	    fprintf (file, "    SingleLinkNode *n = _%s.GetHead();\n", attrnm);
-	    fprintf (file, "    if( countx == 0 )\n");
-	    fprintf (file, "    {\n");
-	    fprintf (file, "\t_%s.Empty();\n", attrnm);
-	    fprintf (file, "\treturn;\n");
-	    fprintf (file, "    }\n\n");
-	    fprintf (file, "    int i = 0;\n");
-	    fprintf (file, "    while(i < countx)\n");
-	    fprintf (file, "    {\n");
-	    fprintf (file, "\tif(n == 0)\n");
-	    fprintf (file, "\t{\n");
-	    fprintf (file, "\t    n = _%s.NewNode();\n", attrnm);
-	    fprintf (file, "\t    _%s.AppendNode( (RealNode*)n );\n", attrnm);
-	    fprintf (file, "\t}\n");
-	    fprintf (file, "\t((RealNode*)n)->value = x[i];\n", nm);
-	    fprintf (file, "\tstd::cout << \"Assigning aggr real element: \" << ((RealNode*)n)->value;\n");
-/* /////////////////////////////////////////// */
-	    if(print_logging)
-	    {
-		fprintf (file, "#ifdef SCL_LOGGING\n");
-		fprintf (file, "\tif(*logStream)\n\t{\n");
-
-		fprintf (file, 
-			 "\t    logStream->open(SCLLOGFILE,ios::app);\n");
-		fprintf (file, "\t    *logStream << time(NULL) << \" SDAI assigning entity: %s, attr: _%s, aggr real element: \" << ((RealNode*)n)->value << std::endl;\n", entnm, attrnm);
-		fprintf (file, "\t    logStream->close();\n");
-		fprintf (file, "\t}\n");
-		fprintf (file, "#endif\n");
-	    }
-/* /////////////////////////////////////////// */
-	    fprintf (file, "\ti++;\n");
-	    fprintf (file, "\ttrailn = n;\n");
-	    fprintf (file, "\tn = n->NextNode();\n");
-	    fprintf (file, "    }\n");
-	    fprintf (file, "/*\n");
-	    fprintf (file, "    if(n)\n");
-	    fprintf (file, "\t_%s.DeleteFollowingNodes((RealNode*)trailn);\n", attrnm);
-	    fprintf (file, "*/\n");
-	    fprintf (file, "}\n");
-/* ************************************** */
-	}
-
-	if (class == Class_Entity_Type) 
-	{
-/*	    strcpy(nm, TYPEget_name(bt));
-	    strcpy(nm, TYPEget_name
-		    (TYPEget_nonaggregate_base_type (VARget_type (a))));
-*/
-/* ************************************** */
-	    if (TYPEget_name (bt)) 
-	    {
-		strcpy (nm, "Sdai");
-		strcat (nm, FirstToUpper (TYPEget_name (bt)));
-	    }
-
-	    fprintf (file, "\t/* { _%s.ShallowCopy (*x); } */\n", attrnm  );
-	    fprintf (file, "{\n");
-	    fprintf (file, "    int countx = x.length();\n");
-	    fprintf (file, "    SingleLinkNode *trailn = 0;\n");
-	    fprintf (file, "    SingleLinkNode *n = _%s.GetHead();\n", attrnm);
-	    fprintf (file, "    if( countx > 0 )\n");
-	    fprintf (file, "    {\n");
-	    fprintf (file, "\tif( n == 0 )\n");
-	    fprintf (file, "\t{\n");
-	    fprintf (file, "\t    n = _%s.NewNode();\n", attrnm);
-	    fprintf (file, "\t    _%s.AppendNode( (EntityNode*)n );\n", attrnm);
-	    fprintf (file, "\t}\n");
-	    fprintf (file, "    }\n");
-	    fprintf (file, "    else\n");
-	    fprintf (file, "    {\n");
-	    fprintf (file, "\t_%s.Empty();\n", attrnm);
-	    fprintf (file, "\treturn;\n");
-	    fprintf (file, "    }\n\n");
-	    fprintf (file, "    int i = 0;\n");
-	    fprintf (file, "    while(i < countx)\n");
-	    fprintf (file, "    {\n");
-	    fprintf (file, "\tif(n == 0)\n");
-	    fprintf (file, "\t{\n");
-	    fprintf (file, "\t    n = _%s.NewNode();\n", attrnm);
-	    fprintf (file, "\t    _%s.AppendNode( (EntityNode*)n );\n", attrnm);
-	    fprintf (file, "\t}\n");
-	    fprintf (file, "\t((EntityNode*)n)->node = (%s*)DEREF( x[i] );\n", nm);
-	    fprintf (file, "\tstd::cout << \"Assigning entity w/StepFileId: \" << ((EntityNode*)n)->node->STEPfile_id;\n");
-/* /////////////////////////////////////////// */
-	    if(print_logging)
-	    {
-		fprintf (file, "#ifdef SCL_LOGGING\n");
-		fprintf (file, "\tif(*logStream)\n\t{\n");
-
-		fprintf (file, 
-			 "\t    logStream->open(SCLLOGFILE,ios::app);\n");
-		fprintf (file, "\t    *logStream << time(NULL) << \" SDAI assigning entity: %s, attr: _%s, aggr entity element w/file_id: \" << ((EntityNode*)n)->node->STEPfile_id << std::endl;\n", entnm, attrnm);
-		fprintf (file, "\t    logStream->close();\n");
-		fprintf (file, "\t}\n");
-		fprintf (file, "#endif\n");
-	    }
-/* /////////////////////////////////////////// */
-
-	    fprintf (file, "\ti++;\n");
-	    fprintf (file, "\ttrailn = n;\n");
-	    fprintf (file, "\tn = n->NextNode();\n");
-	    fprintf (file, "    }\n");
-	    fprintf (file, "/*\n");
-	    fprintf (file, "    if(n)\n");
-	    fprintf (file, "\t_%s.DeleteFollowingNodes((EntityNode*)trailn);\n", attrnm);
-	    fprintf (file, "*/\n");
-	    fprintf (file, "}\n");
-/* ************************************** */
-
-	}
-
-	if( (class == Class_Enumeration_Type) || 
-	   (class == Class_Logical_Type) || 
-	   (class == Class_Boolean_Type) )
-	{
-/* ************************************** */
-	    if (TYPEget_name (bt)) 
-	    {
-		strcpy (nm, "Sdai");
-		strcat (nm, FirstToUpper (TYPEget_name (bt)));
-	    }
-
-	    fprintf (file, "\t/* { _%s.ShallowCopy (*x); } */\n", attrnm  );
-	    fprintf (file, "{\n");
-	    fprintf (file, "    int countx = x.length();\n");
-	    fprintf (file, "    SingleLinkNode *trailn = 0;\n");
-	    fprintf (file, "    SingleLinkNode *n = _%s.GetHead();\n", attrnm);
-	    fprintf (file, "    if( countx == 0 )\n");
-	    fprintf (file, "    {\n");
-	    fprintf (file, "\t_%s.Empty();\n", attrnm);
-	    fprintf (file, "\treturn;\n");
-	    fprintf (file, "    }\n\n");
-	    fprintf (file, "    int i = 0;\n");
-	    fprintf (file, "    while(i < countx)\n");
-	    fprintf (file, "    {\n");
-	    fprintf (file, "\tif(n == 0)\n");
-	    fprintf (file, "\t{\n");
-	    fprintf (file, "\t    n = _%s.NewNode();\n", attrnm);
-	    fprintf (file, "\t    _%s.AppendNode( (EnumNode*)n );\n", attrnm);
-	    fprintf (file, "\t}\n");
-	    fprintf (file, "\t((EnumNode*)n)->node->put( (int)x[i] );\n", nm);
-	    fprintf (file, "\tstd::cout << \"Assigning aggr enum element: \" << ((EnumNode*)n)->node->element_at( ((EnumNode*)n)->node->asInt() );\n");
-/* /////////////////////////////////////////// */
-	    if(print_logging)
-	    {
-		fprintf (file, "#ifdef SCL_LOGGING\n");
-		fprintf (file, "\tif(*logStream)\n\t{\n");
-		fprintf (file, 
-			 "\t    logStream->open(SCLLOGFILE,ios::app);\n");
-		fprintf (file, "\t    *logStream << time(NULL) << \" SDAI assigning entity: %s, attr: _%s, aggr enumeration/Boolean/Logical element: \" << ((EnumNode*)n)->node->element_at( ((EnumNode*)n)->node->asInt() ) << std::endl;\n", entnm, attrnm);
-		fprintf (file, "\t    logStream->close();\n");
-		fprintf (file, "\t}\n");
-		fprintf (file, "#endif\n");
-	    }
-/* /////////////////////////////////////////// */
-	    fprintf (file, "\ti++;\n");
-	    fprintf (file, "\ttrailn = n;\n");
-	    fprintf (file, "\tn = n->NextNode();\n");
-	    fprintf (file, "    }\n");
-	    fprintf (file, "/*\n");
-	    fprintf (file, "    if(n)\n");
-	    fprintf (file, "\t_%s.DeleteFollowingNodes((EnumNode*)trailn);\n", attrnm);
-	    fprintf (file, "*/\n");
-	    fprintf (file, "}\n");
-/* ************************************** */
-	}
-
-	if (class == Class_Select_Type)
-	{
-	    fprintf (file, "\t{ /*_%s.ShallowCopy (*x); */ }\n", attrnm  );
-	    strcpy(aggrnode_name,"SelectNode");
-	}
-
-	if (class == Class_String_Type) /* return("StringAggregate");*/
-	{
-/* ************************************** */
-	    if (TYPEget_name (bt)) 
-	    {
-		strcpy (nm, "Sdai");
-		strcat (nm, FirstToUpper (TYPEget_name (bt)));
-	    }
-
-	    fprintf (file, "\t/* { _%s.ShallowCopy (*x); } */\n", attrnm  );
-	    fprintf (file, "{\n");
-	    fprintf (file, "    int countx = x.length();\n");
-	    fprintf (file, "    SingleLinkNode *trailn = 0;\n");
-	    fprintf (file, "    SingleLinkNode *n = _%s.GetHead();\n", attrnm);
-	    fprintf (file, "    if( countx == 0 )\n");
-	    fprintf (file, "    {\n");
-	    fprintf (file, "\t_%s.Empty();\n", attrnm);
-	    fprintf (file, "\treturn;\n");
-	    fprintf (file, "    }\n\n");
-	    fprintf (file, "    int i = 0;\n");
-	    fprintf (file, "    while(i < countx)\n");
-	    fprintf (file, "    {\n");
-	    fprintf (file, "\tif(n == 0)\n");
-	    fprintf (file, "\t{\n");
-	    fprintf (file, "\t    n = _%s.NewNode();\n", attrnm);
-	    fprintf (file, "\t    _%s.AppendNode( (StringNode*)n );\n", attrnm);
-	    fprintf (file, "\t}\n");
-	    fprintf (file, "\t((StringNode*)n)->value = x[i];\n", nm);
-	    fprintf (file, "\tstd::cout << \"Assigning aggr string element: \" << ((StringNode*)n)->value.chars();\n");
-/* /////////////////////////////////////////// */
-	    if(print_logging)
-	    {
-		fprintf (file, "#ifdef SCL_LOGGING\n");
-		fprintf (file, "\tif(*logStream)\n\t{\n");
-		fprintf (file, 
-			 "\t    logStream->open(SCLLOGFILE,ios::app);\n");
-		fprintf (file, "\t    *logStream << time(NULL) << \" SDAI assigning entity: %s, attr: _%s, aggr string element: \" << ((StringNode*)n)->value.chars() << std::endl;\n", entnm, attrnm);
-		fprintf (file, "\t    logStream->close();\n");
-		fprintf (file, "\t}\n");
-		fprintf (file, "#endif\n");
-	    }
-/* /////////////////////////////////////////// */
-	    fprintf (file, "\ti++;\n");
-	    fprintf (file, "\ttrailn = n;\n");
-	    fprintf (file, "\tn = n->NextNode();\n");
-	    fprintf (file, "    }\n");
-	    fprintf (file, "/*\n");
-	    fprintf (file, "    if(n)\n");
-	    fprintf (file, "\t_%s.DeleteFollowingNodes((EnumNode*)trailn);\n", attrnm);
-	    fprintf (file, "*/\n");
-	    fprintf (file, "}\n");
-/* ************************************** */
-	}
-	if (class == Class_Binary_Type) /* return("BinaryAggregate");*/
-	{
-	    fprintf (file, "\t{ /*_%s.ShallowCopy (*x); */ }\n", attrnm  );
-	    strcpy(aggrnode_name,"BinaryNode");
-	}
-/* x-> x-> */
-/* ////////////////////////// */
-    }
+}
+
+void AGGRprint_access_methods( CONST char * entnm, Variable a, FILE * file, Type t,
+                          char * ctype, char * attrnm ) {
+    ATTRprint_access_methods_get_head( entnm, a, file );
+    fprintf( file, "{\n" );
+    fprintf( file, "    return (%s) &_%s; \n}\n", ctype, attrnm );
+    ATTRprint_access_methods_put_head( entnm, a, file );
+    fprintf( file, "\t{ _%s.ShallowCopy (*x); }\n", attrnm );
     return;
 }
 
-/******************************************************************
+/**************************************************************//**
  ** Procedure:  ATTRprint_access_method
  ** Parameters:  const Variable a --  attribute to find the type for
- **	FILE* file  --  file being written to
+ ** FILE* file  --  file being written to
  ** Returns:  name to be used for the type of the c++ access functions
- ** Description:  prints the access method based on the attribute type  
- **		  i.e. get and put value access functions defined in a class
- **		  generated for an entity.
- ** Side Effects:  
+ ** Description:  prints the access method based on the attribute type
+ **       i.e. get and put value access functions defined in a class
+ **       generated for an entity.
+ ** Side Effects:
  ** Status:  complete 1/15/91
- **  	updated 17-Feb-1992 to print to library file instead of header
- **	updated 15-July-1993 to call the get/put head functions	by DDH
+ **     updated 17-Feb-1992 to print to library file instead of header
+ ** updated 15-July-1993 to call the get/put head functions by DDH
  ******************************************************************/
-void
-ATTRprint_access_methods  (CONST char * entnm, Variable a, FILE* file)
-{
-    Type t = VARget_type (a);
+void ATTRprint_access_methods( CONST char * entnm, Variable a, FILE * file ) {
+    Type t = VARget_type( a );
     Class_Of_Type class;
     char ctype [BUFSIZ];  /*  type of data member  */
     char return_type [BUFSIZ];
@@ -1731,563 +730,344 @@
     char funcnm [BUFSIZ];  /*  name of member function  */
 
     char nm [BUFSIZ];
-    /* I believe nm has the name of the underlying type without Sdai in 
+    /* I believe nm has the name of the underlying type without Sdai in
        front of it */
-    if (TYPEget_name (t)) 
-      strncpy (nm, FirstToUpper (TYPEget_name (t)), BUFSIZ-1);
-
-    generate_attribute_func_name(a, funcnm);
-/*
-    generate_attribute_name( a, funcnm  );
-    funcnm[0] = toupper(funcnm[0]);
-*/
-
+    if( TYPEget_name( t ) ) {
+        strncpy( nm, FirstToUpper( TYPEget_name( t ) ), BUFSIZ - 1 );
+    }
+
+    generate_attribute_func_name( a, funcnm );
     generate_attribute_name( a, attrnm );
     strcpy( membernm, attrnm );
-    membernm[0] = toupper(membernm[0]);	
-    class = TYPEget_type (t);
-/*    strncpy (ctype, TYPEget_ctype (t), BUFSIZ);*/
-    if(corba_binding)
-      strncpy (ctype, TYPEget_idl_type(t), BUFSIZ);
-    else
-      strncpy (ctype, AccessType (t), BUFSIZ);
-
-    if ( isAggregate (a))
-    {
-	AGGRprint_access_methods(entnm, a, file, t, ctype, attrnm);
-	return;
-    }
-    ATTRprint_access_methods_get_head( entnm, a, file);
-
-    /*      case TYPE_ENTITY:	*/
-    if ( class == Class_Entity_Type)  {
-
-	fprintf (file, "{\n");
-	if(print_logging)
-	{
-	    fprintf (file, "#ifdef SCL_LOGGING\n");
-	    fprintf (file, "    if(*logStream)\n    {\n");
-	    fprintf (file, "\tlogStream->open(SCLLOGFILE,ios::app);\n");
-	    fprintf (file, "\tif(! (_%s == S_ENTITY_NULL) )\n\t{\n", attrnm);
-	    fprintf (file, "\t    *logStream << time(NULL) << \" SDAI %s::%s() returned: \";\n", 
-		     entnm, funcnm);
-	    fprintf (file,
-		     "\t    *logStream << \"reference to Sdai%s entity #\" << _%s->STEPfile_id << std::endl;\n",
-		     nm, attrnm);
-/*		     funcnm, attrnm);*/
-	    fprintf (file, "\t}\n\telse\n\t{\n");
-	    fprintf (file, "\t    *logStream << time(NULL) << \" SDAI %s::%s() returned: \";\n", 
-		     entnm, funcnm);
-	    fprintf (file, 
-		     "\t    *logStream << \"null entity\" << std::endl;\n\t}\n");
-	    fprintf (file, "\tlogStream->close();\n");
-	    fprintf (file, "    }\n");
-	    fprintf (file, "#endif\n");
-/*	    fprintf (file, "    return (%s) _%s;\n}\n", ctype, attrnm); */
-	}
-	  if(corba_binding)
-	  {
-	    if (TYPEget_name (t)) 
-	      strncpy (nm, FirstToUpper (TYPEget_name (t)), BUFSIZ-1);
-
-/*	    fprintf (file, "{\n    if(_%s != 0)\n    {\n", attrnm); */
-	    fprintf (file, "    if(_%s != 0)\n    {\n", attrnm);
-	    fprintf (file, "\ttry\n\t{\n");
-	    fprintf (file, 
-		     "\t    const char *hostName = CORBA::Orbix.myHost();\n");
-	    fprintf (file, 
-		     "\t    char markerServer[64];\n");
-	    fprintf (file, 
-		     "\t    sprintf(markerServer, \"%%d:%%s\", _%s->"
-		     "STEPfile_id, serverName);\n\n", attrnm);
-	    fprintf (file, 
-		     "\t    std::cout << \"*****\" << markerServer << std::endl;\n\n");
-	    fprintf (file, 
-		     "\t    %s_var x = %s::_bind((const char *)markerServer,"
-		     "hostName);\n", nm, nm);
-	    fprintf (file, 
-		     "\t    %s::_duplicate(x);\n\n", nm);
-	    fprintf (file, 
-		     "\t    std::cout << std::endl << \"x->_refCount(): \" << x->"
-		     "_refCount();\n");
-	    fprintf (file, 
-		     "\t    std::cout << std::endl << \"STEPfile id inside _%s's get "
-		     "function is: \" \n", attrnm);
-	    fprintf (file, 
-		     "\t\t << _%s->STEPfile_id << std::endl;\n", attrnm);
-	    fprintf (file, 
-		     "\t    std::cout << \"x's marker name in server's "
-		     "implementation object's attr _%s's get function is: "
-		     "'\" \n", attrnm);
-	    fprintf (file, 
-		     "\t\t << x->_marker() << \"'\" << std::endl << std::endl;\n");
-	    fprintf (file, "\t    return x;\n\t}\n");
-	    fprintf (file, 
-		     "\tcatch (CORBA::SystemException &se) {\n");
-	    fprintf (file, 
-		     "\t    std::cerr << \"Unexpected system exception in _%s's "
-		     "get funct: \" << &se;\n", attrnm);
-	    fprintf (file, 
-		     "\t    throw;\n");
-	    fprintf (file, 
-		     "\t}\n\tcatch(...) {\n");
-	    fprintf (file, 
-		     "\t    std::cerr << \"Caught Unknown Exception in _%s's get "
-		     "funct!\" << std::endl;\n", attrnm);
-	    fprintf (file, 
-		     "\t    throw;\n\t}\n");
-
-/*
-	    fprintf (file, "\t%s_ptr x = new TIE_%s(Sdai%s) ((Sdai%s*)_%s);\n",
-		     nm, nm, nm, nm, attrnm);
-	    fprintf (file, "\t%s::_duplicate(x);\n", nm);
-	    fprintf (file, "\tstd::cout << \"STEPfile id is: \" << _%s->STEPfile_id << std::endl;\n", attrnm);
-*/
-	    fprintf (file, "    }\n");
-	    fprintf (file, "    else\n");
-	    fprintf (file, "\tstd::cout << \"nil object ref in attr _%s's put "
-		     "funct\" << std::endl;\n", attrnm);
-	    fprintf (file, "    return %s::_nil();\n}\n", nm);
-	  }
-	  else
-/*	    fprintf (file, "\t{ return (%s) _%s; }\n", ctype, attrnm);*/
-	    fprintf (file, "    return (%s) _%s; \n}\n", ctype, attrnm);
-
-	ATTRprint_access_methods_put_head( entnm, a, file);
-	fprintf (file, "{\n");
-	if(print_logging)
-	{
-	    fprintf (file, "\n");
-/*	    fprintf (file, "{\n"); */
-	    fprintf (file, "#ifdef SCL_LOGGING\n");
-	    fprintf (file, "    if(*logStream)\n    {\n");
-	    fprintf (file, "\tlogStream->open(SCLLOGFILE,ios::app);\n");
-
-	if(corba_binding)
-	    fprintf (file, "\tif(x && !((Sdai%s*)(DEREF(x)) == S_ENTITY_NULL) )\n\t{\n", nm);
-	else
-	    fprintf (file, "\tif(! (x == S_ENTITY_NULL) )\n\t{\n");
-
-	    fprintf (file, "\t    *logStream << time(NULL) << \" SDAI %s::%s() assigned: \";\n", 
-		     entnm, funcnm);
-
-	if(corba_binding)
-	    fprintf (file,
-		     "\t    *logStream << \"reference to Sdai%s entity #\" << ((Sdai%s*)(DEREF(x)))->STEPfile_id << std::endl;\n",
-		     nm, nm);
-	else
-	    fprintf (file,
+    membernm[0] = toupper( membernm[0] );
+    class = TYPEget_type( t );
+    strncpy( ctype, AccessType( t ), BUFSIZ );
+
+    if( isAggregate( a ) ) {
+        AGGRprint_access_methods( entnm, a, file, t, ctype, attrnm );
+        return;
+    }
+    ATTRprint_access_methods_get_head( entnm, a, file );
+
+    /*      case TYPE_ENTITY:   */
+    if( class == Class_Entity_Type )  {
+
+        fprintf( file, "{\n" );
+        if( print_logging ) {
+            fprintf( file, "#ifdef SCL_LOGGING\n" );
+            fprintf( file, "    if(*logStream)\n    {\n" );
+            fprintf( file, "\tlogStream->open(SCLLOGFILE,ios::app);\n" );
+            fprintf( file, "\tif(! (_%s == S_ENTITY_NULL) )\n\t{\n", attrnm );
+            fprintf( file, "\t    *logStream << time(NULL) << \" SDAI %s::%s() returned: \";\n",
+                     entnm, funcnm );
+            fprintf( file,
+                     "\t    *logStream << \"reference to Sdai%s entity #\" << _%s->STEPfile_id << std::endl;\n",
+                     nm, attrnm );
+            fprintf( file, "\t}\n\telse\n\t{\n" );
+            fprintf( file, "\t    *logStream << time(NULL) << \" SDAI %s::%s() returned: \";\n",
+                     entnm, funcnm );
+            fprintf( file,
+                     "\t    *logStream << \"null entity\" << std::endl;\n\t}\n" );
+            fprintf( file, "\tlogStream->close();\n" );
+            fprintf( file, "    }\n" );
+            fprintf( file, "#endif\n" );
+        }
+	fprintf( file, "    return (%s) _%s; \n}\n", ctype, attrnm );
+
+        ATTRprint_access_methods_put_head( entnm, a, file );
+        fprintf( file, "{\n" );
+        if( print_logging ) {
+            fprintf( file, "\n" );
+            fprintf( file, "#ifdef SCL_LOGGING\n" );
+            fprintf( file, "    if(*logStream)\n    {\n" );
+            fprintf( file, "\tlogStream->open(SCLLOGFILE,ios::app);\n" );
+
+	    fprintf( file, "\tif(! (x == S_ENTITY_NULL) )\n\t{\n" );
+
+            fprintf( file, "\t    *logStream << time(NULL) << \" SDAI %s::%s() assigned: \";\n",
+                     entnm, funcnm );
+
+	    fprintf( file,
 		     "\t    *logStream << \"reference to Sdai%s entity #\" << x->STEPfile_id << std::endl;\n",
-		     nm);
-
-	    fprintf (file, "\t}\n\telse\n\t{\n");
-	    fprintf (file, "\t    *logStream << time(NULL) << \" SDAI %s::%s() assigned: \";\n", 
-		     entnm, funcnm);
-	    fprintf (file, 
-		     "\t    *logStream << \"null entity\" << std::endl;\n\t}\n");
-	    fprintf (file, "\tlogStream->close();\n");
-	    fprintf (file, "    }\n");
-	    fprintf (file, "#endif\n");
-/* 	    fprintf (file, "    _%s = x; \n}\n", attrnm  ); */
-	}
-	if(corba_binding)
-	{
-	  fprintf (file, "\n");
-	  fprintf (file, "    _%s = (Sdai%s*)(DEREF(x)); \n", attrnm, nm  );
-	  fprintf (file, "    if(_%s)\n    {\n", attrnm  );
-	  fprintf (file, "\tstd::cout << \"STEPfile id inside _%s's put function is: \"\n", attrnm);
-	  fprintf (file, "\t     << _%s->STEPfile_id << std::endl;\n", attrnm);
-	  fprintf (file, "    }\n    else\n");
-	  fprintf (file, "\tstd::cout << \"nil object ref in _%s's put funct\" << std::endl;\n", attrnm);
-	  fprintf (file, "}\n");
-	}
-	else
-	  fprintf (file, "    _%s = x; \n}\n", attrnm  );
-/*	  fprintf (file, "\t{ _%s = x; }\n", attrnm  ); */
-
-	return;
-    }    
-    /*    case TYPE_LOGICAL:	*/
-    if ((class == Class_Boolean_Type) || ( class == Class_Logical_Type))  {
-	
-	fprintf (file, "{\n");
-	if(print_logging)
-	{
-	    fprintf (file, "#ifdef SCL_LOGGING\n");
-	    fprintf (file, "    if(*logStream)\n    {\n");
-	    fprintf (file, "\tlogStream->open(SCLLOGFILE,ios::app);\n");
-	    fprintf (file, "\tif(!_%s.is_null())\n\t{\n", attrnm);
-	    fprintf (file, "\t    *logStream << time(NULL) << \" SDAI %s::%s() returned: \";\n", 
-		     entnm, funcnm);
-	    fprintf (file,
-		     "\t    *logStream << _%s.element_at(_%s.asInt()) << std::endl;\n",
-		     attrnm, attrnm);
-	    fprintf (file, "\t}\n\telse\n\t{\n");
-	    fprintf (file, "\t    *logStream << time(NULL) << \" SDAI %s::%s() returned: \";\n", 
-		     entnm, funcnm);
-	    fprintf (file, 
-		     "\t    *logStream << \"unset\" << std::endl;\n\t}\n");
-	    fprintf (file, "\t    logStream->close();\n");
-	    fprintf (file, "    }\n");
-	    fprintf (file, "#endif\n");
-/*	fprintf (file, "\t{ return (const PSDAI::LOGICAL&) _%s; }\n", attrnm);*/
-	}
-	if(corba_binding)
-	{
-	    if (class == Class_Boolean_Type) 
-	      fprintf (file, "    return (Boolean) _%s;\n}\n", attrnm);
-	    else if ( class == Class_Logical_Type)
-	      fprintf (file, "    return (Logical) _%s;\n}\n", attrnm);
-	}
-	else
-	  fprintf (file, "    return (%s) _%s;\n}\n", ctype, attrnm);
-
-	ATTRprint_access_methods_put_head( entnm, a, file);
-	fprintf (file, "{\n");
-	if(print_logging)
-	{
-	    fprintf (file, "#ifdef SCL_LOGGING\n");
-	    fprintf (file, "    if(*logStream)\n    {\n");
-	    fprintf (file, "\t*logStream << time(NULL) << \" SDAI %s::%s() assigned: \";\n", 
-		     entnm, funcnm);
-	    fprintf (file,
-		     "\t*logStream << _%s.element_at(x) << std::endl;\n",attrnm);
-	    fprintf (file, "    }\n");
-	    fprintf (file, "#endif\n");
-
-/*	fprintf (file, "\t{ return (const PSDAI::LOGICAL&) _%s; }\n", attrnm);*/
-/*	    fprintf (file, "    _%s.put (x); \n}\n", attrnm  ); */
-	}
-	fprintf (file, "    _%s.put (x); \n}\n", attrnm  );
-	return;
-    }    
-    /*    case TYPE_ENUM:	*/
-    if ( class == Class_Enumeration_Type)  {
-	fprintf (file, "{\n");
-	if(print_logging)
-	{
-	    fprintf (file, "#ifdef SCL_LOGGING\n");
-	    fprintf (file, "    if(*logStream)\n    {\n");
-	    fprintf (file, "\tif(!_%s.is_null())\n\t{\n", attrnm);
-	    fprintf (file, "\t    *logStream << time(NULL) << \" SDAI %s::%s() returned: \";\n", 
-		     entnm, funcnm);
-	    fprintf (file,
-		     "\t    *logStream << _%s.element_at(_%s.asInt()) << std::endl;\n",
-		     attrnm, attrnm);
-	    fprintf (file, "\t}\n\telse\n\t{\n");
-	    fprintf (file, "\t    *logStream << time(NULL) << \" SDAI %s::%s() returned: \";\n", 
-		     entnm, funcnm);
-	    fprintf (file, 
-		     "\t    *logStream << \"unset\" << std::endl;\n\t}\n    }\n");
-	    fprintf (file, "#endif\n");
-/*	fprintf (file, "\t{ return (const %s&) _%s; }\n", ctype, attrnm);*/
-/*	    fprintf (file, "    return (%s) _%s; \n}\n",  */
-/*		     EnumName (TYPEget_name (t)), attrnm); */
-	}
-	fprintf (file, "    return (%s) _%s; \n}\n", 
-		 EnumName (TYPEget_name (t)), attrnm);
-
-	ATTRprint_access_methods_put_head( entnm, a, file);
-	fprintf (file, "{\n");
-	if(print_logging)
-	{
-	    fprintf (file, "#ifdef SCL_LOGGING\n");
-	    fprintf (file, "    if(*logStream)\n    {\n");
-	    fprintf (file, "\t*logStream << time(NULL) << \" SDAI %s::%s() assigned: \";\n", 
-		     entnm, funcnm);
-	    fprintf (file,
-		     "\t*logStream << _%s.element_at(x) << std::endl;\n",attrnm);
-	    fprintf (file, "    }\n");
-	    fprintf (file, "#endif\n");
-
-/*	fprintf (file, "\t{ return (const PSDAI::LOGICAL&) _%s; }\n", attrnm);*/
-/*	    fprintf (file, "    _%s.put (x); \n}\n", attrnm  ); */
-	}
-	fprintf (file, "    _%s.put (x); \n}\n", attrnm  );
-	return;
-    }
-    /*    case TYPE_SELECT:	*/
-    if ( class == Class_Select_Type)  {
-	fprintf (file, "\t{ return (const %s) &_%s; }\n",  ctype, attrnm);
-	ATTRprint_access_methods_put_head( entnm, a, file);
-	fprintf (file, "\t{ _%s = x; }\n", attrnm  );
-	return;
-    }
-    /*    case TYPE_AGGRETATES:	*/
+		     nm );
+
+            fprintf( file, "\t}\n\telse\n\t{\n" );
+            fprintf( file, "\t    *logStream << time(NULL) << \" SDAI %s::%s() assigned: \";\n",
+                     entnm, funcnm );
+            fprintf( file,
+                     "\t    *logStream << \"null entity\" << std::endl;\n\t}\n" );
+            fprintf( file, "\tlogStream->close();\n" );
+            fprintf( file, "    }\n" );
+            fprintf( file, "#endif\n" );
+        }
+	fprintf( file, "    _%s = x; \n}\n", attrnm );
+
+        return;
+    }
+    /*    case TYPE_LOGICAL:    */
+    if( ( class == Class_Boolean_Type ) || ( class == Class_Logical_Type ) )  {
+
+        fprintf( file, "{\n" );
+        if( print_logging ) {
+            fprintf( file, "#ifdef SCL_LOGGING\n" );
+            fprintf( file, "    if(*logStream)\n    {\n" );
+            fprintf( file, "\tlogStream->open(SCLLOGFILE,ios::app);\n" );
+            fprintf( file, "\tif(!_%s.is_null())\n\t{\n", attrnm );
+            fprintf( file, "\t    *logStream << time(NULL) << \" SDAI %s::%s() returned: \";\n",
+                     entnm, funcnm );
+            fprintf( file,
+                     "\t    *logStream << _%s.element_at(_%s.asInt()) << std::endl;\n",
+                     attrnm, attrnm );
+            fprintf( file, "\t}\n\telse\n\t{\n" );
+            fprintf( file, "\t    *logStream << time(NULL) << \" SDAI %s::%s() returned: \";\n",
+                     entnm, funcnm );
+            fprintf( file,
+                     "\t    *logStream << \"unset\" << std::endl;\n\t}\n" );
+            fprintf( file, "\t    logStream->close();\n" );
+            fprintf( file, "    }\n" );
+            fprintf( file, "#endif\n" );
+        }
+	fprintf( file, "    return (%s) _%s;\n}\n", ctype, attrnm );
+
+        ATTRprint_access_methods_put_head( entnm, a, file );
+        fprintf( file, "{\n" );
+        if( print_logging ) {
+            fprintf( file, "#ifdef SCL_LOGGING\n" );
+            fprintf( file, "    if(*logStream)\n    {\n" );
+            fprintf( file, "\t*logStream << time(NULL) << \" SDAI %s::%s() assigned: \";\n",
+                     entnm, funcnm );
+            fprintf( file,
+                     "\t*logStream << _%s.element_at(x) << std::endl;\n", attrnm );
+            fprintf( file, "    }\n" );
+            fprintf( file, "#endif\n" );
+        }
+        fprintf( file, "    _%s.put (x); \n}\n", attrnm );
+        return;
+    }
+    /*    case TYPE_ENUM:   */
+    if( class == Class_Enumeration_Type )  {
+        fprintf( file, "{\n" );
+        if( print_logging ) {
+            fprintf( file, "#ifdef SCL_LOGGING\n" );
+            fprintf( file, "    if(*logStream)\n    {\n" );
+            fprintf( file, "\tif(!_%s.is_null())\n\t{\n", attrnm );
+            fprintf( file, "\t    *logStream << time(NULL) << \" SDAI %s::%s() returned: \";\n",
+                     entnm, funcnm );
+            fprintf( file,
+                     "\t    *logStream << _%s.element_at(_%s.asInt()) << std::endl;\n",
+                     attrnm, attrnm );
+            fprintf( file, "\t}\n\telse\n\t{\n" );
+            fprintf( file, "\t    *logStream << time(NULL) << \" SDAI %s::%s() returned: \";\n",
+                     entnm, funcnm );
+            fprintf( file,
+                     "\t    *logStream << \"unset\" << std::endl;\n\t}\n    }\n" );
+            fprintf( file, "#endif\n" );
+        }
+        fprintf( file, "    return (%s) _%s; \n}\n",
+                 EnumName( TYPEget_name( t ) ), attrnm );
+
+        ATTRprint_access_methods_put_head( entnm, a, file );
+        fprintf( file, "{\n" );
+        if( print_logging ) {
+            fprintf( file, "#ifdef SCL_LOGGING\n" );
+            fprintf( file, "    if(*logStream)\n    {\n" );
+            fprintf( file, "\t*logStream << time(NULL) << \" SDAI %s::%s() assigned: \";\n",
+                     entnm, funcnm );
+            fprintf( file,
+                     "\t*logStream << _%s.element_at(x) << std::endl;\n", attrnm );
+            fprintf( file, "    }\n" );
+            fprintf( file, "#endif\n" );
+        }
+        fprintf( file, "    _%s.put (x); \n}\n", attrnm );
+        return;
+    }
+    /*    case TYPE_SELECT: */
+    if( class == Class_Select_Type )  {
+        fprintf( file, "\t{ return (const %s) &_%s; }\n",  ctype, attrnm );
+        ATTRprint_access_methods_put_head( entnm, a, file );
+        fprintf( file, "\t{ _%s = x; }\n", attrnm );
+        return;
+    }
+    /*    case TYPE_AGGRETATES: */
     /* handled in AGGRprint_access_methods(entnm, a, file, t, ctype, attrnm) */
 
 
     /*  case STRING:*/
-    /*	    case TYPE_BINARY:	*/
-    if (( class == Class_String_Type) || ( class == Class_Binary_Type))  {
-	fprintf (file, "{\n");
-	if(print_logging)
-	{
-	    fprintf (file, "#ifdef SCL_LOGGING\n");
-	    fprintf (file, "    if(*logStream)\n    {\n");
-	    fprintf (file, "\tif(!_%s.is_null())\n\t{\n", attrnm);
-	    fprintf (file, "\t    *logStream << time(NULL) << \" SDAI %s::%s() returned: \";\n", 
-		     entnm, funcnm);
-	    fprintf (file,
-		     "\t    *logStream << _%s.chars() << std::endl;\n", attrnm);
-	    fprintf (file, "\t}\n\telse\n\t{\n");
-	    fprintf (file, "\t    *logStream << time(NULL) << \" SDAI %s::%s() returned: \";\n", 
-		     entnm, funcnm);
-	    fprintf (file, 
-		     "\t    *logStream << \"unset\" << std::endl;\n\t}\n    }\n");
-	    fprintf (file, "#endif\n");
-
-/*	    fprintf (file, "\t{ return (%s) _%s; }\n", ctype, attrnm);*/
-/*	    fprintf (file, "    return (const %s) _%s; \n}\n", ctype, attrnm); */
-/*DASSTR	fprintf (file, "\t{ return (const %s&) _%s; }\n", ctype, attrnm);*/
-	}
-	  if(corba_binding)
-	  {
-	     fprintf (file, "    return CORBA::string_dupl(_%s); \n}\n", attrnm);
-	  }
-	  else
-	  {
-	      fprintf (file, "    return (const %s) _%s; \n}\n", ctype, attrnm);
-	  }
-	ATTRprint_access_methods_put_head( entnm, a, file);
-	fprintf (file, "{\n");
-	if(print_logging)
-	{
-	    fprintf (file, "#ifdef SCL_LOGGING\n");
-	    fprintf (file, "    if(*logStream)\n    {\n");
-	    fprintf (file, "\tif(!x)\n\t{\n");
-	    fprintf (file, "\t    *logStream << time(NULL) << \" SDAI %s::%s() returned: \";\n", 
-		     entnm, funcnm);
-	    fprintf (file,
-		     "\t    *logStream << x << std::endl;\n");
-	    fprintf (file, "\t}\n\telse\n\t{\n");
-	    fprintf (file, "\t    *logStream << time(NULL) << \" SDAI %s::%s() returned: \";\n", 
-		     entnm, funcnm);
-	    fprintf (file, 
-		     "\t    *logStream << \"unset\" << std::endl;\n\t}\n    }\n");
-	    fprintf (file, "#endif\n");
-
-/*	    fprintf (file, "    _%s = x; \n}\n", attrnm  ); */
-	}
-	fprintf (file, "    _%s = x; \n}\n", attrnm  );
-	return;
-    }
-    /*      case TYPE_INTEGER:	*/
-    if ( class == Class_Integer_Type)
-    {
-	fprintf (file, "{\n");
-	if(print_logging)
-	{
-	    fprintf (file, "#ifdef SCL_LOGGING\n");
-	    fprintf (file, "    if(*logStream)\n    {\n");
-	    fprintf (file, "\tif(!(_%s == S_INT_NULL) )\n\t{\n", attrnm);
-	    fprintf (file, "\t    *logStream << time(NULL) << \" SDAI %s::%s() returned: \";\n", 
-		     entnm, funcnm);
-	    fprintf (file,
-		     "\t    *logStream << _%s << std::endl;\n", attrnm);
-	    fprintf (file, "\t}\n\telse\n\t{\n");
-	    fprintf (file, "\t    *logStream << time(NULL) << \" SDAI %s::%s() returned: \";\n", 
-		     entnm, funcnm);
-	    fprintf (file, 
-		     "\t    *logStream << \"unset\" << std::endl;\n\t}\n    }\n");
-	    fprintf (file, "#endif\n");
-	}
-    /*  default:  INTEGER	*/
-      /*  is the same type as the data member  */
-	fprintf (file, "    return (const %s) _%s; \n}\n", ctype, attrnm);
-	ATTRprint_access_methods_put_head( entnm, a, file);
-	fprintf (file, "{\n");
-	if(print_logging)
-	{
-	    fprintf (file, "#ifdef SCL_LOGGING\n");
-	    fprintf (file, "    if(*logStream)\n    {\n");
-	    fprintf (file, "\tif(!(x == S_INT_NULL) )\n\t{\n");
-	    fprintf (file, "\t    *logStream << time(NULL) << \" SDAI %s::%s() returned: \";\n", 
-		     entnm, funcnm);
-	    fprintf (file,
-		     "\t    *logStream << x << std::endl;\n");
-	    fprintf (file, "\t}\n\telse\n\t{\n");
-	    fprintf (file, "\t    *logStream << time(NULL) << \" SDAI %s::%s() returned: \";\n", 
-		     entnm, funcnm);
-	    fprintf (file, 
-		     "\t    *logStream << \"unset\" << std::endl;\n\t}\n    }\n");
-	    fprintf (file, "#endif\n");
-    /*  default:  INTEGER	*/
-      /*  is the same type as the data member  */
-	}
-	fprintf (file, "    _%s = x; \n}\n", attrnm  );
+    /*      case TYPE_BINARY:   */
+    if( ( class == Class_String_Type ) || ( class == Class_Binary_Type ) )  {
+        fprintf( file, "{\n" );
+        if( print_logging ) {
+            fprintf( file, "#ifdef SCL_LOGGING\n" );
+            fprintf( file, "    if(*logStream)\n    {\n" );
+            fprintf( file, "\tif(!_%s.is_null())\n\t{\n", attrnm );
+            fprintf( file, "\t    *logStream << time(NULL) << \" SDAI %s::%s() returned: \";\n",
+                     entnm, funcnm );
+            fprintf( file,
+                     "\t    *logStream << _%s << std::endl;\n", attrnm );
+            fprintf( file, "\t}\n\telse\n\t{\n" );
+            fprintf( file, "\t    *logStream << time(NULL) << \" SDAI %s::%s() returned: \";\n",
+                     entnm, funcnm );
+            fprintf( file,
+                     "\t    *logStream << \"unset\" << std::endl;\n\t}\n    }\n" );
+            fprintf( file, "#endif\n" );
+
+        }
+	fprintf( file, "    return (const %s) _%s; \n}\n", ctype, attrnm );
+        ATTRprint_access_methods_put_head( entnm, a, file );
+        fprintf( file, "{\n" );
+        if( print_logging ) {
+            fprintf( file, "#ifdef SCL_LOGGING\n" );
+            fprintf( file, "    if(*logStream)\n    {\n" );
+            fprintf( file, "\tif(!x)\n\t{\n" );
+            fprintf( file, "\t    *logStream << time(NULL) << \" SDAI %s::%s() returned: \";\n",
+                     entnm, funcnm );
+            fprintf( file,
+                     "\t    *logStream << x << std::endl;\n" );
+            fprintf( file, "\t}\n\telse\n\t{\n" );
+            fprintf( file, "\t    *logStream << time(NULL) << \" SDAI %s::%s() returned: \";\n",
+                     entnm, funcnm );
+            fprintf( file,
+                     "\t    *logStream << \"unset\" << std::endl;\n\t}\n    }\n" );
+            fprintf( file, "#endif\n" );
+        }
+        fprintf( file, "    _%s = x; \n}\n", attrnm );
+        return;
+    }
+    /*      case TYPE_INTEGER:  */
+    if( class == Class_Integer_Type ) {
+        fprintf( file, "{\n" );
+        if( print_logging ) {
+            fprintf( file, "#ifdef SCL_LOGGING\n" );
+            fprintf( file, "    if(*logStream)\n    {\n" );
+            fprintf( file, "\tif(!(_%s == S_INT_NULL) )\n\t{\n", attrnm );
+            fprintf( file, "\t    *logStream << time(NULL) << \" SDAI %s::%s() returned: \";\n",
+                     entnm, funcnm );
+            fprintf( file,
+                     "\t    *logStream << _%s << std::endl;\n", attrnm );
+            fprintf( file, "\t}\n\telse\n\t{\n" );
+            fprintf( file, "\t    *logStream << time(NULL) << \" SDAI %s::%s() returned: \";\n",
+                     entnm, funcnm );
+            fprintf( file,
+                     "\t    *logStream << \"unset\" << std::endl;\n\t}\n    }\n" );
+            fprintf( file, "#endif\n" );
+        }
+        /*  default:  INTEGER   */
+        /*  is the same type as the data member  */
+        fprintf( file, "    return (const %s) _%s; \n}\n", ctype, attrnm );
+        ATTRprint_access_methods_put_head( entnm, a, file );
+        fprintf( file, "{\n" );
+        if( print_logging ) {
+            fprintf( file, "#ifdef SCL_LOGGING\n" );
+            fprintf( file, "    if(*logStream)\n    {\n" );
+            fprintf( file, "\tif(!(x == S_INT_NULL) )\n\t{\n" );
+            fprintf( file, "\t    *logStream << time(NULL) << \" SDAI %s::%s() returned: \";\n",
+                     entnm, funcnm );
+            fprintf( file,
+                     "\t    *logStream << x << std::endl;\n" );
+            fprintf( file, "\t}\n\telse\n\t{\n" );
+            fprintf( file, "\t    *logStream << time(NULL) << \" SDAI %s::%s() returned: \";\n",
+                     entnm, funcnm );
+            fprintf( file,
+                     "\t    *logStream << \"unset\" << std::endl;\n\t}\n    }\n" );
+            fprintf( file, "#endif\n" );
+            /*  default:  INTEGER   */
+            /*  is the same type as the data member  */
+        }
+        fprintf( file, "    _%s = x; \n}\n", attrnm );
     }
 
     /*      case TYPE_REAL:
-	    case TYPE_NUMBER:	*/
-    if ((class == Class_Number_Type) || ( class == Class_Real_Type))
-    {
-	fprintf (file, "{\n");
-	if(print_logging)
-	{
-	    fprintf (file, "#ifdef SCL_LOGGING\n");
-	    fprintf (file, "    if(*logStream)\n    {\n");
-	    fprintf (file, "\tif(!(_%s == S_REAL_NULL) )\n\t{\n", attrnm);
-	    fprintf (file, "\t    *logStream << time(NULL) << \" SDAI %s::%s() returned: \";\n", 
-		     entnm, funcnm);
-	    fprintf (file,
-		     "\t    *logStream << _%s << std::endl;\n", attrnm);
-	    fprintf (file, "\t}\n\telse\n\t{\n");
-	    fprintf (file, "\t    *logStream << time(NULL) << \" SDAI %s::%s() returned: \";\n", 
-		     entnm, funcnm);
-	    fprintf (file, 
-		     "\t    *logStream << \"unset\" << std::endl;\n\t}\n    }\n");
-	    fprintf (file, "#endif\n");
-	}
-	fprintf (file, "    return (const %s) _%s; \n}\n", ctype, attrnm);
-	ATTRprint_access_methods_put_head( entnm, a, file);
-	fprintf (file, "{\n");
-	if(print_logging)
-	{
-	    fprintf (file, "#ifdef SCL_LOGGING\n");
-	    fprintf (file, "    if(*logStream)\n    {\n");
-	    fprintf (file, "\tif(!(_%s == S_REAL_NULL) )\n\t{\n", attrnm);
-	    fprintf (file, "\t    *logStream << time(NULL) << \" SDAI %s::%s() returned: \";\n", 
-		     entnm, funcnm);
-	    fprintf (file,
-		     "\t    *logStream << _%s << std::endl;\n", attrnm);
-	    fprintf (file, "\t}\n\telse\n\t{\n");
-	    fprintf (file, "\t    *logStream << time(NULL) << \" SDAI %s::%s() returned: \";\n", 
-		     entnm, funcnm);
-	    fprintf (file, 
-		     "\t    *logStream << \"unset\" << std::endl;\n\t}\n    }\n");
-	    fprintf (file, "#endif\n");
-	}
-	fprintf (file, "    _%s = x; \n}\n", attrnm  );
+        case TYPE_NUMBER:   */
+    if( ( class == Class_Number_Type ) || ( class == Class_Real_Type ) ) {
+        fprintf( file, "{\n" );
+        if( print_logging ) {
+            fprintf( file, "#ifdef SCL_LOGGING\n" );
+            fprintf( file, "    if(*logStream)\n    {\n" );
+            fprintf( file, "\tif(!(_%s == S_REAL_NULL) )\n\t{\n", attrnm );
+            fprintf( file, "\t    *logStream << time(NULL) << \" SDAI %s::%s() returned: \";\n",
+                     entnm, funcnm );
+            fprintf( file,
+                     "\t    *logStream << _%s << std::endl;\n", attrnm );
+            fprintf( file, "\t}\n\telse\n\t{\n" );
+            fprintf( file, "\t    *logStream << time(NULL) << \" SDAI %s::%s() returned: \";\n",
+                     entnm, funcnm );
+            fprintf( file,
+                     "\t    *logStream << \"unset\" << std::endl;\n\t}\n    }\n" );
+            fprintf( file, "#endif\n" );
+        }
+        fprintf( file, "    return (const %s) _%s; \n}\n", ctype, attrnm );
+        ATTRprint_access_methods_put_head( entnm, a, file );
+        fprintf( file, "{\n" );
+        if( print_logging ) {
+            fprintf( file, "#ifdef SCL_LOGGING\n" );
+            fprintf( file, "    if(*logStream)\n    {\n" );
+            fprintf( file, "\tif(!(_%s == S_REAL_NULL) )\n\t{\n", attrnm );
+            fprintf( file, "\t    *logStream << time(NULL) << \" SDAI %s::%s() returned: \";\n",
+                     entnm, funcnm );
+            fprintf( file,
+                     "\t    *logStream << _%s << std::endl;\n", attrnm );
+            fprintf( file, "\t}\n\telse\n\t{\n" );
+            fprintf( file, "\t    *logStream << time(NULL) << \" SDAI %s::%s() returned: \";\n",
+                     entnm, funcnm );
+            fprintf( file,
+                     "\t    *logStream << \"unset\" << std::endl;\n\t}\n    }\n" );
+            fprintf( file, "#endif\n" );
+        }
+        fprintf( file, "    _%s = x; \n}\n", attrnm );
     }
 }
 
 /******************************************************************
-**		Entity Generation				 */
-
-/******************************************************************
- ** Procedure:  ENTITYhead_print
- ** Parameters:  const Entity entity
- **   FILE* file  --  file being written to
- ** Returns:  
- ** Description:  prints the beginning of the entity class definition for the 
- **               c++ code and the declaration of extern attr descriptors for 
- **		  the registry.  In the .h file
- ** Side Effects:  generates c++ code
- ** Status:  good 1/15/91 
- **          added registry things 12-Apr-1993
- ******************************************************************/
-
-void
-ENTITYhead_print (Entity entity, FILE* file,Schema schema)
-{
-    char buffer [BUFSIZ];
+**      Entity Generation                */
+
+/**
+ * print entity descriptors and attrdescriptors to the namespace in files->names
+ * hopefully this file can be safely included everywhere, eliminating use of 'extern'
+ *
+ * Nov 2011 - MAP - This function was split out of ENTITYhead_print to enable
+ *                  use of a separate header with a namespace.
+ */
+void ENTITYhead_print( Entity entity, FILE * file, Schema schema ) {
     char entnm [BUFSIZ];
     char attrnm [BUFSIZ];
-    char *buf = buffer;
-    char *tmp;
     Linked_List list;
     int attr_count_tmp = attr_count;
-    int super_cnt =0;
-    Entity super =0;
-
-    strncpy (entnm, ENTITYget_classname (entity), BUFSIZ);
-
-    /* DAS print all the attr descriptors and inverse attr descriptors for an 
+    Entity super = 0;
+
+    strncpy( entnm, ENTITYget_classname( entity ), BUFSIZ );
+
+    /* DAS print all the attr descriptors and inverse attr descriptors for an
        entity as extern defs in the .h file. */
-    LISTdo(ENTITYget_attributes(entity),v,Variable)
-      generate_attribute_name (v, attrnm);
-      fprintf(file,"extern %s *%s%d%s%s;\n",
-	      (VARget_inverse (v) ? "Inverse_attribute" : (VARis_derived (v) ? "Derived_attribute" : "AttrDescriptor")),
-	      ATTR_PREFIX,attr_count_tmp++, 
-	      (VARis_derived (v) ? "D" : (VARis_type_shifter (v) ? "R" : (VARget_inverse (v) ? "I" : ""))),
-	      attrnm);
-
-/* **** testing the functions **** */
-/*
-    if( !(VARis_derived(v) &&
-	  VARget_initializer(v) && 
-	  VARis_type_shifter(v) && 
-	  VARis_overrider(entity, v)) )
-      fprintf(file,"// %s Attr is not derived, a type shifter, overrider, no initializer.\n",attrnm);
-
-    if(VARis_derived (v))
-      fprintf(file,"// %s Attr is derived\n",attrnm);
-    if (VARget_initializer (v)) 
-      fprintf(file,"// %s Attr has an initializer\n",attrnm);
-    if(VARis_type_shifter (v))
-      fprintf(file,"// %s Attr is a type shifter\n",attrnm);
-    if(VARis_overrider (entity, v))
-      fprintf(file,"// %s Attr is an overrider\n",attrnm);
-*/
-/* ****** */
-
-    LISTod			
-
-    fprintf (file, "\nclass %s  :  ", entnm);
-
-    /* inherit from either supertype entity class or root class of 
-       all - i.e. SCLP23(Application_instance) */
-
-    if(multiple_inheritance)
-    {
-	list = ENTITYget_supertypes (entity);
-	if (! LISTempty (list)) {
-	    super = (Entity)LISTpeek_first(list);
-	}
-    }
-    else /* the old way */
-	super = ENTITYput_superclass (entity);
-
-    if (super)
-	fprintf( file, "  public %s  {\n ", ENTITYget_classname(super) );
-    else
-	fprintf (file, "  public SCLP23(Application_instance) {\n");
-
-#if 0
-/* this code is old non-working multiple inheritance code */
-
-    list = ENTITYget_supertypes (entity);
-    if (! LISTempty (list)) {
-	LISTdo (list, e, Entity)
-	  /*  if there\'s no super class yet, 
-	      or the super class doesn\'t have any attributes
-	      */
-	  if ( (! super) || (! ENTITYhas_explicit_attributes (super) )) {
-	    super = e;
-	    ++ super_cnt;
-	  }  else {
-	    printf ("WARNING:  multiple inheritance not implemented.\n");
-	    printf ("\tin ENTITY %s\n\tSUPERTYPE %s IGNORED.\n\n", 
-		    ENTITYget_name (entity), ENTITYget_name (e));
-	  }
-	LISTod;
-	fprintf (file, "  public %s  {\n ", ENTITYget_classname (super));
-
-/*  for multiple inheritance
-	LISTdo (list, e, Entity)
-	    sprintf (buf, "  public %s, ", ENTITYget_classname (e));
-	    move (buf);
-	LISTod;
-	sprintf (buf - 2, " {\n");
-	move (buf);
-	fprintf(file,buffer);
-*/
-    }  else {	/*  if entity has no supertypes, it's at top of hierarchy  */ 
-	fprintf (file, "  public SCLP23(Application_instance) {\n");
-    }
-#endif
-    
-}
-
-<<<<<<< HEAD
-/******************************************************************
- ** Procedure:  DataMemberPrint
- ** Parameters:  const Entity entity  --  entity being processed
- **   FILE* file  --  file being written to
- ** Returns:  
- ** Description:  prints out the data members for an entity's c++ class 
-=======
+    LISTdo( ENTITYget_attributes( entity ), v, Variable )
+    generate_attribute_name( v, attrnm );
+    fprintf( file, "extern %s *%s%d%s%s;\n",
+             ( VARget_inverse( v ) ? "Inverse_attribute" : ( VARis_derived( v ) ? "Derived_attribute" : "AttrDescriptor" ) ),
+             ATTR_PREFIX, attr_count_tmp++,
+             ( VARis_derived( v ) ? "D" : ( VARis_type_shifter( v ) ? "R" : ( VARget_inverse( v ) ? "I" : "" ) ) ),
+             attrnm );
+    LISTod
+
+    fprintf( file, "\nclass %s  :  ", entnm );
+
+    /* inherit from either supertype entity class or root class of
+       all - i.e. SDAI_Application_instance */
+
+    if( multiple_inheritance ) {
+        list = ENTITYget_supertypes( entity );
+        if( ! LISTempty( list ) ) {
+            super = ( Entity )LISTpeek_first( list );
+        }
+    } else { /* the old way */
+        super = ENTITYput_superclass( entity );
+    }
+
+    if( super ) {
+        fprintf( file, "  public %s  {\n ", ENTITYget_classname( super ) );
+    } else {
+        fprintf( file, "  public SDAI_Application_instance {\n" );
+    }
+}
+
 /**************************************************************//**
  ** Procedure:  DataMemberPrintAttr
  ** Parameters:  Entity entity  --  entity being processed
@@ -2295,52 +1075,8 @@
  **              FILE* file  --  file being written to
  ** Returns:
  ** Description:  prints out the current attribute for an entity's c++ class
->>>>>>> beb05185
  **               definition
  ******************************************************************/
-<<<<<<< HEAD
-
-void
-DataMemberPrint(Entity entity, FILE* file,Schema schema)
-{
-    Linked_List attr_list;
-    char entnm [BUFSIZ];
-    char attrnm [BUFSIZ];    
-
-    const char * ctype, * etype;
-    
-    strncpy (entnm, ENTITYget_classname (entity), BUFSIZ);  /*  assign entnm  */
-
-    /*	print list of attributes in the protected access area 	*/
-
-    fprintf (file, "  protected:\n");
-
-    attr_list = ENTITYget_attributes (entity);
-    LISTdo (attr_list, a, Variable)
-	if (VARget_initializer (a) == EXPRESSION_NULL) {
-	    ctype = TYPEget_ctype (VARget_type (a));
-	    generate_attribute_name( a, attrnm );
-	    if (!strcmp (ctype, "SCLundefined") ) {
-		printf ("WARNING:  in entity %s:\n", ENTITYget_name (entity)); 
-		printf ("\tthe type for attribute  %s is not fully ",
-			"implemented\n", attrnm);
-	    }
-	    if (TYPEis_entity (VARget_type (a)))
-	      fprintf (file, "\tSCLP23(Application_instance_ptr) _%s ;", attrnm);
-	    else
-	      fprintf (file, "\t%s _%s ;", ctype, attrnm);
-	    if (VARget_optional (a)) fprintf (file, "    //  OPTIONAL");
-	    if (isAggregate (a)) 		{
-		/*  if it's a named type, comment the type  */
-		if (etype = TYPEget_name
-		            (TYPEget_nonaggregate_base_type (VARget_type (a))))
-		  fprintf (file, "\t  //  of  %s\n", etype);
-	    }
-
-	    fprintf (file, "\n");
-	}	
-    
-=======
 void DataMemberPrintAttr( Entity entity, Variable a, FILE * file ) {
     char attrnm [BUFSIZ];
     const char * ctype, * etype;
@@ -2441,151 +1177,33 @@
     LISTdo( ENTITYget_attributes( curEntity ), attr, Variable ) {
         LISTadd_first( curList, ( Generic ) attr );
     }
->>>>>>> beb05185
     LISTod;
 }
 
-/******************************************************************
+/**************************************************************//**
  ** Procedure:  MemberFunctionSign
  ** Parameters:  Entity *entity --  entity being processed
  **     FILE* file  --  file being written to
- ** Returns:  
- ** Description:  prints the signature for member functions 
+ ** Returns:
+ ** Description:  prints the signature for member functions
                   of an entity's class definition
- **		  DAS prints the end of the entity class def and the creation
- **		  function that the EntityTypeDescriptor uses.
+ **       DAS prints the end of the entity class def and the creation
+ **       function that the EntityTypeDescriptor uses.
  ** Side Effects:  prints c++ code to a file
  ** Status:  ok 1/1/5/91
- **  updated 17-Feb-1992 to print only the signature 
+ **  updated 17-Feb-1992 to print only the signature
              and not the function definitions
  ******************************************************************/
-<<<<<<< HEAD
-
-void 
-MemberFunctionSign (Entity entity, FILE* file)
-{
-=======
 void MemberFunctionSign( Entity entity, Linked_List neededAttr, FILE * file ) {
->>>>>>> beb05185
 
     Linked_List attr_list;
-    static int entcode = 0;    
+    static int entcode = 0;
     char entnm [BUFSIZ];
 
-<<<<<<< HEAD
-    /* added for calling multiple_inheritance */
-    Linked_List parent_attr_list;
-    Linked_List parent_list;
-    Entity super =0;
-    int super_cnt =0;
-=======
     strncpy( entnm, ENTITYget_classname( entity ), BUFSIZ ); /*  assign entnm  */
->>>>>>> beb05185
-
-    strncpy (entnm, ENTITYget_classname (entity), BUFSIZ);  /*  assign entnm  */
-    
-    fprintf (file, "  public:  \n");
-
-<<<<<<< HEAD
-    /*	put in member functions which belong to all entities	*/
-    /*	constructor:	*/
-    fprintf (file, "\n	%s ( ); \n", entnm);
-
-    fprintf (file, "\t%s (SCLP23(Application_instance) *se, int *addAttrs = 0); \n", entnm);
-    /*  copy constructor*/
-    fprintf (file, "	%s (%s& e ); \n",entnm,entnm);
-    /*	destructor:	*/
-    fprintf (file, "	~%s ();\n", entnm);
-
-    /*  Open OODB reconstructor  */
-    fprintf(file,"\n#ifdef __O3DB__\n");
-    fprintf (file, "\tvoid oodb_reInit();\n");
-    fprintf(file,"#endif\n\n");
-
-/*    fprintf (file, "	char *Name () { return \"%s\"; }\n", */
-/*	     PrettyTmpName (ENTITYget_name (entity)));*/
-    fprintf (file, "	int opcode ()  { return %d ; } \n", 
-	     entcode++);
-
-    /*	print signature of access functions for attributes  	*/
-    attr_list = ENTITYget_attributes (entity);
-    LISTdo (attr_list, a, Variable)
-	if (VARget_initializer (a) == EXPRESSION_NULL) {
-
-    /*  retrieval  and  assignment	*/
-	    ATTRsign_access_methods (a, file);
-	}
-    
-    LISTod;
-
-/* //////////////// */
-    if(multiple_inheritance)
-    {
-	/* could print out access functions for parent attributes not 
-	   inherited through C++ inheritance. */
-	parent_list = ENTITYget_supertypes (entity);
-	if (! LISTempty (parent_list)) {
-
-	LISTdo (parent_list, e, Entity)
-	  /*  if there\'s no super class yet, 
-	      or the super class doesn\'t have any attributes
-	  */
-
-	    super = e;
-	    super_cnt++;
-	    if (super_cnt == 1)
-	    {
-		/* ignore the 1st parent */
-		fprintf(file, 
-		       "\t/* The first parent's access functions are */\n%s\n",
-			"\t/* above or covered by inherited functions. */");
-	    } 
-	    else 
-	    {
-		fprintf (file, "\n#if 0\n");
-/*		printf("\tin ENTITY %s\n\tadding SUPERTYPE %s\'s member functions. 1\n\n", 
-		       ENTITYget_name (entity), ENTITYget_name (e));*/
-
-    parent_attr_list = ENTITYget_attributes (e);
-    LISTdo (parent_attr_list, a2, Variable)
-    /*  do for EXPLICIT, REDEFINED, and INVERSE attributes - but not DERIVED */
-     if  ( ! VARis_derived (a2)  )  {
-
-       /*  retrieval  and  assignment	*/
-	ATTRsign_access_methods (a2, file);
-     }
-    LISTod;
-		fprintf (file, "\n#endif\n");
-	    }
-	LISTod;
-	}
-    }
-/* //////////////// */
-    if(corba_binding)
-    {
-	fprintf(file, "\n//\t%s_ptr create_TIE();\n\tIDL_Application_instance_ptr create_TIE();\n", 
-		ENTITYget_CORBAname(entity));
-/*
-	fprintf(file, "\n//\t%s_ptr create_TIE();\n\tP26::Application_instance_ptr create_TIE();\n", 
-		ENTITYget_CORBAname(entity));
-*/
-    }
-    fprintf (file, "};\n");
-    if(corba_binding)
-    {
-	fprintf (file, "\n// Associate IDL interface generated code with implementation object\nDEF_TIE_%s(%s)\n", ENTITYget_CORBAname(entity), entnm);
-    }
-
-    /*  print creation function for class	*/
-    fprintf(file,"\n#if defined(__O3DB__)\n");
-    fprintf (file, "inline SCLP23(Application_instance_ptr) \ncreate_%s () {  return (SCLP23(Application_instance_ptr)) new %s ;  }\n",
-	 entnm, entnm);
-    fprintf (file, "#else\n");
-    fprintf (file, "inline %s *\ncreate_%s () {  return  new %s ;  }\n",
-	 entnm, entnm, entnm);
-    fprintf (file, "#endif\n");
-    
-=======
+
+    fprintf( file, "  public:  \n" );
+
     /*  put in member functions which belong to all entities    */
     /*  constructor:    */
     fprintf( file, "\n        %s ( ); \n", entnm );
@@ -2628,88 +1246,57 @@
     /*  print creation function for class   */
     fprintf( file, "inline %s *\ncreate_%s () {  return  new %s ;  }\n",
              entnm, entnm, entnm );
->>>>>>> beb05185
-}
-
-/******************************************************************
+}
+
+/**************************************************************//**
  ** Procedure:    LIBdescribe_entity (entity, file, schema)
  ** Parameters:  Entity entity --  entity being processed
  **     FILE* file  --  file being written to
  **     Schema schema -- schema being processed
- ** Returns:  
+ ** Returns:
  ** Description:  declares the global pointer to the EntityDescriptor
                   representing a particular entity
- **		  DAS also prints the attr descs and inverse attr descs 
- **		  This function creates the storage space for the externs defs 
- **		  that were defined in the .h file. These global vars go in 
- **		  the .cc file.
+ **       DAS also prints the attr descs and inverse attr descs
+ **       This function creates the storage space for the externs defs
+ **       that were defined in the .h file. These global vars go in
+ **       the .cc file.
  ** Side Effects:  prints c++ code to a file
  ** Status:  ok 12-Apr-1993
  ******************************************************************/
-void
-LIBdescribe_entity (Entity entity, FILE* file, Schema schema)  
-{
-  Linked_List list;
-  int attr_count_tmp = attr_count;
-  char attrnm [BUFSIZ];
-  char * tmp;
-
-  fprintf(file,"EntityDescriptor *%s%s%s =0;\n",
-	  SCHEMAget_name(schema),ENT_PREFIX,ENTITYget_name(entity));
-    
-  LISTdo(ENTITYget_attributes(entity),v,Variable)
-    generate_attribute_name (v, attrnm);
-    fprintf(file,"%s *%s%d%s%s =0;\n",
-	    (VARget_inverse (v) ? "Inverse_attribute" : (VARis_derived (v) ? "Derived_attribute" : "AttrDescriptor")),
-	    ATTR_PREFIX, attr_count_tmp++, 
-	    (VARis_derived (v) ? "D" : (VARis_type_shifter (v) ? "R" : (VARget_inverse (v) ? "I" : ""))),
-	    attrnm);
-  LISTod			
-
-}
-
-/******************************************************************
- ** Procedure:  LIBmemberFunctionPrint 
+void LIBdescribe_entity( Entity entity, FILE * file, Schema schema ) {
+    Linked_List list;
+    int attr_count_tmp = attr_count;
+    char attrnm [BUFSIZ];
+
+    fprintf( file, "EntityDescriptor *%s%s%s =0;\n",
+             SCHEMAget_name( schema ), ENT_PREFIX, ENTITYget_name( entity ) );
+
+    LISTdo( ENTITYget_attributes( entity ), v, Variable )
+    generate_attribute_name( v, attrnm );
+    fprintf( file, "%s *%s%d%s%s =0;\n",
+             ( VARget_inverse( v ) ? "Inverse_attribute" : ( VARis_derived( v ) ? "Derived_attribute" : "AttrDescriptor" ) ),
+             ATTR_PREFIX, attr_count_tmp++,
+             ( VARis_derived( v ) ? "D" : ( VARis_type_shifter( v ) ? "R" : ( VARget_inverse( v ) ? "I" : "" ) ) ),
+             attrnm );
+    LISTod
+
+}
+
+/**************************************************************//**
+ ** Procedure:  LIBmemberFunctionPrint
  ** Parameters:  Entity *entity --  entity being processed
  **     FILE* file  --  file being written to
- ** Returns:  
+ ** Returns:
  ** Description:  prints the member functions for the class
                   representing an entity.  These go in the .cc file
  ** Side Effects:  prints c++ code to a file
  ** Status:  ok 17-Feb-1992
  ******************************************************************/
-<<<<<<< HEAD
-void
-LIBmemberFunctionPrint (Entity entity, FILE* file)
-{
-=======
 void LIBmemberFunctionPrint( Entity entity, Linked_List neededAttr, FILE * file ) {
->>>>>>> beb05185
 
     Linked_List attr_list;
     char entnm [BUFSIZ];
 
-<<<<<<< HEAD
-    /* added for calling multiple_inheritance */
-    Linked_List parent_attr_list;
-    Linked_List parent_list;
-    Entity super =0;
-    int super_cnt =0;
-
-    strncpy (entnm, ENTITYget_classname (entity), BUFSIZ);  /*  assign entnm */
-    
-    /*	1. put in member functions which belong to all entities	*/
-    /*  the common function are still in the class definition 17-Feb-1992 */
-    /* fprintf (file, "	char *Name () { return \"%s\"; }\n", 
-	     PrettyTmpName (ENTITYget_name (entity)));
-    fprintf (file, "	int opcode () { return %d ; }\n", 
-	     entcode++);
-    */
-
-    /*	2. print access functions for attributes  	*/
-    attr_list = ENTITYget_attributes (entity);
-    LISTdo (attr_list, a, Variable)
-=======
     strncpy( entnm, ENTITYget_classname( entity ), BUFSIZ ); /*  assign entnm */
 
     /*  1. put in member functions which belong to all entities */
@@ -2718,59 +1305,13 @@
     /*  2. print access functions for attributes    */
     attr_list = ENTITYget_attributes( entity );
     LISTdo( attr_list, a, Variable )
->>>>>>> beb05185
     /*  do for EXPLICIT, REDEFINED, and INVERSE attributes - but not DERIVED */
-     if  ( ! VARis_derived (a)  )  {
-
-       /*  retrieval  and  assignment	*/
-       ATTRprint_access_methods (entnm, a, file);
-     }
+    if( ! VARis_derived( a ) )  {
+
+        /*  retrieval  and  assignment   */
+        ATTRprint_access_methods( entnm, a, file );
+    }
     LISTod;
-<<<<<<< HEAD
-/* //////////////// */
-    if(multiple_inheritance)
-    {
-	/* could print out access functions for parent attributes not 
-	   inherited through C++ inheritance. */
-	parent_list = ENTITYget_supertypes (entity);
-	if (! LISTempty (parent_list)) {
-
-	LISTdo (parent_list, e, Entity)
-	  /*  if there\'s no super class yet, 
-	      or the super class doesn\'t have any attributes
-	  */
-
-	    super = e;
-	    super_cnt++;
-	    if (super_cnt == 1)
-	    {
-		/* ignore the 1st parent */
-		fprintf(file, 
-		       "\t/* The first parent's access functions are */\n%s\n",
-			"\t/* above or covered by inherited functions. */");
-	    } 
-	    else 
-	    {
-		fprintf (file, "\n#if 0\n");
-/*		printf("\tin ENTITY %s\n\tadding SUPERTYPE %s\'s member functions. 1\n\n", 
-		       ENTITYget_name (entity), ENTITYget_name (e)); */
-
-    parent_attr_list = ENTITYget_attributes (e);
-    LISTdo (parent_attr_list, a2, Variable)
-    /*  do for EXPLICIT, REDEFINED, and INVERSE attributes - but not DERIVED */
-     if  ( ! VARis_derived (a2)  )  {
-
-       /*  retrieval  and  assignment	*/
-       ATTRprint_access_methods (entnm, a2, file);
-     }
-    LISTod;
-		fprintf (file, "\n#endif\n");
-	    }
-	LISTod;
-	}
-    }
-/* //////////////// */
-=======
     /* //////////////// */
     if( multiple_inheritance ) {
         LISTdo( neededAttr, attr, Variable ) {
@@ -2781,172 +1322,160 @@
         LISTod;
     }
     /* //////////////// */
->>>>>>> beb05185
-
-}
-
-/******************************************************************
+
+}
+
+/**************************************************************//**
  ** Procedure:  ENTITYinc_print
  ** Parameters:  Entity *entity --  entity being processed
  **     FILE* file  --  file being written to
- ** Returns:  
+ ** Returns:
  ** Description:  drives the generation of the c++ class definition code
  ** Side Effects:  prints segment of the c++ .h file
  ** Status:  ok 1/15/91
  ******************************************************************/
-<<<<<<< HEAD
-
-void 
-ENTITYinc_print (Entity entity, FILE* file,Schema schema)
-{
-    ENTITYhead_print ( entity, file,schema);
-    DataMemberPrint (entity, file, schema);
-    MemberFunctionSign (entity, file);
-=======
 void ENTITYinc_print( Entity entity, Linked_List neededAttr, FILE * file, Schema schema ) {
     ENTITYhead_print( entity, file, schema );
     DataMemberPrint( entity, neededAttr, file, schema );
     MemberFunctionSign( entity, neededAttr, file );
->>>>>>> beb05185
-}
-
-/******************************************************************
- ** Procedure:  LIBcopy_constructor 
- ** Parameters:  
- ** Returns:  
- ** Description:  
- ** Side Effects:  
+}
+
+/**************************************************************//**
+ ** Procedure:  LIBcopy_constructor
+ ** Parameters:
+ ** Returns:
+ ** Description:
+ ** Side Effects:
  ** Status:  not used 17-Feb-1992
  ******************************************************************/
-void
-LIBcopy_constructor (Entity ent, FILE* file)
-{
+void LIBcopy_constructor( Entity ent, FILE * file ) {
     Linked_List attr_list;
     Class_Of_Type class;
     Type t;
     char buffer [BUFSIZ],
-             attrnm[BUFSIZ],
-      *b = buffer, *n = '\0';
+         attrnm[BUFSIZ],
+         *b = buffer;
     int count = attr_count;
-    char * tmp;    
-    
-    String entnm = ENTITYget_classname (ent);
-    Boolean opt;    
-    String StrToLower (String word);
+
+    char * entnm = ENTITYget_classname( ent );
+    const char * StrToLower( const char * word );
 
     /*mjm7/10/91 copy constructor definition  */
-    fprintf (file, "\t%s::%s(%s& e ) \n", entnm, entnm,entnm); 
-    fprintf (file, "  {");
-
-    /*  attributes	*/
-    attr_list = ENTITYget_attributes (ent);
-    LISTdo (attr_list, a, Variable)
-	if (VARget_initializer (a) == EXPRESSION_NULL) {
-	    /*  include attribute if it is not derived	*/
-	    generate_attribute_name( a, attrnm );
-	    t = VARget_type (a);
-	    class = TYPEget_type (t);
-	    opt = VARget_optional (a);
-	    
-	    /*  1. initialize everything to NULL (even if not optional)  */
-
-	    /*	  default:  to intialize attribute to NULL	*/
-	    sprintf (b, "\t_%s = e.%s();\n", attrnm,attrnm);
-
-	    /*mjm7/11/91  case TYPE_STRING */
-	    if ((class == Class_String_Type) || (class == Class_Binary_Type))
-	    sprintf (b, "\t_%s = strdup(e.%s());\n", attrnm,attrnm);
-
-
-	    /*      case TYPE_ENTITY:	*/
-	    if ( class == Class_Entity_Type)
-		sprintf (b, "\t_%s = e.%s();\n", attrnm,attrnm);
-	    /* previous line modified to conform with SDAI C++ Binding for PDES, Inc. Prototyping 5/22/91 CD */
-
-	    /*    case TYPE_ENUM:	*/
-	    if (class == Class_Enumeration_Type) 
-	      sprintf (b, "\t_%s.put(e.%s().asInt());\n", attrnm,attrnm);
-	    /*    case TYPE_SELECT:	*/
-	    if (class == Class_Select_Type) 
-	      sprintf (b, "DDDDDDD\t_%s.put(e.%s().asInt());\n", attrnm,attrnm);
-	    /*   case TYPE_BOOLEAN    */
-	    if ( class == Class_Boolean_Type)
-	      sprintf (b, "\t_%s.put(e.%s().asInt());\n", attrnm,attrnm);
-	    /* previous line modified to conform with SDAI C++ Binding for PDES, Inc. Prototyping 5/22/91 CD */
-
-	    /*   case TYPE_LOGICAL    */
-	    if ( class == Class_Logical_Type)
-	      sprintf (b, "\t_%s.put(e.%s().asInt());\n", attrnm,attrnm);
-	    /* previous line modified to conform with SDAI C++ Binding for PDES, Inc. Prototyping 5/22/91 CD */
-    
-            /*	case TYPE_ARRAY:
-		case TYPE_LIST:
-		case TYPE_SET:
-		case TYPE_BAG:	*/
-            if (isAggregateType (t)) 
-		*b = '\0';
-    
-            fprintf (file, "%s", b)	      ;
-
-	    fprintf (file, "\t attributes.push ");
-
-	    /*  2.  put attribute on attributes list	*/
-
-	    /*  default:	*/
-
-	    fprintf (file,"\n\t(new STEPattribute(*%s%d%s, %s &_%s));\n", 
-		     ATTR_PREFIX,count, 
-/*		     (VARis_derived (t) ? "D" : (VARis_type_shifter (t) ? "R" : (VARget_inverse (t) ? "I" : ""))),*/
-/*		     (VARis_derived (t) ? "D" : (VARget_inverse (t) ? "I" : "")),*/
-		     attrnm, 
-		     (TYPEis_entity (t) ? "(SCLP23(Application_instance_ptr) *)" : ""),
-		     attrnm);
-	    ++count;
-	    
-	}    
+    fprintf( file, "\t%s::%s(%s& e ) \n", entnm, entnm, entnm );
+    fprintf( file, "  {" );
+
+    /*  attributes  */
+    attr_list = ENTITYget_attributes( ent );
+    LISTdo( attr_list, a, Variable )
+    if( VARget_initializer( a ) == EXPRESSION_NULL ) {
+        /*  include attribute if it is not derived  */
+        generate_attribute_name( a, attrnm );
+        t = VARget_type( a );
+        class = TYPEget_type( t );
+
+        /*  1. initialize everything to NULL (even if not optional)  */
+
+        /*    default:  to intialize attribute to NULL  */
+        sprintf( b, "\t_%s = e.%s();\n", attrnm, attrnm );
+
+        /*mjm7/11/91  case TYPE_STRING */
+        if( ( class == Class_String_Type ) || ( class == Class_Binary_Type ) ) {
+            sprintf( b, "\t_%s = strdup(e.%s());\n", attrnm, attrnm );
+        }
+
+
+        /*      case TYPE_ENTITY:   */
+        if( class == Class_Entity_Type ) {
+            sprintf( b, "\t_%s = e.%s();\n", attrnm, attrnm );
+        }
+        /* previous line modified to conform with SDAI C++ Binding for PDES, Inc. Prototyping 5/22/91 CD */
+
+        /*    case TYPE_ENUM:   */
+        if( class == Class_Enumeration_Type ) {
+            sprintf( b, "\t_%s.put(e.%s().asInt());\n", attrnm, attrnm );
+        }
+        /*    case TYPE_SELECT: */
+        if( class == Class_Select_Type ) {
+            sprintf( b, "DDDDDDD\t_%s.put(e.%s().asInt());\n", attrnm, attrnm );
+        }
+        /*   case TYPE_BOOLEAN    */
+        if( class == Class_Boolean_Type ) {
+            sprintf( b, "\t_%s.put(e.%s().asInt());\n", attrnm, attrnm );
+        }
+        /* previous line modified to conform with SDAI C++ Binding for PDES, Inc. Prototyping 5/22/91 CD */
+
+        /*   case TYPE_LOGICAL    */
+        if( class == Class_Logical_Type ) {
+            sprintf( b, "\t_%s.put(e.%s().asInt());\n", attrnm, attrnm );
+        }
+        /* previous line modified to conform with SDAI C++ Binding for PDES, Inc. Prototyping 5/22/91 CD */
+
+        /*  case TYPE_ARRAY:
+        case TYPE_LIST:
+          case TYPE_SET:
+          case TYPE_BAG:  */
+        if( isAggregateType( t ) ) {
+            *b = '\0';
+        }
+
+        fprintf( file, "%s", b )       ;
+
+        fprintf( file, "\t attributes.push " );
+
+        /*  2.  put attribute on attributes list    */
+
+        /*  default:    */
+
+        fprintf( file, "\n\t(new STEPattribute(*%s%d%s, %s &_%s));\n",
+                 ATTR_PREFIX, count,
+                 attrnm,
+                 ( TYPEis_entity( t ) ? "(SDAI_Application_instance_ptr *)" : "" ),
+                 attrnm );
+        ++count;
+
+    }
     LISTod;
-    fprintf (file, " }\n");
-
-
-}
-
-int
-get_attribute_number (Entity entity)
-{
+    fprintf( file, " }\n" );
+}
+
+int get_attribute_number( Entity entity ) {
     int i = 0;
-    int found =0;
+    int found = 0;
     Linked_List local, complete;
-    complete = ENTITYget_all_attributes (entity);
-    local = ENTITYget_attributes (entity);
-
-    LISTdo (local, a, Variable)
-	/*  go to the child's first explicit attribute */
-	if  (( ! VARget_inverse (a)) && ( ! VARis_derived (a)) )  {
-	    LISTdo (complete, p, Variable)
-	    /*  cycle through all the explicit attributes until the
-		child's attribute is found  */
-	      if  (!found && ( ! VARget_inverse (p)) && ( ! VARis_derived (p)) )
-		{
-		if (p !=a ) ++i;
-		else found =1;
-		}
-	    LISTod;
-	    if (found)  return i;
-	    else printf ( "Internal error:  %s:%d\n"
-			"Attribute %s not found. \n"
-			,__FILE__,__LINE__, VARget_name (a));
-	}
+    complete = ENTITYget_all_attributes( entity );
+    local = ENTITYget_attributes( entity );
+
+    LISTdo( local, a, Variable )
+    /*  go to the child's first explicit attribute */
+    if( ( ! VARget_inverse( a ) ) && ( ! VARis_derived( a ) ) )  {
+        LISTdo( complete, p, Variable )
+        /*  cycle through all the explicit attributes until the
+        child's attribute is found  */
+        if( !found && ( ! VARget_inverse( p ) ) && ( ! VARis_derived( p ) ) ) {
+            if( p != a ) {
+                ++i;
+            } else {
+                found = 1;
+            }
+        }
+        LISTod;
+        if( found ) {
+            return i;
+        } else printf( "Internal error:  %s:%d\n"
+                           "Attribute %s not found. \n"
+                           , __FILE__, __LINE__, EXPget_name( VARget_name( a ) ) );
+    }
 
     LISTod;
     return -1;
 }
 
-/******************************************************************
+/**************************************************************//**
  ** Procedure:  LIBstructor_print
  ** Parameters:  Entity *entity --  entity being processed
  **     FILE* file  --  file being written to
- ** Returns:  
- ** Description:  prints the c++ code for entity class's 
+ ** Returns:
+ ** Description:  prints the c++ code for entity class's
  **     constructor and destructor.  goes to .cc file
  ** Side Effects:  generates codes segment in c++ .cc file
  ** Status:  ok 1/15/91
@@ -2955,448 +1484,349 @@
  **          Inc. Prototyping" by Stephen Clark.
  ** Change Date: 5/22/91 CD
  ** Changes: Modified STEPattribute constructors to take fewer arguments
- ** 	21-Dec-1992 -kcm
+ **     21-Dec-1992 -kcm
  ******************************************************************/
-void
-LIBstructor_print (Entity entity, FILE* file, Schema schema)
-{
+void LIBstructor_print( Entity entity, FILE * file, Schema schema ) {
     Linked_List attr_list;
     Type t;
     char attrnm [BUFSIZ];
 
     Linked_List list;
-    Entity super =0;
-    int super_cnt =0;
-    Entity principalSuper =0;
-
-    const char * entnm = ENTITYget_classname (entity);
+    int super_cnt = 0;
+    Entity principalSuper = 0;
+
+    const char * entnm = ENTITYget_classname( entity );
     int count = attr_count;
-    int index =0;
-    int first =1;
+    int first = 1;
 
     /*  constructor definition  */
-    fprintf (file, "%s::%s( ) \n", entnm, entnm); 
-    fprintf (file, "{\n");
-
-/*    super = ENTITYput_superclass (entity); */
-
-/* ////MULTIPLE INHERITANCE//////// */
-
-    if(multiple_inheritance)
-    {
-    fprintf (file, "\n");
-    list = ENTITYget_supertypes (entity);
-    if (! LISTempty (list)) 
-    {
-	LISTdo (list, e, Entity)
-	  /*  if there\'s no super class yet, 
-	      or the super class doesn\'t have any attributes
-	  */
-	    fprintf (file, "\t/*  parent: %s  */\n", ENTITYget_classname (e));
-
-	    super = e;
-	    super_cnt++;
-	    if (super_cnt == 1)
-	    {
-		/* ignore the 1st parent */
-		fprintf (file, 
-			 "\t/* Ignore the first parent since it is */\n %s\n",
-			 "\t/* part of the main inheritance hierarchy */"); 
-		principalSuper = e; /* principal SUPERTYPE */
-	    } 
-	    else 
-	    {
-		fprintf (file, "    HeadEntity(this); \n");
-		fprintf (file, "#if 0 \n");
-		fprintf (file, 
-       "\t/* Optionally use the following to replace the line following \n");
-		fprintf (file, 
-       "\t   the endif. Use this to turn off adding attributes in \n");
-		fprintf (file, 
-       "\t   diamond shaped hierarchies for each additional parent at this\n");
-		fprintf (file, 
-       "\t   level. You currently must hand edit this for it to work. */\n");
-		fprintf (file, "    int attrFlags[3]; // e.g. \n");
-		fprintf (file, "    attrFlags[0] = 1; // add parents attrs\n");
-		fprintf (file, 
-		     "    attrFlags[1] = 1; // add parent of parents attrs\n");
-		fprintf (file, 
-    "    attrFlags[2] = 0; // do not add parent of parent of parents attrs\n");
-		fprintf (file, 
-    "      // In *imaginary* hierarchy turn off attrFlags[2] since it \n"); 
-		fprintf (file, 
-    "      // would be the parent that has more than one path to it.\n");
-		fprintf (file, 
-			 "    AppendMultInstance(new %s(this, attrFlags)); \n",
-			 ENTITYget_classname (e));
-		fprintf (file, "#endif \n");
-
-		fprintf (file, "    AppendMultInstance(new %s(this)); \n", 
-			 ENTITYget_classname (e));
-/*	      fprintf (file, "new %s(this);  \n", ENTITYget_classname (e));*/
-	    
-		if(super_cnt == 2)
-		{
-		   printf("\nMULTIPLE INHERITANCE for entity: %s\n", 
-			   ENTITYget_name (entity));
-		    printf("\tSUPERTYPE 1: %s (principal supertype)\n", 
-			   ENTITYget_name (principalSuper));
-		}
-		printf("\tSUPERTYPE %d: %s\n", super_cnt, ENTITYget_name (e));
-/*		printf("\tin ENTITY %s\n\tadding SUPERTYPE %s. cp\n\n", 
-		       ENTITYget_name (entity), ENTITYget_name (e));*/
-	    }
-	LISTod;
-
-    } else {	/*  if entity has no supertypes, it's at top of hierarchy  */ 
-	fprintf (file, "\t/*  no SuperTypes */\n");
-    }
-    }
-/* ////MULTIPLE INHERITANCE//////// */
-
-    /* Next lines added for independent field - DAR */
-/*  if ( ENTITYget_supertypes(entity) || ENTITYget_abstract(entity) ) {
-	/* If entity has supertypes or is abstract it's not independent.
-	fprintf (file, "\n    _independent = 0;\n");
-	fprintf (file, "    // entity either has supertypes or is abstract\n");
-	/* Otherwise, keep the default value of 1.
-    }
-*/
-    /*  attributes	*/
-/*    fprintf (file, "\n\tSTEPattribute * a;\n");*/
+    fprintf( file, "%s::%s( ) \n", entnm, entnm );
+    fprintf( file, "{\n" );
+
+    /* ////MULTIPLE INHERITANCE//////// */
+
+    if( multiple_inheritance ) {
+        fprintf( file, "\n" );
+        list = ENTITYget_supertypes( entity );
+        if( ! LISTempty( list ) ) {
+            LISTdo( list, e, Entity )
+            /*  if there\'s no super class yet,
+                or the super class doesn\'t have any attributes
+            */
+            fprintf( file, "\t/*  parent: %s  */\n", ENTITYget_classname( e ) );
+
+            super_cnt++;
+            if( super_cnt == 1 ) {
+                /* ignore the 1st parent */
+                fprintf( file,
+                         "\t/* Ignore the first parent since it is */\n %s\n",
+                         "\t/* part of the main inheritance hierarchy */" );
+                principalSuper = e; /* principal SUPERTYPE */
+            } else {
+                fprintf( file, "    HeadEntity(this); \n" );
+                fprintf( file, "#if 1 \n" );
+                fprintf( file,
+                         "\t/* Optionally use the following to replace the line following \n" );
+                fprintf( file,
+                         "\t   the endif. Use this to turn off adding attributes in \n" );
+                fprintf( file,
+                         "\t   diamond shaped hierarchies for each additional parent at this\n" );
+                fprintf( file,
+                         "\t   level. You currently must hand edit this for it to work. */\n" );
+                fprintf( file, "    int attrFlags[3]; // e.g. \n" );
+                fprintf( file, "    attrFlags[0] = 1; // add parents attrs\n" );
+                fprintf( file,
+                         "    attrFlags[1] = 0; // add parent of parents attrs\n" );
+                fprintf( file,
+                         "    attrFlags[2] = 0; // do not add parent of parent of parents attrs\n" );
+                fprintf( file,
+                         "      // In *imaginary* hierarchy turn off attrFlags[2] since it \n" );
+                fprintf( file,
+                         "      // would be the parent that has more than one path to it.\n" );
+                fprintf( file,
+                         "    AppendMultInstance(new %s(this, attrFlags)); \n",
+                         ENTITYget_classname( e ) );
+                fprintf( file, "#else \n" );
+
+                fprintf( file, "    AppendMultInstance(new %s(this)); \n",
+                         ENTITYget_classname( e ) );
+                fprintf( file, "#endif \n" );
+
+                if( super_cnt == 2 ) {
+                    printf( "\nMULTIPLE INHERITANCE for entity: %s\n",
+                            ENTITYget_name( entity ) );
+                    printf( "\tSUPERTYPE 1: %s (principal supertype)\n",
+                            ENTITYget_name( principalSuper ) );
+                }
+                printf( "\tSUPERTYPE %d: %s\n", super_cnt, ENTITYget_name( e ) );
+            }
+            LISTod;
+
+        } else {    /*  if entity has no supertypes, it's at top of hierarchy  */
+            fprintf( file, "\t/*  no SuperTypes */\n" );
+        }
+    }
 
     /* what if entity comes from other schema? */
-    fprintf(file,"\n    eDesc = %s%s%s;\n",
-	    SCHEMAget_name(schema),ENT_PREFIX,ENTITYget_name(entity));
-
-    attr_list = ENTITYget_attributes (entity);
-
-    LISTdo (attr_list, a, Variable)
-	if (VARget_initializer (a) == EXPRESSION_NULL) {
-	    /*  include attribute if it is not derived	*/
-	    generate_attribute_name( a, attrnm );
-	    t = VARget_type (a);
-
-	    /*  1.  declare the AttrDescriptor	*/
-/*  this is now in the header  */
-/*	    fprintf(file,"extern AttrDescriptor *%s%d%s;\n",*/
-/*		    ATTR_PREFIX,count,VARget_name(a));*/
-
-	    /*  if the attribute is Explicit, make a STEPattribute  */
-/*	    if (VARis_simple_explicit (a))  {*/
-	    if  (( ! VARget_inverse (a)) && ( ! VARis_derived (a)) )  {
-	      /*  1. create a new STEPattribute	*/
-
-	      fprintf (file,"    "
-		       "%sa = new STEPattribute(*%s%d%s%s, %s &_%s);\n", 
-		       (first ? "STEPattribute *" : ""),
-		       /*  first time through declare a */
-		       ATTR_PREFIX,count, 
-		       (VARis_type_shifter(a) ? "R" : ""),
-		       attrnm, 
-		       (TYPEis_entity (t) ? "(SCLP23(Application_instance_ptr) *)" : ""),
-		       attrnm);
-	      if (first)  first = 0 ;
-	      /*  2. initialize everything to NULL (even if not optional)  */
-
-	      fprintf (file, "    a -> set_null ();\n");
-	    
-	      /*  3.  put attribute on attributes list	*/
-	      fprintf (file, "    attributes.push (a);\n");
-
-	      /* if it is redefining another attribute make connection of
-	         redefined attribute to redefining attribute */
-	      if( VARis_type_shifter(a) ) {
-		  fprintf (file, "    MakeRedefined(a, \"%s\");\n", 
-			   VARget_simple_name (a));
-	      }
-	    }
-	    count++;
-	  }
-    
+    fprintf( file, "\n    eDesc = %s%s%s;\n",
+             SCHEMAget_name( schema ), ENT_PREFIX, ENTITYget_name( entity ) );
+
+    attr_list = ENTITYget_attributes( entity );
+
+    LISTdo( attr_list, a, Variable )
+    if( VARget_initializer( a ) == EXPRESSION_NULL ) {
+        /*  include attribute if it is not derived  */
+        generate_attribute_name( a, attrnm );
+        t = VARget_type( a );
+
+        if( ( ! VARget_inverse( a ) ) && ( ! VARis_derived( a ) ) )  {
+            /*  1. create a new STEPattribute */
+            fprintf( file, "    "
+                     "%sa = new STEPattribute(*%s%d%s%s, %s &_%s);\n",
+                     ( first ? "STEPattribute *" : "" ),
+                     /*  first time through declare a */
+                     ATTR_PREFIX, count,
+                     ( VARis_type_shifter( a ) ? "R" : "" ),
+                     attrnm,
+                     ( TYPEis_entity( t ) ? "(SDAI_Application_instance_ptr *)" : "" ),
+                     attrnm );
+            if( first ) {
+                first = 0 ;
+            }
+            /*  2. initialize everything to NULL (even if not optional)  */
+
+            fprintf( file, "    a -> set_null ();\n" );
+
+            /*  3.  put attribute on attributes list  */
+            fprintf( file, "    attributes.push (a);\n" );
+
+            /* if it is redefining another attribute make connection of
+               redefined attribute to redefining attribute */
+            if( VARis_type_shifter( a ) ) {
+                fprintf( file, "    MakeRedefined(a, \"%s\");\n",
+                         VARget_simple_name( a ) );
+            }
+        }
+        count++;
+    }
+
     LISTod;
 
-    attr_list = ENTITYget_all_attributes (entity);
-
-    LISTdo (attr_list, a, Variable)
-/*      if (VARis_overrider (entity, a)) { */
-      if(VARis_derived (a)) {
-	fprintf (file, "    MakeDerived (\"%s\");\n", 
-		 VARget_simple_name (a));
-      }
+    attr_list = ENTITYget_all_attributes( entity );
+
+    LISTdo( attr_list, a, Variable )
+    if( VARis_derived( a ) ) {
+        fprintf( file, "    MakeDerived (\"%s\");\n",
+                 VARget_simple_name( a ) );
+    }
     LISTod;
-    fprintf (file, "}\n");
+    fprintf( file, "}\n" );
 
     /*  copy constructor  */
-    /*  LIBcopy_constructor (entity, file);	*/
-    entnm = ENTITYget_classname (entity);
-    fprintf (file, "%s::%s (%s& e ) \n",entnm,entnm,entnm);
-    fprintf (file, "\t{  CopyAs((SCLP23(Application_instance_ptr)) &e);\t}\n");
+    /*  LIBcopy_constructor (entity, file); */
+    entnm = ENTITYget_classname( entity );
+    fprintf( file, "%s::%s (%s& e ) \n", entnm, entnm, entnm );
+
+    /* include explicit initialization of base class */
+    if( principalSuper ) {
+        fprintf( file, "\t: %s()\n", ENTITYget_classname( principalSuper ) );
+    } else {
+        fprintf( file, "\t: SDAI_Application_instance()\n" );
+    }
+
+    fprintf( file, "\t{  CopyAs((SDAI_Application_instance_ptr) &e);\t}\n" );
 
     /*  print destructor  */
     /*  currently empty, but should check to see if any attributes need
-	to be deleted -- attributes will need reference count  */
-
-    entnm = ENTITYget_classname (entity);
-    fprintf (file, "%s::~%s () {  }\n", entnm, entnm);
-
-    /*  Open OODB reInit function  */
-    fprintf(file,"\n#ifdef __O3DB__\n");
-    fprintf (file, "void \n%s::oodb_reInit ()\n{", entnm);
-    fprintf(file,"\teDesc = %s%s%s;\n",
-	    SCHEMAget_name(schema),ENT_PREFIX,ENTITYget_name(entity));
-
-    count = attr_count;
-    attr_list = ENTITYget_attributes (entity);
-    index = get_attribute_number (entity);
-
-    LISTdo (attr_list, a, Variable)
-      /*  if the attribute is Explicit, assign the Descriptor  */
-      if  (( ! VARget_inverse (a)) && ( ! VARis_derived (a)) )  {
-	generate_attribute_name( a, attrnm );
-	/*  1. assign the Descriptor for the STEPattributes	*/
-	fprintf (file,"\tattributes [%d].aDesc = %s%d%s%s;\n",
-		 index,
-		 ATTR_PREFIX,count, 
-		 (VARis_type_shifter(a) ? "R" : ""),
-		 attrnm);
-      }
-      index++,
-      count++;
-    LISTod;
-    fprintf(file,"}\n"
-	    "#endif\n\n");
-
-    
+    to be deleted -- attributes will need reference count  */
+
+    entnm = ENTITYget_classname( entity );
+    fprintf( file, "%s::~%s () {  }\n", entnm, entnm );
 }
 
 /********************/
-/* print the constructor that accepts a SCLP23(Application_instance) as an argument used 
+/** print the constructor that accepts a SDAI_Application_instance as an argument used
    when building multiply inherited entities.
+   \sa LIBstructor_print()
 */
-
-void
-LIBstructor_print_w_args (Entity entity, FILE* file, Schema schema)
-{
+void LIBstructor_print_w_args( Entity entity, FILE * file, Schema schema ) {
     Linked_List attr_list;
     Type t;
     char attrnm [BUFSIZ];
-    
+
     Linked_List list;
-    Entity super =0;
-    int super_cnt =0;
+    int super_cnt = 0;
 
     /* added for calling parents constructor if there is one */
     char parentnm [BUFSIZ];
-    char *parent = 0;
-    Link parentLink = 0;
+    char * parent = 0;
     Entity parentEntity = 0;
 
     const char * entnm;
     int count = attr_count;
-    int first =1;
-
-    if(multiple_inheritance)
-    {
-
-/* //////////// */
-    list = ENTITYget_supertypes (entity);
-    if (! LISTempty (list)) {
-/*
-      parentLink = list->mark->next; 
-      parentEntity = (Entity) parentLink->data;
-*/
-      parentEntity = (Entity)LISTpeek_first(list);
-      if(parentEntity)
-      {
-	strcpy(parentnm, ENTITYget_classname (parentEntity));
-	parent = parentnm;
-      }
-      else
-	parent = 0; /* no parent */
-    }
-    else
-      parent = 0; /* no parent */
-
-    /* ENTITYget_classname returns a static buffer so don't call it twice
-       before it gets used - (I didn't write it) - I had to move it below
-        the above use. DAS */
-    entnm = ENTITYget_classname (entity); 
-	/*  constructor definition  */
-    if(parent)
-      fprintf (file, "%s::%s (SCLP23(Application_instance) *se, int *addAttrs) : %s(se, (addAttrs ? &addAttrs[1] : 0)) \n", entnm, entnm, 
-	       parentnm);
-    else
-      fprintf (file, "%s::%s( SCLP23(Application_instance) *se, int *addAttrs)\n", entnm, entnm);
-
-    fprintf (file, "{\n");
-
-/* ////MULTIPLE INHERITANCE//////// */
-/*    super = ENTITYput_superclass (entity); */
-
-    fprintf (file, "\t/* Set this to point to the head entity. */\n");
-    fprintf (file, "    HeadEntity(se); \n");
-    
-    fprintf (file, "\n");
-    list = ENTITYget_supertypes (entity);
-    if (! LISTempty (list)) {
-	LISTdo (list, e, Entity)
-	  /*  if there\'s no super class yet, 
-	      or the super class doesn\'t have any attributes
-	      */
-	  fprintf (file, "\t/*  parent: %s  */\n", ENTITYget_classname (e));
-
-	  super = e;
-	  super_cnt++;
-	  if (super_cnt == 1) {
-	    /* ignore the 1st parent */
-	    fprintf (file, 
-		     "\t/* Ignore the first parent since it is */\n %s\n",
-		     "\t/* part of the main inheritance hierarchy */"); 
-	  }  else {
-		fprintf (file, "#if 0 \n");
-		fprintf (file, 
-       "\t/* Optionally use the following to replace the line following \n");
-		fprintf (file, 
-       "\t   the endif. Use this to turn off adding attributes in \n");
-		fprintf (file, 
-       "\t   diamond shaped hierarchies for each additional parent at this\n");
-		fprintf (file, 
-       "\t   level. You currently must hand edit this for it to work. */\n");
-		fprintf (file, "    int attrFlags[3]; // e.g. \n");
-		fprintf (file, "    attrFlags[0] = 1; // add parents attrs\n");
-		fprintf (file, 
-		     "    attrFlags[1] = 1; // add parent of parents attrs\n");
-		fprintf (file, 
-    "    attrFlags[2] = 0; // do not add parent of parent of parents attrs\n");
-		fprintf (file, 
-    "      // In *imaginary* hierarchy turn off attrFlags[2] since it \n"); 
-		fprintf (file, 
-    "      // would be the parent that has more than one path to it.\n");
-		fprintf (file, 
-		       "    se->AppendMultInstance(new %s(se, attrFlags)); \n",
-			 ENTITYget_classname (e));
-		fprintf (file, "#endif \n");
-	    fprintf (file, "    se->AppendMultInstance(new %s(se, 0)); \n",
-		     ENTITYget_classname (e));
-/*	    printf("\tin ENTITY %s\n\thandling SUPERTYPE %s cp wArgs\n\n", 
-		    ENTITYget_name (entity), ENTITYget_name (e));*/
-	  }
-	LISTod;
-
-    }  else {	/*  if entity has no supertypes, it's at top of hierarchy  */ 
-	fprintf (file, "\t/*  no SuperTypes */\n");
-    }
-
-/* ////MULTIPLE INHERITANCE//////// */
-
-    /*  attributes	*/
-/*    fprintf (file, "\n    STEPattribute * a;\n");*/
-
-    /* what if entity comes from other schema? */
-    fprintf(file,"\n    eDesc = %s%s%s;\n",
-	    SCHEMAget_name(schema),ENT_PREFIX,ENTITYget_name(entity));
-
-    attr_list = ENTITYget_attributes (entity);
-
-    LISTdo (attr_list, a, Variable)
-	if (VARget_initializer (a) == EXPRESSION_NULL) {
-	    /*  include attribute if it is not derived	*/
-	    generate_attribute_name( a, attrnm );
-	    t = VARget_type (a);
-
-	    /*  1.  declare the AttrDescriptor	*/
-/*  this is now in the header  */
-/*	    fprintf(file,"extern AttrDescriptor *%s%d%s;\n",*/
-/*		    ATTR_PREFIX,count,VARget_name(a));*/
-
-	    /*  if the attribute is Explicit, make a STEPattribute  */
-/*	    if (VARis_simple_explicit (a))  {*/
-	    if  (( ! VARget_inverse (a)) && ( ! VARis_derived (a)) )  {
-	      /*  1. create a new STEPattribute	*/
-
-	      fprintf (file,"    "
-		       "%sa = new STEPattribute(*%s%d%s%s, %s &_%s);\n", 
-		       (first ? "STEPattribute *" : ""),
-		       /*  first time through declare a */
-		       ATTR_PREFIX,count, 
-		       (VARis_type_shifter(a) ? "R" : ""),
-		       attrnm, 
-		       (TYPEis_entity (t) ? "(SCLP23(Application_instance_ptr) *)" : ""),
-		       attrnm);
-
-	      if (first)  first = 0 ;
-	      /*  2. initialize everything to NULL (even if not optional)  */
-
-	      fprintf (file, "    a -> set_null ();\n");
-	    
-	      fprintf (file, 
-		       "\t/* Put attribute on this class' %s\n", 
-		       "attributes list so the */\n\t/*access functions still work. */");
-	      /*  3.  put attribute on this class' attributes list so the
-		  access functions still work */
-	      fprintf (file, "    attributes.push (a);\n");
-	      fprintf (file, 
-		       "\t/* Put attribute on the attributes list %s\n", 
-		       "for the */\n\t/* main inheritance heirarchy. */" );
-/* ////MULTIPLE INHERITANCE//////// */
-	      /*  4.  put attribute on attributes list for the main 
-		  inheritance heirarchy */
-	      fprintf (file, "    if(!addAttrs || addAttrs[0])\n");
-	      fprintf (file, "        se->attributes.push (a);\n");
-
-	      /* if it is redefining another attribute make connection of
-	         redefined attribute to redefining attribute */
-	      if( VARis_type_shifter(a) ) {
-		  fprintf (file, "    MakeRedefined(a, \"%s\");\n", 
-			   VARget_simple_name (a));
-	      }
-/* ////MULTIPLE INHERITANCE//////// */
-	    }
-	    count++;
-	  }
-    
-    LISTod;
-
-    attr_list = ENTITYget_all_attributes (entity);
-
-    LISTdo (attr_list, a, Variable)
-/*      if (VARis_overrider (entity, a)) { */
-      if(VARis_derived (a)) {
-	fprintf (file, "    MakeDerived (\"%s\");\n", 
-		 VARget_simple_name (a));
-      }
-    LISTod;
-    fprintf (file, "}\n");
+    int first = 1;
+
+    if( multiple_inheritance ) {
+        list = ENTITYget_supertypes( entity );
+        if( ! LISTempty( list ) ) {
+            parentEntity = ( Entity )LISTpeek_first( list );
+            if( parentEntity ) {
+                strcpy( parentnm, ENTITYget_classname( parentEntity ) );
+                parent = parentnm;
+            } else {
+                parent = 0;    /* no parent */
+            }
+        } else {
+            parent = 0;    /* no parent */
+        }
+
+        /* ENTITYget_classname returns a static buffer so don't call it twice
+           before it gets used - (I didn't write it) - I had to move it below
+            the above use. DAS */
+        entnm = ENTITYget_classname( entity );
+        /*  constructor definition  */
+        if( parent )
+            fprintf( file, "%s::%s (SDAI_Application_instance *se, int *addAttrs) : %s(se, (addAttrs ? &addAttrs[1] : 0)) \n", entnm, entnm,
+                     parentnm );
+        else {
+            fprintf( file, "%s::%s( SDAI_Application_instance *se, int *addAttrs)\n", entnm, entnm );
+        }
+
+        fprintf( file, "{\n" );
+
+        fprintf( file, "\t/* Set this to point to the head entity. */\n" );
+        fprintf( file, "    HeadEntity(se); \n" );
+
+        fprintf( file, "\n" );
+        list = ENTITYget_supertypes( entity );
+        if( ! LISTempty( list ) ) {
+            LISTdo( list, e, Entity )
+            /*  if there\'s no super class yet,
+                or the super class doesn\'t have any attributes
+                */
+            fprintf( file, "\t/*  parent: %s  */\n", ENTITYget_classname( e ) );
+
+            super_cnt++;
+            if( super_cnt == 1 ) {
+                /* ignore the 1st parent */
+                fprintf( file,
+                         "\t/* Ignore the first parent since it is */\n %s\n",
+                         "\t/* part of the main inheritance hierarchy */" );
+            }  else {
+                fprintf( file, "#if 0 \n" );
+                fprintf( file,
+                         "\t/* Optionally use the following to replace the line following \n" );
+                fprintf( file,
+                         "\t   the endif. Use this to turn off adding attributes in \n" );
+                fprintf( file,
+                         "\t   diamond shaped hierarchies for each additional parent at this\n" );
+                fprintf( file,
+                         "\t   level. You currently must hand edit this for it to work. */\n" );
+                fprintf( file, "    int attrFlags[3]; // e.g. \n" );
+                fprintf( file, "    attrFlags[0] = 1; // add parents attrs\n" );
+                fprintf( file,
+                         "    attrFlags[1] = 1; // add parent of parents attrs\n" );
+                fprintf( file,
+                         "    attrFlags[2] = 0; // do not add parent of parent of parents attrs\n" );
+                fprintf( file,
+                         "      // In *imaginary* hierarchy turn off attrFlags[2] since it \n" );
+                fprintf( file,
+                         "      // would be the parent that has more than one path to it.\n" );
+                fprintf( file,
+                         "    se->AppendMultInstance(new %s(se, attrFlags)); \n",
+                         ENTITYget_classname( e ) );
+                fprintf( file, "#endif \n" );
+                fprintf( file, "    se->AppendMultInstance(new %s(se, 0)); \n",
+                         ENTITYget_classname( e ) );
+            }
+            LISTod;
+
+        }  else {   /*  if entity has no supertypes, it's at top of hierarchy  */
+            fprintf( file, "\t/*  no SuperTypes */\n" );
+        }
+
+        /* what if entity comes from other schema? */
+        fprintf( file, "\n    eDesc = %s%s%s;\n",
+                 SCHEMAget_name( schema ), ENT_PREFIX, ENTITYget_name( entity ) );
+
+        attr_list = ENTITYget_attributes( entity );
+
+        LISTdo( attr_list, a, Variable )
+        if( VARget_initializer( a ) == EXPRESSION_NULL ) {
+            /*  include attribute if it is not derived  */
+            generate_attribute_name( a, attrnm );
+            t = VARget_type( a );
+
+            if( ( ! VARget_inverse( a ) ) && ( ! VARis_derived( a ) ) )  {
+                /*  1. create a new STEPattribute */
+
+                fprintf( file, "    "
+                         "%sa = new STEPattribute(*%s%d%s%s, %s &_%s);\n",
+                         ( first ? "STEPattribute *" : "" ),
+                         /*  first time through declare a */
+                         ATTR_PREFIX, count,
+                         ( VARis_type_shifter( a ) ? "R" : "" ),
+                         attrnm,
+                         ( TYPEis_entity( t ) ? "(SDAI_Application_instance_ptr *)" : "" ),
+                         attrnm );
+
+                if( first ) {
+                    first = 0 ;
+                }
+                /*  2. initialize everything to NULL (even if not optional)  */
+
+                fprintf( file, "    a -> set_null ();\n" );
+
+                fprintf( file,
+                         "\t/* Put attribute on this class' %s\n",
+                         "attributes list so the */\n\t/*access functions still work. */" );
+                /*  3.  put attribute on this class' attributes list so the
+                access functions still work */
+                fprintf( file, "    attributes.push (a);\n" );
+                fprintf( file,
+                         "\t/* Put attribute on the attributes list %s\n",
+                         "for the */\n\t/* main inheritance heirarchy. */" );
+                /*  4.  put attribute on attributes list for the main
+                inheritance heirarchy */
+                fprintf( file, "    if(!addAttrs || addAttrs[0])\n" );
+                fprintf( file, "        se->attributes.push (a);\n" );
+
+                /* if it is redefining another attribute make connection of
+                   redefined attribute to redefining attribute */
+                if( VARis_type_shifter( a ) ) {
+                    fprintf( file, "    MakeRedefined(a, \"%s\");\n",
+                             VARget_simple_name( a ) );
+                }
+            }
+            count++;
+        }
+
+        LISTod;
+
+        attr_list = ENTITYget_all_attributes( entity );
+
+        LISTdo( attr_list, a, Variable )
+        if( VARis_derived( a ) ) {
+            fprintf( file, "    MakeDerived (\"%s\");\n",
+                     VARget_simple_name( a ) );
+        }
+        LISTod;
+        fprintf( file, "}\n" );
     } /* end if(multiple_inheritance) */
 
 }
-/********************/
-
-/******************************************************************
+
+/**************************************************************//**
  ** Procedure:  ENTITYlib_print
  ** Parameters:  Entity *entity --  entity being processed
  **     FILE* file  --  file being written to
- ** Returns:  
+ ** Returns:
  ** Description:  drives the printing of the code for the class library
- **     additional member functions can be generated by writing a routine 
+ **     additional member functions can be generated by writing a routine
  **     to generate the code and calling that routine from this procedure
  ** Side Effects:  generates code segment for c++ library file
  ** Status:  ok 1/15/91
  ******************************************************************/
-<<<<<<< HEAD
-
-void
-ENTITYlib_print (Entity entity, FILE* file,Schema schema)
-{
-  LIBdescribe_entity (entity, file, schema);
-  LIBstructor_print (entity, file,schema);
-  if(multiple_inheritance)
-  {
-  LIBstructor_print_w_args (entity, file,schema);
-  }
-  LIBmemberFunctionPrint (entity, file);
-=======
 void ENTITYlib_print( Entity entity, Linked_List neededAttr, FILE * file, Schema schema ) {
     LIBdescribe_entity( entity, file, schema );
     LIBstructor_print( entity, file, schema );
@@ -3404,38 +1834,38 @@
         LIBstructor_print_w_args( entity, file, schema );
     }
     LIBmemberFunctionPrint( entity, neededAttr, file );
->>>>>>> beb05185
-}
-
-/* return 1 if types are predefined by us */
-int
-TYPEis_builtin(const Type t) {
-	switch( TYPEget_body(t)->type) {/* dunno if correct*/
-	case integer_:
-	case real_:
-	case string_:
-	case binary_:
-	case boolean_:
-	case number_:
-	case logical_:
-		return 1;
-	}
-	return 0;
-}
-
-/* go down through a type'sbase type chain, 
-   Make and print new TypeDescriptors for each type with no name.  
-
-   This function should only be called for types that don't have an 
-   associated Express name.  Currently this only includes aggregates.  
-   If this changes this function needs to be changed to support the type 
+}
+
+/** return 1 if types are predefined by us */
+int TYPEis_builtin( const Type t ) {
+    switch( TYPEget_body( t )->type ) { /* dunno if correct*/
+        case integer_:
+        case real_:
+        case string_:
+        case binary_:
+        case boolean_:
+        case number_:
+        case logical_:
+            return 1;
+        default:
+            break;
+    }
+    return 0;
+}
+
+/** go down through a type'sbase type chain,
+   Make and print new TypeDescriptors for each type with no name.
+
+   This function should only be called for types that don't have an
+   associated Express name.  Currently this only includes aggregates.
+   If this changes this function needs to be changed to support the type
    that changed.  This function prints TypeDescriptors for types
-   without names and it will go down through the type chain until it hits 
-   a type that has a name.  i.e. when it hits a type with a name it stops.  
-   There are only two places where a type can not have a name - both 
-   cases are aggregate types.  
-   1. an aggregate created in an attr declaration 
-      e.g. names : ARRAY [1:3] of STRING; 
+   without names and it will go down through the type chain until it hits
+   a type that has a name.  i.e. when it hits a type with a name it stops.
+   There are only two places where a type can not have a name - both
+   cases are aggregate types.
+   1. an aggregate created in an attr declaration
+      e.g. names : ARRAY [1:3] of STRING;
    2. an aggregate that is an element of another aggregate.
       e.g. TYPE Label = STRING; END_TYPE;
            TYPE listSetOfLabel = LIST of SET of Label; END_TYPE;
@@ -3444,472 +1874,347 @@
          to generate one.
       This function will not generate the code to handle Label.
 
-      Type t contains the Type with no Express name that needs to have 
+      Type t contains the Type with no Express name that needs to have
         TypeDecriptor[s] generated for it.
       buf needs to have space declared enough to hold the name of the var
-        that can be referenced to refer to the type that was created for 
-	Type t.
+        that can be referenced to refer to the type that was created for
+    Type t.
 */
-void
-print_typechain(FILE *f,const Type t,char *buf,Schema schema)
-{
-  /* if we've been called, current type has no name */
-  /* nor is it a built-in type */
-  /* the type_count variable is there for debugging purposes  */
-
-    const char * ctype = TYPEget_ctype (t);
-    Type base;
+void print_typechain( FILE * f, const Type t, char * buf, Schema schema ) {
+    /* if we've been called, current type has no name */
+    /* nor is it a built-in type */
+    /* the type_count variable is there for debugging purposes  */
+
+    const char * ctype = TYPEget_ctype( t );
+    Type base = 0;
     int count = type_count++;
     char typename_buf[MAX_LEN];
 
-    switch (TYPEget_body(t)->type)
-    {
-      case aggregate_:
-      case array_:
-      case bag_:
-      case set_:
-      case list_:
-      /* create a new TypeDescriptor variable, e.g. t1, and new space for it */
-	fprintf(f,"\t%s * %s%d = new %s;\n",
-		GetTypeDescriptorName(t), TD_PREFIX, count, 
-		GetTypeDescriptorName(t) );
-
-	fprintf(f,
-		"\t%s%d->AssignAggrCreator((AggregateCreator) create_%s);%s", 
-		TD_PREFIX, count, ctype, "\t// Creator function \n");
-	if(!TYPEget_head(t))
-	{
-	  if(TYPEget_body(t)->lower)
-	    fprintf(f, "\t%s%d->Bound1(%d);\n", TD_PREFIX, count, 
-		    TYPEget_body(t)->lower->u.integer);
-	  if(TYPEget_body(t)->upper)
-	    fprintf(f, "\t%s%d->Bound2(%d);\n", TD_PREFIX, count, 
-		    TYPEget_body(t)->upper->u.integer);
-	  if(TYPEget_body(t)->flags.unique)
-	    fprintf(f, "\t%s%d->UniqueElements(LTrue);\n",
-		    TD_PREFIX, count);
-	  if(TYPEget_body(t)->flags.optional)
-	    fprintf(f, "\t%s%d->OptionalElements(LTrue);\n",
-		    TD_PREFIX, count);
-	}
-	break;
-
-      default: /* this should not happen since only aggregates are allowed to
-		  not have a name. This funct should only be called for aggrs 
-		  without names. */
-	fprintf(f,"\tTypeDescriptor * %s%d = new TypeDescriptor;\n",
-		TD_PREFIX,count);
+    switch( TYPEget_body( t )->type ) {
+        case aggregate_:
+        case array_:
+        case bag_:
+        case set_:
+        case list_:
+            /* create a new TypeDescriptor variable, e.g. t1, and new space for it */
+            fprintf( f, "\t%s * %s%d = new %s;\n",
+                     GetTypeDescriptorName( t ), TD_PREFIX, count,
+                     GetTypeDescriptorName( t ) );
+
+            fprintf( f,
+                     "\t%s%d->AssignAggrCreator((AggregateCreator) create_%s);%s",
+                     TD_PREFIX, count, ctype, "\t// Creator function \n" );
+            if( !TYPEget_head( t ) ) {
+                if( TYPEget_body( t )->lower )
+                    fprintf( f, "\t%s%d->Bound1(%d);\n", TD_PREFIX, count,
+                             TYPEget_body( t )->lower->u.integer );
+                if( TYPEget_body( t )->upper )
+                    fprintf( f, "\t%s%d->Bound2(%d);\n", TD_PREFIX, count,
+                             TYPEget_body( t )->upper->u.integer );
+                if( TYPEget_body( t )->flags.unique )
+                    fprintf( f, "\t%s%d->UniqueElements(LTrue);\n",
+                             TD_PREFIX, count );
+                if( TYPEget_body( t )->flags.optional )
+                    fprintf( f, "\t%s%d->OptionalElements(LTrue);\n",
+                             TD_PREFIX, count );
+            }
+            break;
+
+        default: /* this should not happen since only aggregates are allowed to
+          not have a name. This funct should only be called for aggrs
+          without names. */
+            fprintf( f, "\tTypeDescriptor * %s%d = new TypeDescriptor;\n",
+                     TD_PREFIX, count );
     }
 
     /* there is no name so name doesn't need to be initialized */
 
-    fprintf(f,"\t%s%d->FundamentalType(%s);\n",TD_PREFIX,count, 
-	    FundamentalType(t,1));
-    fprintf(f,"\t%s%d->Description(\"%s\");\n",TD_PREFIX,count,
-	    TypeDescription(t));
-
-/* DAS ORIG SCHEMA FIX */
-    fprintf(f,"\t%s%d->OriginatingSchema(%s%s);\n",TD_PREFIX,count,
-	    SCHEMA_PREFIX,SCHEMAget_name(schema) );
-
-    if(TYPEget_RefTypeVarNm(t, typename_buf, schema)) {
-      fprintf(f, "\t%s%d->ReferentType(%s);\n", TD_PREFIX,count, typename_buf);
+    fprintf( f, "\t%s%d->FundamentalType(%s);\n", TD_PREFIX, count,
+             FundamentalType( t, 1 ) );
+    fprintf( f, "\t%s%d->Description(\"%s\");\n", TD_PREFIX, count,
+             TypeDescription( t ) );
+
+    /* DAS ORIG SCHEMA FIX */
+    fprintf( f, "\t%s%d->OriginatingSchema(%s%s);\n", TD_PREFIX, count,
+             SCHEMA_PREFIX, SCHEMAget_name( schema ) );
+
+    if( TYPEget_RefTypeVarNm( t, typename_buf, schema ) ) {
+        fprintf( f, "\t%s%d->ReferentType(%s);\n", TD_PREFIX, count, typename_buf );
     } else {
-	/* no name, recurse */
-	char callee_buffer[MAX_LEN];
-	if (TYPEget_body(t)) base = TYPEget_body(t)->base;
-	print_typechain(f,base,callee_buffer,schema);
-	fprintf(f,"\t%s%d->ReferentType(%s);\n",TD_PREFIX,count,callee_buffer);
-    }
-    sprintf(buf,"%s%d",TD_PREFIX,count);
-
-#if 0
-/* the old way */
-    if (TYPEget_body(t)) base = TYPEget_body(t)->base;
-    if (TYPEget_head(t)) {
-	fprintf( f, "\t%s%d->ReferentType(%s%s%s);\n",
-		 TD_PREFIX,count,
-		 SCHEMAget_name( TYPEget_head(t)->superscope ),
-					       schema) ),
-		 TYPEprefix(t), TYPEget_name(TYPEget_head(t)) );
-
-    } else if( TYPEis_builtin(base) ) {/* dunno if correct*/
-	fprintf(f,"\t%s%d->ReferentType(%s%s);\n",
-		TD_PREFIX,count,
-		TD_PREFIX,FundamentalType(base,0));
-
-    } else if (TYPEget_body(base)->type == entity_) {
-	fprintf( f,"\t%s%d->ReferentType(%s%s%s);\n",
-		 TYPEprefix (t) ,count,
-		 /* following assumes we are not in a nested entity */
-		 /* otherwise we should search upward for schema */
-		 TYPEget_name(TYPEget_body(base)->entity->superscope),
-		 ENT_PREFIX,TYPEget_name(base) );
-    } else if(TYPEget_name(base)) { /* aggr elements that are enums go here */
-	/* type ref with name */
-	fprintf( f,"\t%s%d->ReferentType(%s%s%s);\n",TD_PREFIX,count,
- 		 SCHEMAget_name( base->superscope ), TD_PREFIX,
- 		 TYPEget_name(base) );
-    } else {
-	/* no name, recurse */
-	char callee_buffer[MAX_LEN];
-	print_typechain(f,base,callee_buffer,schema);
-	fprintf(f,"\t%s%d->ReferentType(%s);\n",TD_PREFIX,count,callee_buffer);
-    }
-    sprintf(buf,"%s%d",TD_PREFIX,count);
-#endif
-}
-
-/******************************************************************
+        /* no name, recurse */
+        char callee_buffer[MAX_LEN];
+        if( TYPEget_body( t ) ) {
+            base = TYPEget_body( t )->base;
+        }
+        print_typechain( f, base, callee_buffer, schema );
+        fprintf( f, "\t%s%d->ReferentType(%s);\n", TD_PREFIX, count, callee_buffer );
+    }
+    sprintf( buf, "%s%d", TD_PREFIX, count );
+}
+
+/**************************************************************//**
  ** Procedure:  ENTITYincode_print
  ** Parameters:  Entity *entity --  entity being processed
  **     FILE* file  --  file being written to
- ** Returns:  
+ ** Returns:
  ** Description:  generates code to enter entity in STEP registry
- **		 This goes to the .init.cc file
- ** Side Effects:  
+ **      This goes to the .init.cc file
+ ** Side Effects:
  ** Status:  ok 1/15/91
  ******************************************************************/
-void
-ENTITYincode_print (Entity entity, FILE* file,Schema schema)  /*  ,FILES *files) */
-{
-#define entity_name	ENTITYget_name(entity)
-#define schema_name	SCHEMAget_name(schema)
-	const char *cn = ENTITYget_classname(entity);
-	char attrnm [BUFSIZ];
-	char dict_attrnm [BUFSIZ];
-	const char * super_schema;
-	char * tmp, *tmp2;
-#if 0
-	String cn_unsafe = ENTITYget_classname (entity);
-	char cn[MAX_LEN];
-
-	/* cn_unsafe points to a static buffer, grr..., so save it */
-	strcpy(cn,cn_unsafe);
+void ENTITYincode_print( Entity entity, FILE * file, Schema schema ) {
+#define entity_name ENTITYget_name(entity)
+#define schema_name SCHEMAget_name(schema)
+    const char * cn = ENTITYget_classname( entity );
+    char attrnm [BUFSIZ];
+    char dict_attrnm [BUFSIZ];
+    const char * super_schema;
+    char * tmp, *tmp2;
+
+#ifdef NEWDICT
+    /* DAS New SDAI Dictionary 5/95 */
+    /* insert the entity into the schema descriptor */
+    fprintf( file,
+             "\t((SDAIAGGRH(Set,EntityH))%s%s->Entities())->Add(%s%s%s);\n",
+             SCHEMA_PREFIX, schema_name, schema_name, ENT_PREFIX, entity_name );
 #endif
 
-
-#ifdef NEWDICT
-/* DAS New SDAI Dictionary 5/95 */
-    /* insert the entity into the schema descriptor */
-	fprintf(file,
-		"\t((SDAIAGGRH(Set,EntityH))%s%s->Entities())->Add(%s%s%s);\n",
-		SCHEMA_PREFIX,schema_name,schema_name,ENT_PREFIX,entity_name);
-#endif
-
-	if (ENTITYget_abstract(entity)) {
-	    fprintf(file,"\t%s%s%s->AddSupertype_Stmt(\"",
-		    schema_name,ENT_PREFIX,entity_name);
-	    if (entity->u.entity->subtype_expression) {
-		fprintf(file,"ABSTRACT SUPERTYPE OF (");
-		tmp = SUBTYPEto_string(entity->u.entity->subtype_expression);
-		tmp2 = (char*)malloc( sizeof(char) * (strlen(tmp)+BUFSIZ) );
-		fprintf(file,"%s)\");\n",format_for_stringout(tmp,tmp2));
-		free(tmp);
-		free(tmp2);
-	    } else {
-		fprintf(file,"ABSTRACT SUPERTYPE\");\n");
-	    }
-	} else {
-		if (entity->u.entity->subtype_expression) {
-		    fprintf(file,"\t%s%s%s->AddSupertype_Stmt(\"",
-			    schema_name,ENT_PREFIX,entity_name);
-		    fprintf(file,"SUPERTYPE OF (");
-		    tmp = SUBTYPEto_string(entity->u.entity->subtype_expression);
-		    tmp2 = (char*)malloc( sizeof(char) * (strlen(tmp)+BUFSIZ) );
-		    fprintf(file,"%s)\");\n",format_for_stringout(tmp,tmp2));
-		    free(tmp);
-		    free(tmp2);
-		}
-	}
-/*
-	if (entity->u.entity->subtype_expression) {
-	    tmp = SUBTYPEto_string(entity->u.entity->subtype_expression);
-	    tmp2 = (char*)malloc( sizeof(char) * (strlen(tmp)+BUFSIZ) );
-	    fprintf(file,"\t%s%s%s->AddSupertype_Stmt(\"(%s)\");\n",
-		    schema_name,ENT_PREFIX,entity_name,format_for_stringout(tmp,tmp2));
-	    free(tmp);
-	    free(tmp2);
-	}
-*/
-/*
-	LISTdo(ENTITYget_subtypes(entity),sub,Entity)
-		fprintf(file,"	%s%s%s->AddSubtype(%s%s%s);\n",
-			schema_name,ENT_PREFIX,entity_name,
-			schema_name,ENT_PREFIX,ENTITYget_name(sub));
-	LISTod
-*/
-	LISTdo(ENTITYget_supertypes(entity),sup,Entity)
-          /*  set the owning schema of the supertype  */
-	  super_schema = SCHEMAget_name(ENTITYget_schema(sup));
-	    /* print the supertype list for this entity	*/
-		fprintf(file,"	%s%s%s->AddSupertype(%s%s%s);\n",
-			schema_name,ENT_PREFIX,entity_name,
-			super_schema,
-			ENT_PREFIX,ENTITYget_name(sup));
-
-	    /* add this entity to the subtype list of it's supertype	*/
-		fprintf(file,"	%s%s%s->AddSubtype(%s%s%s);\n",
-			super_schema,
-			ENT_PREFIX,ENTITYget_name(sup),
-			schema_name,ENT_PREFIX, entity_name);
-	LISTod
-
-	LISTdo(ENTITYget_attributes(entity),v,Variable)
-	  generate_attribute_name( v, attrnm );
-	  /*  do EXPLICIT and DERIVED attributes first  */
-/*	  if  ( ! VARget_inverse (v))  {*/
-		/* first make sure that type descriptor exists */
-		if (TYPEget_name(v->type)) {
-		    if ((!TYPEget_head(v->type)) && 
-			(TYPEget_body(v->type)->type == entity_))
-		    {
-/*			fprintf(file, "\t%s%d%s%s = new %sAttrDescriptor(\"%s\",%s%s%s,%s,%s,%s,*%s%s%s);\n", */
-			fprintf(file, "\t%s%d%s%s =\n\t  new %s"
-                              "(\"%s\",%s%s%s,\n\t  %s,%s%s,\n\t  *%s%s%s);\n",
-				ATTR_PREFIX,attr_count, 
-				(VARis_derived (v) ? "D" : 
-				 (VARis_type_shifter (v) ? "R" : 
-				  (VARget_inverse (v) ? "I" : ""))),
-				attrnm,
-
-				(VARget_inverse (v) ? "Inverse_attribute" : (VARis_derived (v) ? "Derived_attribute" : "AttrDescriptor")),
-
-					/* attribute name param */
-				generate_dict_attr_name(v, dict_attrnm),
-
-				 /* following assumes we are not in a nested */
-				 /* entity otherwise we should search upward */
-				 /* for schema */
-				 /* attribute's type  */
-				TYPEget_name(
-				    TYPEget_body(v->type)->entity->superscope),
-				ENT_PREFIX,TYPEget_name(v->type), 
-
-				(VARget_optional(v)?"LTrue":"LFalse"),
-
-				(VARget_unique(v)?"LTrue":"LFalse"),
-
-/* Support REDEFINED */
-				(VARget_inverse (v) ? "" : 
-				 (VARis_derived(v) ? ", AttrType_Deriving" : 
-				  (VARis_type_shifter(v) ? ", AttrType_Redefining" : ", AttrType_Explicit"))),
- 
-				schema_name,ENT_PREFIX,TYPEget_name(entity) 
-				);
-		    } else {
-			/* type reference */
-/*			fprintf(file,"	%s%d%s%s = new %sAttrDescriptor(\"%s\",%s%s%s,%s,%s,%s,*%s%s%s);\n",*/
-			fprintf(file,"  %s%d%s%s =\n\t  new %s"
-                               "(\"%s\",%s%s%s,\n\t  %s,%s%s,\n\t  *%s%s%s);\n",
-				ATTR_PREFIX,attr_count, 
-				(VARis_derived (v) ? "D" : 
-				 (VARis_type_shifter (v) ? "R" : 
-				  (VARget_inverse (v) ? "I" : ""))),
-				attrnm,
-
-				(VARget_inverse (v) ? "Inverse_attribute" : (VARis_derived (v) ? "Derived_attribute" : "AttrDescriptor")),
-
-					/* attribute name param */
-				generate_dict_attr_name(v, dict_attrnm),
-
- 				SCHEMAget_name(v->type->superscope),
- 				TD_PREFIX,TYPEget_name(v->type),
-
-				(VARget_optional(v)?"LTrue":"LFalse"),
-
-				(VARget_unique(v)?"LTrue":"LFalse"),
-
-				(VARget_inverse (v) ? "" : 
-				 (VARis_derived(v) ? ", AttrType_Deriving" : 
-				  (VARis_type_shifter(v) ? ", AttrType_Redefining" : ", AttrType_Explicit"))),
-
-				schema_name,ENT_PREFIX,TYPEget_name(entity)
-			      );
-		    }
-		} else if (TYPEis_builtin(v->type)) {
-		  /*  the type wasn\'t named -- it must be built in or aggregate  */
-
-/*			fprintf(file,"	%s%d%s%s = new %sAttrDescriptor(\"%s\",%s%s,%s,%s,%s,*%s%s%s);\n",*/
-		    fprintf(file,"  %s%d%s%s =\n\t  new %s"
-			    "(\"%s\",%s%s,\n\t  %s,%s%s,\n\t  *%s%s%s);\n",
-				ATTR_PREFIX,attr_count, 
-				(VARis_derived (v) ? "D" : 
-				 (VARis_type_shifter (v) ? "R" : 
-				  (VARget_inverse (v) ? "I" : ""))),
-				attrnm,
-				(VARget_inverse (v) ? "Inverse_attribute" : (VARis_derived (v) ? "Derived_attribute" : "AttrDescriptor")),
-					/* attribute name param */
-				generate_dict_attr_name(v, dict_attrnm),
-/* not sure about 0 here */	TD_PREFIX,FundamentalType(v->type,0),
-				(VARget_optional(v)?"LTrue":
-				                    "LFalse"),
-				(VARget_unique(v)?"LTrue":
-				                  "LFalse"),
-				(VARget_inverse (v) ? "" : 
-				 (VARis_derived(v) ? ", AttrType_Deriving" : 
-				  (VARis_type_shifter(v) ?
-				     ", AttrType_Redefining" :
-				     ", AttrType_Explicit"))),
-				schema_name,ENT_PREFIX,TYPEget_name(entity)
-			       );
-		} else {
-		    /* manufacture new one(s) on the spot */
-		    char typename_buf[MAX_LEN];
-		    print_typechain(file, v->type, typename_buf, schema);
-		    /*			fprintf(file,"	%s%d%s%s = new %sAttrDescriptor(\"%s\",%s,%s,%s,%s,*%s%s%s);\n",*/
-		    fprintf(file,"  %s%d%s%s =\n\t  new %s"
-			    "(\"%s\",%s,%s,%s%s,\n\t  *%s%s%s);\n",
-			    ATTR_PREFIX,attr_count,
-			    (VARis_derived (v) ? "D" : 
-			     (VARis_type_shifter (v) ? "R" : 
-			      (VARget_inverse (v) ? "I" : ""))),
-			    attrnm,
-			    (VARget_inverse (v) ? "Inverse_attribute" : (VARis_derived (v) ? "Derived_attribute" : "AttrDescriptor")),
-			    /* attribute name param */
-			    generate_dict_attr_name(v, dict_attrnm),
-			    typename_buf,
-			    (VARget_optional(v)?"LTrue":
-			     "LFalse"),
-			    (VARget_unique(v)?"LTrue":
-			     "LFalse"),
-			    (VARget_inverse (v) ? "" :
-			     (VARis_derived(v) ? ", AttrType_Deriving" :
-			      (VARis_type_shifter(v) ?
-			       ", AttrType_Redefining" :
-			       ", AttrType_Explicit"))),
-			    schema_name,ENT_PREFIX,TYPEget_name(entity)
-			    );
-		}
-
-	fprintf(file,"	%s%s%s->Add%sAttr (%s%d%s%s);\n",
-		schema_name,ENT_PREFIX,TYPEget_name(entity),
-		(VARget_inverse (v) ? "Inverse" : "Explicit"),
-		ATTR_PREFIX,attr_count, 
-		(VARis_derived (v) ? "D" : 
-		 (VARis_type_shifter (v) ? "R" : 
-		  (VARget_inverse (v) ? "I" : ""))),
-		attrnm);
-
-	    if(VARis_derived(v) && v->initializer)
-	    {
-		tmp = EXPRto_string(v->initializer);
-		tmp2 = (char*)malloc( sizeof(char) * (strlen(tmp)+BUFSIZ) );
-		fprintf(file, "\t%s%d%s%s->initializer_(\"%s\");\n",
-			ATTR_PREFIX,attr_count, 
-			(VARis_derived (v) ? "D" : 
-			 (VARis_type_shifter (v) ? "R" : 
-			  (VARget_inverse (v) ? "I" : ""))),
-			attrnm,format_for_stringout(tmp,tmp2));
-		free(tmp);
-		free(tmp2);
-	    }
-		if(VARget_inverse(v))
-		{
-		    fprintf(file,"\t%s%d%s%s->inverted_attr_id_(\"%s\");\n",
-			  ATTR_PREFIX,attr_count, 
-			  (VARis_derived (v) ? "D" : 
-			   (VARis_type_shifter (v) ? "R" : 
-			    (VARget_inverse (v) ? "I" : ""))),
-			  attrnm,v->inverse_attribute->name->symbol.name);
-		    if (v->type->symbol.name) {
-			fprintf(file,
-				"\t%s%d%s%s->inverted_entity_id_(\"%s\");\n",
-				ATTR_PREFIX,attr_count, 
-				(VARis_derived (v) ? "D" : 
-				 (VARis_type_shifter (v) ? "R" : 
-				  (VARget_inverse (v) ? "I" : ""))), attrnm,
-				v->type->symbol.name);
-			fprintf(file,"// inverse entity 1 %s\n",v->type->symbol.name);
-		    } else {
-/*			fprintf(file,"// inverse entity %s",TYPE_body_out(v->type));*/
-			switch(TYPEget_body(v->type)->type) {
-			  case entity_:	
-			fprintf(file,
-				"\t%s%d%s%s->inverted_entity_id_(\"%s\");\n",
-				ATTR_PREFIX,attr_count, 
-				(VARis_derived (v) ? "D" : 
-				 (VARis_type_shifter (v) ? "R" : 
-				  (VARget_inverse (v) ? "I" : ""))), attrnm,
-				TYPEget_body(v->type)->entity->symbol.name);
-			    fprintf(file,"// inverse entity 2 %s\n",TYPEget_body(v->type)->entity->symbol.name);
-				break;
-			  case aggregate_:
-			  case array_:
-			  case bag_:
-			  case set_:
-			  case list_:
-			fprintf(file,
-				"\t%s%d%s%s->inverted_entity_id_(\"%s\");\n",
-				ATTR_PREFIX,attr_count, 
-				(VARis_derived (v) ? "D" : 
-				 (VARis_type_shifter (v) ? "R" : 
-				  (VARget_inverse (v) ? "I" : ""))), attrnm,
-				TYPEget_body(v->type)->base->symbol.name);
-			    fprintf(file,"// inverse entity 3 %s\n",TYPEget_body(v->type)->base->symbol.name);
-			    break;
-			}
-		    }
-		}
-#if 0
-	      } else   if  (VARget_inverse (v)) {
-		/*  do INVERSE attributes too  */
-/* 
-TODO   -- write algorithm for determining descriptor of this attribute\'s inverse
-*/
-/*		if ((!TYPEget_head(v->type)) && (TYPEget_body(v->type)->type == entity_)) {  */
-                  /* this should always be true for INVERSE attributes  */
-                  fprintf(file,"\t%s%dI%s =\n\t  new Inverse_attribute"
-			  "(\"%s\",%s%s%s,\n\t  %s,%s,\n\t  *%s%s%s);\n",
-			  ATTR_PREFIX,attr_count,attrnm, /*  descriptor name */
-/*			  ATTR_PREFIX,attr_count,TYPEget_name(v->name), */
-			  StrToLower (attrnm), /*  attribute name  */
-/*			  StrToLower (TYPEget_name(v->name)), */  
-			  /* following assumes we are not in a nested entity */
-			  /* otherwise we should search upward for schema */
-			  /* attribute's type  */
-			  TYPEget_name(TYPEget_body(v->type)->entity->superscope),ENT_PREFIX,attrnm,
-/*TYPEget_name(v->type), */
-			  (VARget_optional(v)?"LTrue":"LFalse"),
-			  (VARget_unique(v)?"LTrue":"LFalse"),
-			  schema_name,ENT_PREFIX, TYPEget_name(entity));
-
-		  fprintf(file,"\t%s%s%s->AddInverseAttr (%s%dI%s);\n",
-			  schema_name,ENT_PREFIX,TYPEget_name(entity),
-			  ATTR_PREFIX,attr_count,TYPEget_name(v->name));
-/*		}*/
-	      }
-#endif
-	attr_count++;
-
-	LISTod			
-
- 	fprintf(file,"\treg.AddEntity (*%s%s%s);\n",
- 		schema_name,ENT_PREFIX,entity_name);
+    if( ENTITYget_abstract( entity ) ) {
+        fprintf( file, "\t%s%s%s->AddSupertype_Stmt(\"",
+                 schema_name, ENT_PREFIX, entity_name );
+        if( entity->u.entity->subtype_expression ) {
+            fprintf( file, "ABSTRACT SUPERTYPE OF (" );
+            tmp = SUBTYPEto_string( entity->u.entity->subtype_expression );
+            tmp2 = ( char * )malloc( sizeof( char ) * ( strlen( tmp ) + BUFSIZ ) );
+            fprintf( file, "%s)\");\n", format_for_stringout( tmp, tmp2 ) );
+            free( tmp );
+            free( tmp2 );
+        } else {
+            fprintf( file, "ABSTRACT SUPERTYPE\");\n" );
+        }
+    } else {
+        if( entity->u.entity->subtype_expression ) {
+            fprintf( file, "\t%s%s%s->AddSupertype_Stmt(\"",
+                     schema_name, ENT_PREFIX, entity_name );
+            fprintf( file, "SUPERTYPE OF (" );
+            tmp = SUBTYPEto_string( entity->u.entity->subtype_expression );
+            tmp2 = ( char * )malloc( sizeof( char ) * ( strlen( tmp ) + BUFSIZ ) );
+            fprintf( file, "%s)\");\n", format_for_stringout( tmp, tmp2 ) );
+            free( tmp );
+            free( tmp2 );
+        }
+    }
+    LISTdo( ENTITYget_supertypes( entity ), sup, Entity )
+    /*  set the owning schema of the supertype  */
+    super_schema = SCHEMAget_name( ENTITYget_schema( sup ) );
+    /* print the supertype list for this entity */
+    fprintf( file, "	%s%s%s->AddSupertype(%s%s%s);\n",
+             schema_name, ENT_PREFIX, entity_name,
+             super_schema,
+             ENT_PREFIX, ENTITYget_name( sup ) );
+
+    /* add this entity to the subtype list of it's supertype    */
+    fprintf( file, "	%s%s%s->AddSubtype(%s%s%s);\n",
+             super_schema,
+             ENT_PREFIX, ENTITYget_name( sup ),
+             schema_name, ENT_PREFIX, entity_name );
+    LISTod
+
+    LISTdo( ENTITYget_attributes( entity ), v, Variable )
+    generate_attribute_name( v, attrnm );
+    /*  do EXPLICIT and DERIVED attributes first  */
+    if( TYPEget_name( v->type ) ) {
+        if( ( !TYPEget_head( v->type ) ) &&
+                ( TYPEget_body( v->type )->type == entity_ ) ) {
+            fprintf( file, "\t%s%d%s%s =\n\t  new %s"
+                     "(\"%s\",%s%s%s,\n\t  %s,%s%s,\n\t  *%s%s%s);\n",
+                     ATTR_PREFIX, attr_count,
+                     ( VARis_derived( v ) ? "D" :
+                       ( VARis_type_shifter( v ) ? "R" :
+                         ( VARget_inverse( v ) ? "I" : "" ) ) ),
+                     attrnm,
+
+                     ( VARget_inverse( v ) ? "Inverse_attribute" : ( VARis_derived( v ) ? "Derived_attribute" : "AttrDescriptor" ) ),
+
+                     /* attribute name param */
+                     generate_dict_attr_name( v, dict_attrnm ),
+
+                     /* following assumes we are not in a nested */
+                     /* entity otherwise we should search upward */
+                     /* for schema */
+                     /* attribute's type  */
+                     TYPEget_name(
+                         TYPEget_body( v->type )->entity->superscope ),
+                     ENT_PREFIX, TYPEget_name( v->type ),
+
+                     ( VARget_optional( v ) ? "LTrue" : "LFalse" ),
+
+                     ( VARget_unique( v ) ? "LTrue" : "LFalse" ),
+
+                     /* Support REDEFINED */
+                     ( VARget_inverse( v ) ? "" :
+                       ( VARis_derived( v ) ? ", AttrType_Deriving" :
+                         ( VARis_type_shifter( v ) ? ", AttrType_Redefining" : ", AttrType_Explicit" ) ) ),
+
+                     schema_name, ENT_PREFIX, TYPEget_name( entity )
+                   );
+        } else {
+            /* type reference */
+            fprintf( file, "  %s%d%s%s =\n\t  new %s"
+                     "(\"%s\",%s%s%s,\n\t  %s,%s%s,\n\t  *%s%s%s);\n",
+                     ATTR_PREFIX, attr_count,
+                     ( VARis_derived( v ) ? "D" :
+                       ( VARis_type_shifter( v ) ? "R" :
+                         ( VARget_inverse( v ) ? "I" : "" ) ) ),
+                     attrnm,
+
+                     ( VARget_inverse( v ) ? "Inverse_attribute" : ( VARis_derived( v ) ? "Derived_attribute" : "AttrDescriptor" ) ),
+
+                     /* attribute name param */
+                     generate_dict_attr_name( v, dict_attrnm ),
+
+                     SCHEMAget_name( v->type->superscope ),
+                     TD_PREFIX, TYPEget_name( v->type ),
+
+                     ( VARget_optional( v ) ? "LTrue" : "LFalse" ),
+
+                     ( VARget_unique( v ) ? "LTrue" : "LFalse" ),
+
+                     ( VARget_inverse( v ) ? "" :
+                       ( VARis_derived( v ) ? ", AttrType_Deriving" :
+                         ( VARis_type_shifter( v ) ? ", AttrType_Redefining" : ", AttrType_Explicit" ) ) ),
+
+                     schema_name, ENT_PREFIX, TYPEget_name( entity )
+                   );
+        }
+    } else if( TYPEis_builtin( v->type ) ) {
+        /*  the type wasn\'t named -- it must be built in or aggregate  */
+        fprintf( file, "  %s%d%s%s =\n\t  new %s"
+                 "(\"%s\",%s%s,\n\t  %s,%s%s,\n\t  *%s%s%s);\n",
+                 ATTR_PREFIX, attr_count,
+                 ( VARis_derived( v ) ? "D" :
+                   ( VARis_type_shifter( v ) ? "R" :
+                     ( VARget_inverse( v ) ? "I" : "" ) ) ),
+                 attrnm,
+                 ( VARget_inverse( v ) ? "Inverse_attribute" : ( VARis_derived( v ) ? "Derived_attribute" : "AttrDescriptor" ) ),
+                 /* attribute name param */
+                 generate_dict_attr_name( v, dict_attrnm ),
+                 /* not sure about 0 here */ TD_PREFIX, FundamentalType( v->type, 0 ),
+                 ( VARget_optional( v ) ? "LTrue" :
+                   "LFalse" ),
+                 ( VARget_unique( v ) ? "LTrue" :
+                   "LFalse" ),
+                 ( VARget_inverse( v ) ? "" :
+                   ( VARis_derived( v ) ? ", AttrType_Deriving" :
+                     ( VARis_type_shifter( v ) ?
+                       ", AttrType_Redefining" :
+                       ", AttrType_Explicit" ) ) ),
+                 schema_name, ENT_PREFIX, TYPEget_name( entity )
+               );
+    } else {
+        /* manufacture new one(s) on the spot */
+        char typename_buf[MAX_LEN];
+        print_typechain( file, v->type, typename_buf, schema );
+        fprintf( file, "  %s%d%s%s =\n\t  new %s"
+                 "(\"%s\",%s,%s,%s%s,\n\t  *%s%s%s);\n",
+                 ATTR_PREFIX, attr_count,
+                 ( VARis_derived( v ) ? "D" :
+                   ( VARis_type_shifter( v ) ? "R" :
+                     ( VARget_inverse( v ) ? "I" : "" ) ) ),
+                 attrnm,
+                 ( VARget_inverse( v ) ? "Inverse_attribute" : ( VARis_derived( v ) ? "Derived_attribute" : "AttrDescriptor" ) ),
+                 /* attribute name param */
+                 generate_dict_attr_name( v, dict_attrnm ),
+                 typename_buf,
+                 ( VARget_optional( v ) ? "LTrue" :
+                   "LFalse" ),
+                 ( VARget_unique( v ) ? "LTrue" :
+                   "LFalse" ),
+                 ( VARget_inverse( v ) ? "" :
+                   ( VARis_derived( v ) ? ", AttrType_Deriving" :
+                     ( VARis_type_shifter( v ) ?
+                       ", AttrType_Redefining" :
+                       ", AttrType_Explicit" ) ) ),
+                 schema_name, ENT_PREFIX, TYPEget_name( entity )
+               );
+    }
+
+    fprintf( file, "	%s%s%s->Add%sAttr (%s%d%s%s);\n",
+             schema_name, ENT_PREFIX, TYPEget_name( entity ),
+             ( VARget_inverse( v ) ? "Inverse" : "Explicit" ),
+             ATTR_PREFIX, attr_count,
+             ( VARis_derived( v ) ? "D" :
+               ( VARis_type_shifter( v ) ? "R" :
+                 ( VARget_inverse( v ) ? "I" : "" ) ) ),
+             attrnm );
+
+    if( VARis_derived( v ) && v->initializer ) {
+        tmp = EXPRto_string( v->initializer );
+        tmp2 = ( char * )malloc( sizeof( char ) * ( strlen( tmp ) + BUFSIZ ) );
+        fprintf( file, "\t%s%d%s%s->initializer_(\"%s\");\n",
+                 ATTR_PREFIX, attr_count,
+                 ( VARis_derived( v ) ? "D" :
+                   ( VARis_type_shifter( v ) ? "R" :
+                     ( VARget_inverse( v ) ? "I" : "" ) ) ),
+                 attrnm, format_for_stringout( tmp, tmp2 ) );
+        free( tmp );
+        free( tmp2 );
+    }
+    if( VARget_inverse( v ) ) {
+        fprintf( file, "\t%s%d%s%s->inverted_attr_id_(\"%s\");\n",
+                 ATTR_PREFIX, attr_count,
+                 ( VARis_derived( v ) ? "D" :
+                   ( VARis_type_shifter( v ) ? "R" :
+                     ( VARget_inverse( v ) ? "I" : "" ) ) ),
+                 attrnm, v->inverse_attribute->name->symbol.name );
+        if( v->type->symbol.name ) {
+            fprintf( file,
+                     "\t%s%d%s%s->inverted_entity_id_(\"%s\");\n",
+                     ATTR_PREFIX, attr_count,
+                     ( VARis_derived( v ) ? "D" :
+                       ( VARis_type_shifter( v ) ? "R" :
+                         ( VARget_inverse( v ) ? "I" : "" ) ) ), attrnm,
+                     v->type->symbol.name );
+            fprintf( file, "// inverse entity 1 %s\n", v->type->symbol.name );
+        } else {
+            switch( TYPEget_body( v->type )->type ) {
+                case entity_:
+                    fprintf( file,
+                             "\t%s%d%s%s->inverted_entity_id_(\"%s\");\n",
+                             ATTR_PREFIX, attr_count,
+                             ( VARis_derived( v ) ? "D" :
+                               ( VARis_type_shifter( v ) ? "R" :
+                                 ( VARget_inverse( v ) ? "I" : "" ) ) ), attrnm,
+                             TYPEget_body( v->type )->entity->symbol.name );
+                    fprintf( file, "// inverse entity 2 %s\n", TYPEget_body( v->type )->entity->symbol.name );
+                    break;
+                case aggregate_:
+                case array_:
+                case bag_:
+                case set_:
+                case list_:
+                    fprintf( file,
+                             "\t%s%d%s%s->inverted_entity_id_(\"%s\");\n",
+                             ATTR_PREFIX, attr_count,
+                             ( VARis_derived( v ) ? "D" :
+                               ( VARis_type_shifter( v ) ? "R" :
+                                 ( VARget_inverse( v ) ? "I" : "" ) ) ), attrnm,
+                             TYPEget_body( v->type )->base->symbol.name );
+                    fprintf( file, "// inverse entity 3 %s\n", TYPEget_body( v->type )->base->symbol.name );
+                    break;
+            }
+        }
+    }
+    attr_count++;
+
+    LISTod
+
+    fprintf( file, "\treg.AddEntity (*%s%s%s);\n",
+             schema_name, ENT_PREFIX, entity_name );
 
 #undef schema_name
 }
 
-<<<<<<< HEAD
-#if 0
-void
-/* create calls to connect sub/supertype relationships */
-ENTITYstype_connect(Entity entity, FILE* file,Schema schema)
-{
-	LISTdo(ENTITYget_subtypes(entity),sub,Entity)
-		fprintf(file,"	%s->Subtypes().AddNode(%s);\n",
-			ENTITYget_name(sub));
-	LISTod
-
-	LISTdo(ENTITYget_supertypes(entity),sup,Entity)
-		fprintf(file,"	%s->Supertypes().AddNode(%s);\n",
-			ENTITYget_name(sup));
-	LISTod
-	}
-#endif
-
-/******************************************************************
-=======
 static bool listContainsVar( Linked_List l, Variable v ) {
     const char *vName = VARget_simple_name( v );
     LISTdo( l, curr, Variable ) {
@@ -3922,40 +2227,15 @@
 }
 
 /**************************************************************//**
->>>>>>> beb05185
  ** Procedure:  ENTITYPrint
  ** Parameters:  Entity *entity --  entity being processed
  **     FILE* file  --  file being written to
- ** Returns:  
+ ** Returns:
  ** Description:  drives the functions for printing out code in lib,
  **     include, and initialization files for a specific entity class
  ** Side Effects:  generates code in 3 files
  ** Status:  complete 1/15/91
  ******************************************************************/
-<<<<<<< HEAD
-
-
-void
-ENTITYPrint(Entity entity, FILES* files,Schema schema)
-{
-
-  char * n = ENTITYget_name (entity);
-  DEBUG ("Entering ENTITYPrint for %s\n", n);
-
-  fprintf (files->inc, "\n/////////\t ENTITY %s\n\n", n);
-  ENTITYinc_print (entity, files -> inc,schema);
-  fprintf (files->inc, "\n/////////\t END_ENTITY %s\n\n", n);
-  
-  fprintf (files->lib, "\n/////////\t ENTITY %s\n\n", n);
-  ENTITYlib_print (entity, files -> lib,schema);
-  fprintf (files->lib, "\n/////////\t END_ENTITY %s\n\n", n);
-
-  fprintf (files->init, "\n/////////\t ENTITY %s\n\n", n);
-  ENTITYincode_print (entity, files -> init, schema);
-  fprintf (files->init, "/////////\t END_ENTITY %s\n", n);
-   
-  DEBUG ("DONE ENTITYPrint\n")    ;
-=======
 void ENTITYPrint( Entity entity, FILES * files, Schema schema ) {
     char * n = ENTITYget_name( entity );
     Linked_List remaining = LISTcreate();
@@ -4000,308 +2280,249 @@
 
     DEBUG( "DONE ENTITYPrint\n" )    ;
     LIST_destroy( remaining );
->>>>>>> beb05185
-}
-
-void
-MODELPrintConstructorBody(Entity entity, FILES* files,Schema schema
-                          /*, int index*/)
-{
-  const char * n;
-  DEBUG ("Entering MODELPrintConstructorBody for %s\n", n);
-
-  n = ENTITYget_classname (entity);
-
-  fprintf (files->lib, "        eep = new SCLP23(Entity_extent);\n");
-
-
-  fprintf (files->lib, "    eep->definition_(%s%s%s);\n", 
-	   SCHEMAget_name(schema), ENT_PREFIX, ENTITYget_name(entity) );
-  fprintf (files->lib, "    _folders.Append(eep);\n\n"); 
-
-/*
-  fprintf (files->lib, "    %s__set_var SdaiModel_contents_%s::%s_get_extents()\n", 
-	   n, SCHEMAget_name(schema), n); 
-
-	   fprintf(files->create,"	%s%s%s = new EntityDescriptor(\"%s\",%s%s,%s, (Creator) create_%s);\n",
-
-		PrettyTmpName (ENTITYget_name(entity)),
-		SCHEMA_PREFIX,SCHEMAget_name(schema),
-		(ENTITYget_abstract(entity)?"LTrue":"LFalse"),
-		ENTITYget_classname (entity)  
-		);
-
-
-  fprintf (files->lib, 
-	   "{\n    return (%s__set_var)((_folders.retrieve(%d))->instances_());\n}\n", 
-	   n, index); 
-*/
-}
-
-void
-MODELPrint(Entity entity, FILES* files,Schema schema, int index)
-{
-
-  const char * n;
-  DEBUG ("Entering MODELPrint for %s\n", n);
-
-  n = ENTITYget_classname (entity);
-  fprintf (files->lib, "\n%s__set_var SdaiModel_contents_%s::%s_get_extents()\n", 
-	   n, SCHEMAget_name(schema), n); 
-  fprintf (files->lib, 
-	   "{\n    return (%s__set_var)((_folders.retrieve(%d))->instances_());\n}\n", 
-	   n, index); 
-/*
-  fprintf (files->lib, 
-	   "{\n    return (%s__set_var)((_folders[%d])->instances_());\n}\n", 
-	   n, index); 
-*/
-
-/* //////////////// */
-/*
-  fprintf (files->inc, "\n/////////\t ENTITY %s\n\n", n);
-  ENTITYinc_print (entity, files -> inc,schema);
-  fprintf (files->inc, "\n/////////\t END_ENTITY %s\n\n", n);
-  
-  fprintf (files->lib, "\n/////////\t ENTITY %s\n\n", n);
-  ENTITYlib_print (entity, files -> lib,schema);
-  fprintf (files->lib, "\n/////////\t END_ENTITY %s\n\n", n);
-
-  fprintf (files->init, "\n/////////\t ENTITY %s\n\n", n);
-  ENTITYincode_print (entity, files -> init, schema);
-  fprintf (files->init, "/////////\t END_ENTITY %s\n", n);
-*/   
-  DEBUG ("DONE MODELPrint\n")    ;
-}
-
-/*
-getEntityDescVarName(Entity entity)
-{
-    SCHEMAget_name(schema),ENT_PREFIX,ENTITYget_name(entity),
-}
-*/
-
-/* print in include file: class forward prototype, class typedefs, and 
-   extern EntityDescriptor.  `externMap' = 1 if entity must be instantiated
-   with external mapping (see Part 21, sect 11.2.5.1).  */
-void
-ENTITYprint_new(Entity entity,FILES *files, Schema schema, int externMap)
-{
-	const char * n;
-	Linked_List wheres;
-/*	char buf[BUFSIZ],buf2[BUFSIZ]; */
-	char *whereRule, *whereRule_formatted;
-	int whereRule_formatted_size = 0;    
-	char *ptr,*ptr2;
-	char *uniqRule, *uniqRule_formatted;
-	Linked_List uniqs;
-	int i;
-
-	fprintf(files->create, "\t%s%s%s = new EntityDescriptor(\n\t\t",
-		SCHEMAget_name(schema),ENT_PREFIX,ENTITYget_name(entity));
-	fprintf(files->create, "  \"%s\", %s%s, %s, ",
-		PrettyTmpName (ENTITYget_name(entity)),
-		SCHEMA_PREFIX,SCHEMAget_name(schema),
-		(ENTITYget_abstract(entity) ? "LTrue" : 
-		 "LFalse"));
-	fprintf(files->create, "%s,\n\t\t", externMap ? "LTrue" :
-                "LFalse");
-
-	fprintf(files->create, "  (Creator) create_%s );\n",
-		ENTITYget_classname (entity));
-	/* add the entity to the Schema dictionary entry */
-	fprintf(files->create,"\t%s%s->AddEntity(%s%s%s);\n",SCHEMA_PREFIX, SCHEMAget_name(schema), SCHEMAget_name(schema),ENT_PREFIX,ENTITYget_name(entity));
-
-	wheres = TYPEget_where(entity);
-
-	if (wheres) {
-	    fprintf(files->create, 
-		    "\t%s%s%s->_where_rules = new Where_rule__list;\n",
-		    SCHEMAget_name(schema),ENT_PREFIX,ENTITYget_name(entity));
-
-	    LISTdo(wheres,w,Where)
-	      whereRule = EXPRto_string(w->expr);
-	      ptr2 = whereRule;
-	      
-	      if(whereRule_formatted_size == 0) 
-	      {
-		  whereRule_formatted_size = 3*BUFSIZ;
-		  whereRule_formatted = (char *)malloc(sizeof(char)*whereRule_formatted_size);
-	      } 
-	      else if( (strlen(whereRule) + 300) > whereRule_formatted_size )
-	      {
-		  free(whereRule_formatted);
-		  whereRule_formatted_size = strlen(whereRule) + BUFSIZ;
-		  whereRule_formatted = (char *)malloc(sizeof(char)*whereRule_formatted_size);
-	      }
-	      whereRule_formatted[0] = '\0';
-/*
-	    printf("whereRule length: %d\n",strlen(whereRule));
-	    printf("whereRule_formatted size: %d\n",whereRule_formatted_size);
-*/
-	      if (w->label) {
-		  strcpy(whereRule_formatted,w->label->name);
-		  strcat(whereRule_formatted,": (");
-		  ptr = whereRule_formatted + strlen(whereRule_formatted);
-		  while(*ptr2) {
-		      if(*ptr2 == '\n')
-			;
-		      else if(*ptr2 == '\\') {
-			  *ptr = '\\'; ptr++;
-			  *ptr = '\\'; ptr++;
-
-		      } else if(*ptr2 == '(') {
-			  *ptr = '\\'; ptr++;
-			  *ptr = 'n';  ptr++;
-			  *ptr = '\\'; ptr++;
-			  *ptr = 't';  ptr++;
-			  *ptr = *ptr2; ptr++;
-		      } else {
-			  *ptr = *ptr2;
-			  ptr++;
-		      }
-		      ptr2++;
-		  }
-		  *ptr = '\0';
-
-		  strcat(ptr,");\\n");
-	      } else {
-		  /* no label */
-		  strcpy(whereRule_formatted,"(");
-		  ptr = whereRule_formatted + strlen(whereRule_formatted);
-
-		  while(*ptr2) {
-		      if(*ptr2 == '\n')
-			;
-		      else if(*ptr2 == '\\') {
-			  *ptr = '\\'; ptr++;
-			  *ptr = '\\'; ptr++;
-
-		      } else if(*ptr2 == '(') {
-			  *ptr = '\\'; ptr++;
-			  *ptr = 'n';  ptr++;
-			  *ptr = '\\'; ptr++;
-			  *ptr = 't';  ptr++;
-			  *ptr = *ptr2; ptr++;
-		      } else {
-			  *ptr = *ptr2;
-			  ptr++;
-		      }
-		      ptr2++;
-		  }
-		  *ptr = '\0';
-		  strcat(ptr,");\\n");
-	      }
-	      fprintf(files->create, "\twr = new Where_rule(\"%s\");\n",whereRule_formatted);
-	    fprintf(files->create, "\t%s%s%s->_where_rules->Append(wr);\n",
-		SCHEMAget_name(schema),ENT_PREFIX,ENTITYget_name(entity));
-
-	      free(whereRule);
-	      ptr2 = whereRule = 0;
-	    LISTod
-	}
-
-	uniqs = entity->u.entity->unique;
-
-	if(uniqs)
-	{
-	    fprintf(files->create, 
-		   "\t%s%s%s->_uniqueness_rules = new Uniqueness_rule__set;\n",
-		    SCHEMAget_name(schema),ENT_PREFIX,ENTITYget_name(entity));
-
-	    if(whereRule_formatted_size == 0)
-	    {
-		uniqRule_formatted = (char *)malloc(sizeof(char)*2*BUFSIZ);
-		whereRule_formatted = uniqRule_formatted;
-	    }
-	    else
-	      uniqRule_formatted = whereRule_formatted;
-
-/*******/
-/*
-DASBUG
- * take care of qualified attribute names like SELF\entity.attrname 
- * add parent entity to the uniqueness rule
- * change EntityDescriptor::generate_express() to generate the UNIQUE clause
-*/
-	    LISTdo(uniqs,list,Linked_List)
-		i = 0;
-		fprintf(files->create, "\tur = new Uniqueness_rule(\"");
-		LISTdo(list,v,Variable)
-			i++;
-			if (i == 1) {
-				/* print label if present */
-				if (v) {
-				    fprintf(files->create, "%s : ",StrToUpper(((Symbol *)v)->name));
-				}
-			} else {
-				if (i > 2) fprintf(files->create,", ");
-				uniqRule = EXPRto_string(v->name);
-				fprintf(files->create, uniqRule);
-			}
-		LISTod
-		fprintf(files->create,";\\n\");\n");
-		fprintf(files->create, "\t%s%s%s->_uniqueness_rules->Append(ur);\n",
-		SCHEMAget_name(schema),ENT_PREFIX,ENTITYget_name(entity));
-	LISTod
-/********/
-	    
-	}
-
-	if(whereRule_formatted_size > 0)
-	  free(whereRule_formatted);
-
-	n = ENTITYget_classname (entity);
-	fprintf (files->classes, "\nclass %s;\n", n); 
-	fprintf (files->classes, "typedef %s *  \t%sH;\n", n, n);
-	fprintf (files->classes, "typedef %s *  \t%s_ptr;\n", n, n);
-	fprintf (files->classes, "typedef %s_ptr\t%s_var;\n", n, n);
-
-	fprintf (files->classes,
-		 "#define %s__set \tSCLP23(DAObject__set)\n", n);
-
-	fprintf (files->classes,
-		 "#define %s__set_var \tSCLP23(DAObject__set_var)\n", n);
-
-	fprintf(files ->classes,"extern EntityDescriptor \t*%s%s%s;\n",
-		SCHEMAget_name(schema),ENT_PREFIX,ENTITYget_name(entity));
-
-}
-
-void
-MODELprint_new(Entity entity,FILES *files, Schema schema)
-{
-	const char * n;
-
-	n = ENTITYget_classname (entity);
-	fprintf (files->inc, "\n    %s__set_var %s_get_extents();\n", n, n); 
-/*
-	fprintf(files->create," %s%s%s = new EntityDescriptor(\"%s\",%s%s,%s, (Creator) create_%s);\n",
-		SCHEMAget_name(schema),ENT_PREFIX,ENTITYget_name(entity),
-		PrettyTmpName (ENTITYget_name(entity)),
-		SCHEMA_PREFIX,SCHEMAget_name(schema),
-		(ENTITYget_abstract(entity)?"LTrue":"LFalse"),
-		ENTITYget_classname (entity)  
-		);
-*/
-/*
-	fprintf(files ->inc,"extern EntityDescriptor \t*%s%s%s;\n",
-		SCHEMAget_name(schema),ENT_PREFIX,ENTITYget_name(entity));
-*/
-
+}
+
+void MODELPrintConstructorBody( Entity entity, FILES * files, Schema schema ) {
+    const char * n;
+    DEBUG( "Entering MODELPrintConstructorBody for %s\n", n );
+
+    n = ENTITYget_classname( entity );
+
+    fprintf( files->lib, "        eep = new SDAI_Entity_extent;\n" );
+
+
+    fprintf( files->lib, "    eep->definition_(%s%s%s);\n",
+             SCHEMAget_name( schema ), ENT_PREFIX, ENTITYget_name( entity ) );
+    fprintf( files->lib, "    _folders.Append(eep);\n\n" );
+}
+
+void MODELPrint( Entity entity, FILES * files, Schema schema, int index ) {
+
+    const char * n;
+    DEBUG( "Entering MODELPrint for %s\n", n );
+
+    n = ENTITYget_classname( entity );
+    fprintf( files->lib, "\n%s__set_var SdaiModel_contents_%s::%s_get_extents()\n",
+             n, SCHEMAget_name( schema ), n );
+    fprintf( files->lib,
+             "{\n    return (%s__set_var)((_folders.retrieve(%d))->instances_());\n}\n",
+             n, index );
+    DEBUG( "DONE MODELPrint\n" )    ;
+}
+
+/** print in include file: class forward prototype, class typedefs, and
+ *   extern EntityDescriptor.  `externMap' = 1 if entity must be instantiated
+ *   with external mapping (see Part 21, sect 11.2.5.1).
+ *  Nov 2011 - MAP - print EntityDescriptor in namespace file, modify other
+ *   generated code to use namespace
+ */
+void ENTITYprint_new( Entity entity, FILES * files, Schema schema, int externMap ) {
+    const char * n;
+    Linked_List wheres;
+    char * whereRule, *whereRule_formatted = NULL;
+    size_t whereRule_formatted_size = 0;
+    char * ptr, *ptr2;
+    char * uniqRule, *uniqRule_formatted;
+    Linked_List uniqs;
+    int i;
+
+    fprintf( files->create, "\t%s%s%s = new EntityDescriptor(\n\t\t",
+             SCHEMAget_name( schema ), ENT_PREFIX, ENTITYget_name( entity ) );
+    fprintf( files->create, "  \"%s\", %s%s, %s, ",
+             PrettyTmpName( ENTITYget_name( entity ) ),
+             SCHEMA_PREFIX, SCHEMAget_name( schema ),
+             ( ENTITYget_abstract( entity ) ? "LTrue" :
+               "LFalse" ) );
+    fprintf( files->create, "%s,\n\t\t", externMap ? "LTrue" :
+             "LFalse" );
+
+    fprintf( files->create, "  (Creator) create_%s );\n",
+             ENTITYget_classname( entity ) );
+    /* add the entity to the Schema dictionary entry */
+    fprintf( files->create, "\t%s%s->AddEntity(%s%s%s);\n", SCHEMA_PREFIX, SCHEMAget_name( schema ), SCHEMAget_name( schema ), ENT_PREFIX, ENTITYget_name( entity ) );
+
+    wheres = TYPEget_where( entity );
+
+    if( wheres ) {
+        fprintf( files->create,
+                 "\t%s%s%s->_where_rules = new Where_rule__list;\n",
+                 SCHEMAget_name( schema ), ENT_PREFIX, ENTITYget_name( entity ) );
+
+        LISTdo( wheres, w, Where )
+        whereRule = EXPRto_string( w->expr );
+        ptr2 = whereRule;
+
+        if( whereRule_formatted_size == 0 ) {
+            whereRule_formatted_size = 3 * BUFSIZ;
+            whereRule_formatted = ( char * )malloc( sizeof( char ) * whereRule_formatted_size );
+        } else if( ( strlen( whereRule ) + 300 ) > whereRule_formatted_size ) {
+            free( whereRule_formatted );
+            whereRule_formatted_size = strlen( whereRule ) + BUFSIZ;
+            whereRule_formatted = ( char * )malloc( sizeof( char ) * whereRule_formatted_size );
+        }
+        whereRule_formatted[0] = '\0';
+        if( w->label ) {
+            strcpy( whereRule_formatted, w->label->name );
+            strcat( whereRule_formatted, ": (" );
+            ptr = whereRule_formatted + strlen( whereRule_formatted );
+            while( *ptr2 ) {
+                if( *ptr2 == '\n' )
+                    ;
+                else if( *ptr2 == '\\' ) {
+                    *ptr = '\\';
+                    ptr++;
+                    *ptr = '\\';
+                    ptr++;
+
+                } else if( *ptr2 == '(' ) {
+                    *ptr = '\\';
+                    ptr++;
+                    *ptr = 'n';
+                    ptr++;
+                    *ptr = '\\';
+                    ptr++;
+                    *ptr = 't';
+                    ptr++;
+                    *ptr = *ptr2;
+                    ptr++;
+                } else {
+                    *ptr = *ptr2;
+                    ptr++;
+                }
+                ptr2++;
+            }
+            *ptr = '\0';
+
+            strcat( ptr, ");\\n" );
+        } else {
+            /* no label */
+            strcpy( whereRule_formatted, "(" );
+            ptr = whereRule_formatted + strlen( whereRule_formatted );
+
+            while( *ptr2 ) {
+                if( *ptr2 == '\n' )
+                    ;
+                else if( *ptr2 == '\\' ) {
+                    *ptr = '\\';
+                    ptr++;
+                    *ptr = '\\';
+                    ptr++;
+
+                } else if( *ptr2 == '(' ) {
+                    *ptr = '\\';
+                    ptr++;
+                    *ptr = 'n';
+                    ptr++;
+                    *ptr = '\\';
+                    ptr++;
+                    *ptr = 't';
+                    ptr++;
+                    *ptr = *ptr2;
+                    ptr++;
+                } else {
+                    *ptr = *ptr2;
+                    ptr++;
+                }
+                ptr2++;
+            }
+            *ptr = '\0';
+            strcat( ptr, ");\\n" );
+        }
+        fprintf( files->create, "\twr = new Where_rule(\"%s\");\n", whereRule_formatted );
+        fprintf( files->create, "\t%s%s%s->_where_rules->Append(wr);\n",
+                 SCHEMAget_name( schema ), ENT_PREFIX, ENTITYget_name( entity ) );
+
+        free( whereRule );
+        ptr2 = whereRule = 0;
+        LISTod
+    }
+
+    uniqs = entity->u.entity->unique;
+
+    if( uniqs ) {
+        fprintf( files->create,
+                 "\t%s%s%s->_uniqueness_rules = new Uniqueness_rule__set;\n",
+                 SCHEMAget_name( schema ), ENT_PREFIX, ENTITYget_name( entity ) );
+
+        if( whereRule_formatted_size == 0 ) {
+            uniqRule_formatted = ( char * )malloc( sizeof( char ) * 2 * BUFSIZ );
+            whereRule_formatted = uniqRule_formatted;
+        } else {
+            uniqRule_formatted = whereRule_formatted;
+        }
+
+        /*
+        FIXME DASBUG
+         * take care of qualified attribute names like SELF\entity.attrname
+         * add parent entity to the uniqueness rule
+         * change EntityDescriptor::generate_express() to generate the UNIQUE clause
+        */
+        LISTdo( uniqs, list, Linked_List )
+        i = 0;
+        fprintf( files->create, "\tur = new Uniqueness_rule(\"" );
+        LISTdo( list, v, Variable )
+        i++;
+        if( i == 1 ) {
+            /* print label if present */
+            if( v ) {
+                fprintf( files->create, "%s : ", StrToUpper( ( ( Symbol * )v )->name ) );
+            }
+        } else {
+            if( i > 2 ) {
+                fprintf( files->create, ", " );
+            }
+            uniqRule = EXPRto_string( v->name );
+            fprintf( files->create, "%s", uniqRule );
+        }
+        LISTod
+        fprintf( files->create, ";\\n\");\n" );
+        fprintf( files->create, "\t%s%s%s->_uniqueness_rules->Append(ur);\n",
+                 SCHEMAget_name( schema ), ENT_PREFIX, ENTITYget_name( entity ) );
+        LISTod
+    }
+
+    if( whereRule_formatted_size > 0 ) {
+        free( whereRule_formatted );
+    }
+
+    n = ENTITYget_classname( entity );
+    fprintf( files->classes, "\nclass %s;\n", n );
+    fprintf( files->classes, "typedef %s *  \t%sH;\n", n, n );
+    fprintf( files->classes, "typedef %s *  \t%s_ptr;\n", n, n );
+    fprintf( files->classes, "typedef %s_ptr\t%s_var;\n", n, n );
+
+    fprintf( files->classes, "typedef const %s *  \tconst_%sH;\n", n, n );
+    fprintf( files->classes, "typedef const %s *  \tconst_%s_ptr;\n", n, n );
+
+    fprintf( files->classes,
+             "#define %s__set \tSDAI_DAObject__set\n", n );
+
+    fprintf( files->classes,
+             "#define %s__set_var \tSDAI_DAObject__set_var\n", n );
+
+    fprintf( files ->classes, "extern EntityDescriptor \t*%s%s%s;\n",
+             SCHEMAget_name( schema ), ENT_PREFIX, ENTITYget_name( entity ) );
+
+}
+
+void MODELprint_new( Entity entity, FILES * files, Schema schema ) {
+    const char * n;
+
+    n = ENTITYget_classname( entity );
+    fprintf( files->inc, "\n    %s__set_var %s_get_extents();\n", n, n );
 }
 
 /******************************************************************
- **			TYPE GENERATION				**/
+ **         TYPE GENERATION             **/
 
 
 /******************************************************************
- ** Procedure:	TYPEprint_enum
- ** Parameters:	const Type type	- type to print
- **		FILE*      f	- file on which to print
- ** Returns:	
- ** Requires:	TYPEget_class(type) == TYPE_ENUM
- ** Description:  prints code to represent an enumerated type in c++ 
+ ** Procedure:  TYPEprint_enum
+ ** Parameters: const Type type - type to print
+ **     FILE*      f    - file on which to print
+ ** Returns:
+ ** Requires:   TYPEget_class(type) == TYPE_ENUM
+ ** Description:  prints code to represent an enumerated type in c++
  ** Side Effects:  prints to header file
  ** Status:  ok 1/15/91
  ** Changes: Modified to check for appropiate key words as described
@@ -4310,152 +2531,112 @@
  ** - Changed to match CD2 Part 23, 1/14/97 DAS
  ** Change Date: 5/22/91  CD
  ******************************************************************/
-const char * 
-EnumCElementName (Type type, Expression expr)  {
-
-  static char buf [BUFSIZ];
-  sprintf (buf,"%s__", 
-	   EnumName (TYPEget_name (type)));
-  strcat(buf, StrToLower (EXPget_name(expr)));
-
-  return buf;
-}
-
-char *
-CheckEnumSymbol (char * s)
-{
+const char * EnumCElementName( Type type, Expression expr )  {
+
+    static char buf [BUFSIZ];
+    sprintf( buf, "%s__",
+             EnumName( TYPEget_name( type ) ) );
+    strcat( buf, StrToLower( EXPget_name( expr ) ) );
+
+    return buf;
+}
+
+char * CheckEnumSymbol( char * s ) {
 
     static char b [BUFSIZ];
-    if (strcmp (s, "sdaiTRUE") 
-	&& strcmp (s, "sdaiFALSE") 
-	&& strcmp (s, "sdaiUNKNOWN")) {
-	/*  if the symbol is not a reserved one	*/
-	return (s);
-	
+    if( strcmp( s, "sdaiTRUE" )
+            && strcmp( s, "sdaiFALSE" )
+            && strcmp( s, "sdaiUNKNOWN" ) ) {
+        /*  if the symbol is not a reserved one */
+        return ( s );
+
     } else {
-	strcpy (b, s);
-	strcat (b, "_");
-	printf ("** warning:  the enumerated value %s is already being used ", s);
-	printf (" and has been changed to %s **\n", b);
-	return (b);
-    }
-}
-
-/*********************************************************************
- ** Procedure:	 TYPEenum_inc_print
+        strcpy( b, s );
+        strcat( b, "_" );
+        printf( "** warning:  the enumerated value %s is already being used ", s );
+        printf( " and has been changed to %s **\n", b );
+        return ( b );
+    }
+}
+
+/**************************************************************//**
+ ** Procedure:   TYPEenum_inc_print
  ** Description: Writes enum type descriptors and classes.
  ** Change Date:
  ********************************************************************/
-void
-TYPEenum_inc_print (const Type type, FILE* inc)
-{
-    DictionaryEntry de;
+void TYPEenum_inc_print( const Type type, FILE * inc ) {
     Expression expr;
 
     char tdnm[BUFSIZ],
-	 enumAggrNm[BUFSIZ];
+         enumAggrNm[BUFSIZ];
     const char * n;  /*  pointer to class name  */
-    int cnt =0;
-
-	fprintf (inc, "\n//////////  ENUMERATION TYPE %s\n",
-		 TYPEget_name (type));
-
-	/*  print c++ enumerated values for class	*/
-	if(corba_binding)
-	{
-	    fprintf (inc, "#ifndef PART26\n");
-	}
-	fprintf (inc, "enum %s {\n", EnumName (TYPEget_name (type)));
-	
-	LISTdo_links( TYPEget_body(type)->list, link )
-	    /*  print the elements of the c++ enum type  */
-	    expr = (Expression)link->data;
-	    if(cnt != 0) fprintf(inc, ",\n");
-	    ++cnt;
-	    fprintf (inc,"\t%s", EnumCElementName (type, expr));
-
-/*	      printf( "WARNING: truncating values %s%s in the .h file.\n\n",
-		      "that will be used to print the enumeration ", 
-		      TYPEget_name (type));*/
-        LISTod
-	
-	fprintf (inc, ",\n\t%s_unset\n};\n", EnumName(TYPEget_name(type)));
-	if(corba_binding)
-	{
-	    fprintf (inc, "#endif\n");
-	}
-
-    /*  print class for enumeration	*/
-	n = TYPEget_ctype (type);
-	fprintf (inc, "\nclass %s  :  public SCLP23(Enum)  {\n", n);
-
-	fprintf (inc, "  protected:\n\tEnumTypeDescriptor *type;\n\n");
-
-	/*	constructors	*/
-        strncpy (tdnm, TYPEtd_name(type), BUFSIZ);
-	fprintf (inc, "  public:\n\t%s (const char * n =0, Enum"
-                      "TypeDescriptor *et =%s);\n", n, tdnm);
-/*	fprintf (inc, "\t%s (%s e) { Init ();  set_value (e);  }\n", */
-	fprintf (inc, "\t%s (%s e, EnumTypeDescriptor *et =%s)\n"
-	              "\t\t: type(et) {  set_value (e);  }\n",
-		 n, EnumName (TYPEget_name (type)), tdnm);
-
-	/*	destructor	*/
-	fprintf (inc, "\t~%s () { }\n", n);
-
-	/*      operator =      */
-	fprintf (inc, "\t%s& operator= (const %s& e)\n", 
-		 n, TYPEget_ctype (type));
-/*	fprintf (inc, "\t%s& operator= (const %s& e)\n", n, n);*/
-	fprintf (inc, "\t\t{  set_value (e);  return *this;  }\n");
-
-	/*      operator to cast to an enumerated type  */
-	fprintf (inc, "\toperator %s () const;\n", 
-		 EnumName(TYPEget_name (type) ));
-
-	/*      others          */
-	fprintf (inc, "\n\tinline virtual const char * Name () const\n");
-	fprintf (inc, "\t\t{  return type->Name();  }\n");
-	fprintf (inc, "\tinline virtual int no_elements () const"
-		      "  {  return %d;  }\n", cnt);
-/*	fprintf (inc, "  private:\n\tvoid Init ();\n");*/
-	fprintf (inc, "\tvirtual const char * element_at (int n) const;\n"); 
-
-	/*  end class definition  */
-	fprintf (inc, "};\n");
-
-	fprintf (inc, "\ntypedef %s * %s_ptr;\n", n, n);
-/*	fprintf (inc, "typedef %s_ptr %s_var;\n", n, n);*/
+    int cnt = 0;
+
+    fprintf( inc, "\n//////////  ENUMERATION TYPE %s\n",
+             TYPEget_name( type ) );
+
+    /*  print c++ enumerated values for class   */
+    fprintf( inc, "enum %s {\n", EnumName( TYPEget_name( type ) ) );
+
+    LISTdo_links( TYPEget_body( type )->list, link )
+    /*  print the elements of the c++ enum type  */
+    expr = ( Expression )link->data;
+    if( cnt != 0 ) {
+        fprintf( inc, ",\n" );
+    }
+    ++cnt;
+    fprintf( inc, "\t%s", EnumCElementName( type, expr ) );
+
+    LISTod
+
+    fprintf( inc, ",\n\t%s_unset\n};\n", EnumName( TYPEget_name( type ) ) );
+
+    /*  print class for enumeration */
+    n = TYPEget_ctype( type );
+    fprintf( inc, "\nclass %s  :  public SDAI_Enum  {\n", n );
+
+    fprintf( inc, "  protected:\n\tEnumTypeDescriptor *type;\n\n" );
+
+    /*  constructors    */
+    strncpy( tdnm, TYPEtd_name( type ), BUFSIZ );
+    fprintf( inc, "  public:\n\t%s (const char * n =0, Enum"
+             "TypeDescriptor *et =%s);\n", n, tdnm );
+    fprintf( inc, "\t%s (%s e, EnumTypeDescriptor *et =%s)\n"
+             "\t\t: type(et) {  set_value (e);  }\n",
+             n, EnumName( TYPEget_name( type ) ), tdnm );
+
+    /*  destructor  */
+    fprintf( inc, "\t~%s () { }\n", n );
+
+    /*      operator =      */
+    fprintf( inc, "\t%s& operator= (const %s& e)\n",
+             n, TYPEget_ctype( type ) );
+    fprintf( inc, "\t\t{  set_value (e);  return *this;  }\n" );
+
+    /*      operator to cast to an enumerated type  */
+    fprintf( inc, "\toperator %s () const;\n",
+             EnumName( TYPEget_name( type ) ) );
+
+    /*      others          */
+    fprintf( inc, "\n\tinline virtual const char * Name () const\n" );
+    fprintf( inc, "\t\t{  return type->Name();  }\n" );
+    fprintf( inc, "\tinline virtual int no_elements () const"
+             "  {  return %d;  }\n", cnt );
+    fprintf( inc, "\tvirtual const char * element_at (int n) const;\n" );
+
+    /*  end class definition  */
+    fprintf( inc, "};\n" );
+
+    fprintf( inc, "\ntypedef %s * %s_ptr;\n", n, n );
+    fprintf( inc, "\ntypedef const %s * const_%s_ptr;\n", n, n );
 
 
     /*  Print ObjectStore Access Hook function  */
-	printEnumCreateHdr( inc, type );
-
-	/* DAS brandnew above */
+    printEnumCreateHdr( inc, type );
+
+    /* DAS brandnew above */
 
     /*  print things for aggregate class  */
-<<<<<<< HEAD
-	sprintf (enumAggrNm,"%ss", n);
-	
-	fprintf (inc, "\nclass %ss  :  public EnumAggregate  {\n", n);
-
-/*      fprintf (inc, "  public:\n\tvirtual EnumNode * NewNode ()  {\n");*/
-	fprintf (inc, "  protected:\n    EnumTypeDescriptor *enum_type;\n\n");
-	fprintf (inc, "  public:\n");
-	fprintf (inc, "    %ss( EnumTypeDescriptor * =%s);\n", n, tdnm);
-	fprintf (inc, "    virtual ~%ss();\n", n);
-	fprintf (inc, "    virtual SingleLinkNode * NewNode()\n");
-	fprintf (inc, "\t{ return new EnumNode (new %s( \"\", enum_type )); }"
-		      "\n", n);
-
-	fprintf (inc, "};\n");
-
-	fprintf (inc, "\ntypedef %ss * %ss_ptr;\n", n, n);
-/*
-	fprintf (inc, "typedef %ss_ptr %ss_var;\n", n, n);
-	fprintf (inc, "typedef %ss * %ssH;\n", n, n);
-*/
-=======
     sprintf( enumAggrNm, "%s_agg", n );
 
     fprintf( inc, "\nclass %s_agg  :  public EnumAggregate  {\n", n );
@@ -4472,102 +2653,17 @@
 
     fprintf( inc, "\ntypedef %s_agg * %s_agg_ptr;\n", n, n );
     fprintf( inc, "\ntypedef const %s_agg * const_%s_agg_ptr;\n", n, n );
->>>>>>> beb05185
-
-	/* DAS brandnew below */
-
-	/* DAS creation function for enum aggregate class */
-	printEnumAggrCrHdr( inc, type );
-
-	/* DAS brandnew above */
-
-    fprintf (inc, "\n//////////  END ENUMERATION %s\n\n", TYPEget_name (type));
-}
-
-<<<<<<< HEAD
-void
-TYPEenum_lib_print (const Type type, FILE* f)
-{
-  DictionaryEntry de;
-  Expression expr;
-  const char *n;	/*  pointer to class name  */
-  char buf [BUFSIZ];
-  char c_enum_ele [BUFSIZ];
-    
-  fprintf (f, "//////////  ENUMERATION TYPE %s\n", TYPEget_ctype (type));
-  n = TYPEget_ctype(type);
-    
-  /*  set up the dictionary info  */
-/*  fprintf (f, "void \t%s::Init ()  {\n", n);*/
-/*  fprintf (f, "  static const char * const l [] = {\n");*/
-  
-  fprintf (f, "const char * \n%s::element_at (int n) const  {\n", n);
-  fprintf (f, "  switch (n)  {\n");
-  DICTdo_type_init(ENUM_TYPEget_items(type),&de,OBJ_ENUM);
-  while (0 != (expr = (Expression)DICTdo(&de))) {
-    strncpy (c_enum_ele, EnumCElementName (type, expr), BUFSIZ);
-    fprintf(f,"  case %s\t:  return \"%s\";\n",
-	    c_enum_ele,
-	    StrToUpper (EXPget_name(expr)));
-  }
-  fprintf (f, "  case %s_unset\t:\n", EnumName(TYPEget_name(type)));
-  fprintf (f, "  default\t\t:  return \"UNSET\";\n  }\n}\n");
-/*  fprintf (f, "\t 0\n  };\n");*/
-/*  fprintf (f, "  set_elements (l);\n  v = ENUM_NULL;\n}\n");*/
-
-  /*	constructors	*/
-  /*    construct with character string  */
-  fprintf (f, "\n%s::%s (const char * n, EnumTypeDescriptor *et)\n"
-	      "  : type(et)\n{\n", n, n);
-/*  fprintf (f, "  Init ();\n  set_value (n);\n}\n");*/
-  fprintf (f, "  set_value (n);\n}\n");
-  
-  /*    copy constructor  */
-/*  fprintf (f, "%s::%s (%s& n )  {\n", n, n, n);*/
-/*  fprintf (f, "   (l);\n");*/
-
-  /*      operator =      */
-/*  fprintf (f, "%s& \t%s::operator= (%s& x)", n, n, n);*/
-/*  fprintf (f, "\n\t{  put (x.asInt ()); return *this;   }\n");*/
-
-	/*      cast operator to an enumerated type  */
-  fprintf (f, "\n%s::operator %s () const {\n", n, 
-	   EnumName(TYPEget_name (type)));
-  fprintf (f, "  switch (v) {\n");
-        //buf [0] = '\0';
-	DICTdo_type_init(ENUM_TYPEget_items(type),&de,OBJ_ENUM);
-	while (0 != (expr = (Expression)DICTdo(&de))) {
-	  strncpy (c_enum_ele, EnumCElementName (type, expr), BUFSIZ);
-	  fprintf (f, "\tcase %s\t:  ", c_enum_ele);
-	  fprintf (f, "return %s;\n", c_enum_ele);
-
-	  //fprintf (f, "%s", buf);
-	  //strncpy (c_enum_ele, EnumCElementName (type, expr), BUFSIZ);
-	  //fprintf (f, "\tcase %s\t:  ", c_enum_ele);
-	  //sprintf (buf, "return %s;\n", c_enum_ele);
-
-	}
-  /*  print the last case with the default so sun c++ doesn\'t complain */
-  fprintf (f, "\tcase %s_unset\t:\n", EnumName(TYPEget_name(type)));
-  fprintf (f, "\tdefault\t\t:  return %s_unset;\n  }\n}\n", EnumName(TYPEget_name(type)));
-
-	//fprintf (f, "\n\tdefault\t\t:  %s  }\n}\n", buf);
-
-/*	fprintf (f, "\n\tdefault :  %s;\n  }\n}\n", buf);*/
-/*	fprintf (f, "\t\tdefault:  return 0;\n  }\n}\n");*/
-
-  printEnumCreateBody( f, type );
-		 
-/* print the enum aggregate functions */
-
-  fprintf (f, "\n%ss::%ss( EnumTypeDescriptor *et )\n", n, n);
-  fprintf (f, "    : enum_type(et)\n{\n}\n\n");
-  fprintf (f, "%ss::~%ss()\n{\n}\n", n, n);
-
-  printEnumAggrCrBody( f, type );
-
-  fprintf (f, "\n//////////  END ENUMERATION %s\n\n", TYPEget_name (type));
-=======
+
+    /* DAS brandnew below */
+
+    /* DAS creation function for enum aggregate class */
+    printEnumAggrCrHdr( inc, type );
+
+    /* DAS brandnew above */
+
+    fprintf( inc, "\n//////////  END ENUMERATION %s\n\n", TYPEget_name( type ) );
+}
+
 void TYPEenum_lib_print( const Type type, FILE * f ) {
     DictionaryEntry de;
     Expression expr;
@@ -4622,165 +2718,190 @@
     printEnumAggrCrBody( f, type );
 
     fprintf( f, "\n//////////  END ENUMERATION %s\n\n", TYPEget_name( type ) );
->>>>>>> beb05185
-}
-
-
-void Type_Description(const Type,char *);
-
-/* return printable version of entire type definition */
-/* return it in static buffer */
-char *
-TypeDescription(const Type t)
-{
-	static char buf[4000];
-
-	buf[0] = '\0';
-
-	if (TYPEget_head(t)) Type_Description(TYPEget_head(t),buf);
-	else TypeBody_Description(TYPEget_body(t),buf);
-
-	/* should also print out where clause here */
-
-	return buf+1;
-}
-
-strcat_expr(Expression e,char *buf)
-{
-	if (e == LITERAL_INFINITY) {
-		strcat(buf,"?");
-	} else if (e == LITERAL_PI) {
-		strcat(buf,"PI");
-	} else if (e == LITERAL_E) {
-		strcat(buf,"E");
-	} else if (e == LITERAL_ZERO) {
-		strcat(buf,"0");
-	} else if (e == LITERAL_ONE) {
-		strcat(buf,"1");
-	} else if (TYPEget_name(e)) {
-		strcat(buf,TYPEget_name(e));
-	} else if (TYPEget_body(e->type)->type == integer_) {
-		char tmpbuf[30];
-		sprintf(tmpbuf,"%d",e->u.integer);
-		strcat(buf,tmpbuf);
-	} else {
-		strcat(buf,"??");
-	}
-}
-
-/* print t's bounds to end of buf */
-void
-strcat_bounds(TypeBody b,char *buf)
-{
-	if (!b->upper) return;
-
-	strcat(buf," [");
-	strcat_expr(b->lower,buf);
-	strcat(buf,":");
-	strcat_expr(b->upper,buf);
-	strcat(buf,"]");
-}
-
-TypeBody_Description(TypeBody body, char *buf)
-{
-	Expression expr;
-	DictionaryEntry de;
-	char *s;
-/* // I believe it should never go here? DAS
-	if(body->type != array_ && body->type != list_)
-	{
-	    if (body->flags.unique)	strcat(buf," UNIQUE");
-	    if (body->flags.optional)	strcat(buf," OPTIONAL");
-	}
-*/
-	switch (body->type) {
-	case integer_:		strcat(buf," INTEGER");	break;
-	case real_:		strcat(buf," REAL");	break;
-	case string_:		strcat(buf," STRING");	break;
-	case binary_:		strcat(buf," BINARY");	break;
-	case boolean_:		strcat(buf," BOOLEAN");	break;
-	case logical_:		strcat(buf," LOGICAL");	break;
-	case number_:		strcat(buf," NUMBER");	break;
-	case entity_:		strcat(buf," ");
-				strcat(buf,PrettyTmpName (TYPEget_name(body->entity)));
-				break;
-	case aggregate_:
-	case array_:
-	case bag_:
-	case set_:
-	case list_:
-		switch (body->type) {
-		/* ignore the aggregate bounds for now */
-		case aggregate_:	strcat(buf," AGGREGATE OF"); 	break;
-		case array_:		strcat(buf," ARRAY");
-					strcat_bounds(body,buf);
-					strcat(buf," OF");
-		  if (body->flags.optional)	strcat(buf," OPTIONAL");
-		  if (body->flags.unique)	strcat(buf," UNIQUE");
-		  break;
-		case bag_:		strcat(buf," BAG");
-					strcat_bounds(body,buf);
-					strcat(buf," OF");		break;
-		case set_:		strcat(buf," SET");
-					strcat_bounds(body,buf);
-					strcat(buf," OF");		break;
-		case list_:		strcat(buf," LIST");
-					strcat_bounds(body,buf);
-					strcat(buf," OF");
-		  if (body->flags.unique)	strcat(buf," UNIQUE");
-		  break;
-		}
-
-		Type_Description(body->base,buf);
-		break;
-	case enumeration_:
-		strcat(buf," ENUMERATION of (");
-		LISTdo(body->list,e,Expression)
-			strcat(buf,ENUMget_name(e));
-			strcat(buf,", ");
-		LISTod
-		/* find last comma and replace with ')' */
-		s = strrchr(buf,',');
-		if (s) strcpy(s,")");
-		break;
-
-	case select_:
-		strcat(buf," SELECT (");
-		LISTdo (body->list, t, Type)  
-		  strcat (buf, PrettyTmpName (TYPEget_name(t)) );
-		  strcat(buf,", ");
-	        LISTod
-		/* find last comma and replace with ')' */
-		s = strrchr(buf,',');
-		if (s) strcpy(s,")");
-		break;
-	default:		strcat(buf," UNKNOWN");
-	}
-
-	if (body->precision) {
-		strcat(buf," (");
-		strcat_expr(body->precision,buf);
-		strcat(buf,")");
-	}
-	if (body->flags.fixed)	strcat(buf," FIXED");
-}
-
-void
-Type_Description(const Type t,char *buf)
-{
-	if (TYPEget_name(t)) {
-		strcat(buf," ");	
-		strcat(buf,TYPEget_name(t));
-		/* strcat(buf,PrettyTmpName (TYPEget_name(t)));*/
-	} else {
-		TypeBody_Description(TYPEget_body(t),buf);
-	}
-}
-
-/**************************************************************************
+}
+
+
+void Type_Description( const Type, char * );
+
+/**
+ * return printable version of entire type definition
+ * return it in static buffer
+ */
+char * TypeDescription( const Type t ) {
+    static char buf[4000];
+
+    buf[0] = '\0';
+
+    if( TYPEget_head( t ) ) {
+        Type_Description( TYPEget_head( t ), buf );
+    } else {
+        TypeBody_Description( TYPEget_body( t ), buf );
+    }
+
+    /* should also print out where clause here */
+
+    return buf + 1;
+}
+
+void strcat_expr( Expression e, char * buf ) {
+    if( e == LITERAL_INFINITY ) {
+        strcat( buf, "?" );
+    } else if( e == LITERAL_PI ) {
+        strcat( buf, "PI" );
+    } else if( e == LITERAL_E ) {
+        strcat( buf, "E" );
+    } else if( e == LITERAL_ZERO ) {
+        strcat( buf, "0" );
+    } else if( e == LITERAL_ONE ) {
+        strcat( buf, "1" );
+    } else if( TYPEget_name( e ) ) {
+        strcat( buf, TYPEget_name( e ) );
+    } else if( TYPEget_body( e->type )->type == integer_ ) {
+        char tmpbuf[30];
+        sprintf( tmpbuf, "%d", e->u.integer );
+        strcat( buf, tmpbuf );
+    } else {
+        strcat( buf, "??" );
+    }
+}
+
+/// print t's bounds to end of buf
+void strcat_bounds( TypeBody b, char * buf ) {
+    if( !b->upper ) {
+        return;
+    }
+
+    strcat( buf, " [" );
+    strcat_expr( b->lower, buf );
+    strcat( buf, ":" );
+    strcat_expr( b->upper, buf );
+    strcat( buf, "]" );
+}
+
+void TypeBody_Description( TypeBody body, char * buf ) {
+    char * s;
+
+    switch( body->type ) {
+        case integer_:
+            strcat( buf, " INTEGER" );
+            break;
+        case real_:
+            strcat( buf, " REAL" );
+            break;
+        case string_:
+            strcat( buf, " STRING" );
+            break;
+        case binary_:
+            strcat( buf, " BINARY" );
+            break;
+        case boolean_:
+            strcat( buf, " BOOLEAN" );
+            break;
+        case logical_:
+            strcat( buf, " LOGICAL" );
+            break;
+        case number_:
+            strcat( buf, " NUMBER" );
+            break;
+        case entity_:
+            strcat( buf, " " );
+            strcat( buf, PrettyTmpName( TYPEget_name( body->entity ) ) );
+            break;
+        case aggregate_:
+        case array_:
+        case bag_:
+        case set_:
+        case list_:
+            switch( body->type ) {
+                    /* ignore the aggregate bounds for now */
+                case aggregate_:
+                    strcat( buf, " AGGREGATE OF" );
+                    break;
+                case array_:
+                    strcat( buf, " ARRAY" );
+                    strcat_bounds( body, buf );
+                    strcat( buf, " OF" );
+                    if( body->flags.optional ) {
+                        strcat( buf, " OPTIONAL" );
+                    }
+                    if( body->flags.unique ) {
+                        strcat( buf, " UNIQUE" );
+                    }
+                    break;
+                case bag_:
+                    strcat( buf, " BAG" );
+                    strcat_bounds( body, buf );
+                    strcat( buf, " OF" );
+                    break;
+                case set_:
+                    strcat( buf, " SET" );
+                    strcat_bounds( body, buf );
+                    strcat( buf, " OF" );
+                    break;
+                case list_:
+                    strcat( buf, " LIST" );
+                    strcat_bounds( body, buf );
+                    strcat( buf, " OF" );
+                    if( body->flags.unique ) {
+                        strcat( buf, " UNIQUE" );
+                    }
+                    break;
+            }
+
+            Type_Description( body->base, buf );
+            break;
+        case enumeration_:
+            strcat( buf, " ENUMERATION of (" );
+            LISTdo( body->list, e, Expression )
+            strcat( buf, ENUMget_name( e ) );
+            strcat( buf, ", " );
+            LISTod
+            /* find last comma and replace with ')' */
+            s = strrchr( buf, ',' );
+            if( s ) {
+                strcpy( s, ")" );
+            }
+            break;
+
+        case select_:
+            strcat( buf, " SELECT (" );
+            LISTdo( body->list, t, Type )
+            strcat( buf, PrettyTmpName( TYPEget_name( t ) ) );
+            strcat( buf, ", " );
+            LISTod
+            /* find last comma and replace with ')' */
+            s = strrchr( buf, ',' );
+            if( s ) {
+                strcpy( s, ")" );
+            }
+            break;
+        default:
+            strcat( buf, " UNKNOWN" );
+    }
+
+    if( body->precision ) {
+        strcat( buf, " (" );
+        strcat_expr( body->precision, buf );
+        strcat( buf, ")" );
+    }
+    if( body->flags.fixed ) {
+        strcat( buf, " FIXED" );
+    }
+}
+
+void Type_Description( const Type t, char * buf ) {
+    if( TYPEget_name( t ) ) {
+        strcat( buf, " " );
+        strcat( buf, TYPEget_name( t ) );
+    } else {
+        TypeBody_Description( TYPEget_body( t ), buf );
+    }
+}
+
+/** ************************************************************************
  ** Procedure:  TYPEprint_typedefs
  ** Parameters:  const Type type
- ** Returns:  
+ ** Returns:
  ** Description:
  **    Prints in Sdaiclasses.h typedefs, forward declarations, and externs
  **    for user-defined types.  Only a fraction of the typedefs and decla-
@@ -4788,44 +2909,15 @@
  **    ally be defined before objects (such as entities) which use it can
  **    be defined.  So forward declarations will not serve any purpose.
  **    Other redefined types and aggregate types may be declared here.
- ** Side Effects:  
+ ** Side Effects:
  ** Status:  16-Mar-1993 kcm; updated 04-Feb-1997 dar
  **************************************************************************/
-void
-TYPEprint_typedefs (Type t, FILE *classes)  
-{
-    Class_Of_Type class;
+void TYPEprint_typedefs( Type t, FILE * classes ) {
     char nm [BUFSIZ];
     Type i;
+    bool aggrNot1d = true;
 
     /* Print the typedef statement (poss also a forward class def: */
-<<<<<<< HEAD
-    if ( TYPEis_enumeration(t) ) {
-	/* For enums and sels (else clause below), we need forward decl's so
-	// that if we later come across a type which is an aggregate of one of
-	// them, we'll be able to process it.  For selects, we also need a decl
-	// of the class itself, while for enum's we don't.  Objects which con-
-	// tain an enum can't be generated until the enum is generated.  (The
-	// same is basically true for the select, but a sel containing an ent
-	// containing a sel needs the forward decl (trust me ;-) ). */
-	if ( !TYPEget_head(t) ) {
-	    /* Only print this enum if it is an actual type and not a redefi-
-	    // nition of another enum.  (Those are printed at the end of the
-	    // classes file - after all the actual enum's.  They must be
-	    // printed last since they depend on the others.) */
-	    strncpy( nm, TYPEget_ctype(t), BUFSIZ );
-	    fprintf (classes, "class %ss;\n", nm);
-	}
-    } else if ( TYPEis_select(t) ) {
-	if ( !TYPEget_head(t) ) {
-	    /* Same comment as above. */
-	    strncpy (nm, SelectName (TYPEget_name (t)), BUFSIZ);
-	    fprintf (classes, "class %s;\n", nm);
-	    fprintf (classes, "typedef %s * %s_ptr;\n", nm, nm);
-	    fprintf (classes, "class %ss;\n", nm);
-	    fprintf (classes, "typedef %ss * %ss_ptr;\n", nm, nm);
-	}
-=======
     if( TYPEis_enumeration( t ) ) {
         /* For enums and sels (else clause below), we need forward decl's so
         // that if we later come across a type which is an aggregate of one of
@@ -4855,237 +2947,197 @@
             fprintf( classes, "typedef       class %s_agg *       class_%s_agg_ptr;\n", nm, nm );
             fprintf( classes, "typedef const class %s_agg * const_class_%s_agg_ptr;\n", nm, nm );
         }
->>>>>>> beb05185
     } else {
-	if ( TYPEis_aggregate(t) ) {
-	    i = TYPEget_base_type(t);
-	    if ( TYPEis_enumeration(i) || TYPEis_select(i) ) {
-		/* One exceptional case - a 1d aggregate of an enum or select.
-		// We must wait till the enum/sel itself has been processed.
-		// To ensure this, we process all such 1d aggrs in a special
-		// loop at the end (in multpass.c).  2d aggrs (or higher), how-
-		// ever, can be processed now - they only require GenericAggr
-		// for their definition here. */
-		goto externln;
-	    }
-	}
-	/* At this point, we'll print typedefs for types which are redefined
-	// fundamental types and their aggregates, and for 2D aggregates(aggre-
-	// gates of aggregates) of enum's and selects. */
-	strncpy (nm, ClassName (TYPEget_name (t)), BUFSIZ);
-	fprintf (classes, "typedef %s \t%s;\n", TYPEget_ctype(t), nm);
-	if (TYPEis_aggregate(t) ) {
-	    fprintf (classes, "typedef %s * \t%sH;\n", nm, nm);
-	    fprintf (classes, "typedef %s * \t%s_ptr;\n", nm, nm);
-	    fprintf (classes, "typedef %s_ptr \t%s_var;\n", nm, nm);
-	}
-    }
-
-  externln:
+        if( TYPEis_aggregate( t ) ) {
+            i = TYPEget_base_type( t );
+            if( TYPEis_enumeration( i ) || TYPEis_select( i ) ) {
+                /* One exceptional case - a 1d aggregate of an enum or select.
+                // We must wait till the enum/sel itself has been processed.
+                // To ensure this, we process all such 1d aggrs in a special
+                // loop at the end (in multpass.c).  2d aggrs (or higher), how-
+                // ever, can be processed now - they only require GenericAggr
+                // for their definition here. */
+                aggrNot1d = false;
+            }
+        }
+        if( aggrNot1d ) {
+            /* At this point, we'll print typedefs for types which are redefined
+            // fundamental types and their aggregates, and for 2D aggregates(aggre-
+            // gates of aggregates) of enum's and selects. */
+            strncpy( nm, ClassName( TYPEget_name( t ) ), BUFSIZ );
+            fprintf( classes, "typedef %s \t%s;\n", TYPEget_ctype( t ), nm );
+            if( TYPEis_aggregate( t ) ) {
+                fprintf( classes, "typedef       %s *       %sH;\n", nm, nm );
+                fprintf( classes, "typedef const %s * const_%sH;\n", nm, nm );
+                fprintf( classes, "typedef       %s *       %s_ptr;\n", nm, nm );
+                fprintf( classes, "typedef const %s * const_%s_ptr;\n", nm, nm );
+                fprintf( classes, "typedef %s_ptr \t%s_var;\n", nm, nm );
+            }
+        }
+    }
+
     /* Print the extern statement: */
-    strncpy (nm, TYPEtd_name(t), BUFSIZ);
-    fprintf( classes, "extern %s \t*%s;\n", GetTypeDescriptorName(t), nm );
-}
-
-/* return 1 if it is a multidimensional aggregate at the level passed in
+    strncpy( nm, TYPEtd_name( t ), BUFSIZ );
+    fprintf( classes, "extern %s \t*%s;\n", GetTypeDescriptorName( t ), nm );
+}
+
+/** return 1 if it is a multidimensional aggregate at the level passed in
    otherwise return 0;  If it refers to a type that is a multidimensional
    aggregate 0 is still returned. */
-int 
-isMultiDimAggregateType (const Type t)
-{
-  if(TYPEget_body(t)->base)
-    if(isAggregateType(TYPEget_body(t)->base))
-      return 1;
-  return 0;
-}
-
-/* Get the TypeDescriptor variable name that t's TypeDescriptor references (if
+int isMultiDimAggregateType( const Type t ) {
+    if( TYPEget_body( t )->base )
+        if( isAggregateType( TYPEget_body( t )->base ) ) {
+            return 1;
+        }
+    return 0;
+}
+
+/** Get the TypeDescriptor variable name that t's TypeDescriptor references (if
    possible).
    pass space in through buf, buff will be filled in with the name of the
    TypeDescriptor (TD) that needs to be referenced by the TD that is
-   generated for Type t.  Return 1 if buf has been filled in with the name 
+   generated for Type t.  Return 1 if buf has been filled in with the name
    of a TD.  Return 0 if it hasn't for these reasons: Enumeration TDs don't
-   reference another TD, select TDs reference several TDs and are handled 
-   separately, Multidimensional aggregates generate unique intermediate TD 
-   variables that are referenced - when these don't have an Express related 
-   name this function can't know about them - e.g. 
+   reference another TD, select TDs reference several TDs and are handled
+   separately, Multidimensional aggregates generate unique intermediate TD
+   variables that are referenced - when these don't have an Express related
+   name this function can't know about them - e.g.
    TYPE listSetAggr = LIST OF SET OF STRING;  This function won't fill in the
    name that listSetAggr's ListTypeDescriptor will reference.
-   TYPE arrListSetAggr = ARRAY [1:4] of listSetAggr;  This function will 
-   return the name of the TD that arrlistSetAggr's ArrayTypeDescriptor should 
+   TYPE arrListSetAggr = ARRAY [1:4] of listSetAggr;  This function will
+   return the name of the TD that arrlistSetAggr's ArrayTypeDescriptor should
    reference since it has an Express name associated with it.
 */
-int TYPEget_RefTypeVarNm(const Type t,char *buf,Schema schema)
-{
-
-	/* It looks like TYPEget_head(t) is true when processing a type 
-	   that refers to another type. e.g. when processing "name" in:
-	   TYPE name = label; ENDTYPE; TYPE label = STRING; ENDTYPE; DAS */
-  if( TYPEget_head(t) )
-  {		/* this means that it is defined in an Express TYPE stmt and
-		   it refers to another Express TYPE stmt */
-    /*  it would be a reference_ type */
-    /*  a TypeDescriptor of the form <schema_name>t_<type_name_referred_to> */
-    sprintf(buf, "%s%s%s", 
-	    SCHEMAget_name( TYPEget_head(t)->superscope ),
-	    TYPEprefix(t), TYPEget_name(TYPEget_head(t)) );
-    return 1;
-  }
-  else 
-  {
-    switch( TYPEget_body(t)->type ) 
-      {
-      case integer_:
-      case real_:
-      case boolean_:
-      case logical_:
-      case string_:
-      case binary_:
-      case number_:
-	/* one of the SCL builtin TypeDescriptors of the form 
-	   t_STRING_TYPE, or t_REAL_TYPE */
-        sprintf(buf,"%s%s", TD_PREFIX,FundamentalType(t,0));
-	return 1;
-	break;
-
-      case enumeration_: /* enums don't have a referent type */
-      case select_:	 /* selects are handled differently elsewhere, they
-			    refer to several TypeDescriptors */
-	return 0;
-	break;
-
-      case entity_:
-	sprintf( buf,"%s", TYPEtd_name(t) );
-		 /* following assumes we are not in a nested entity */
-		 /* otherwise we should search upward for schema */
-/*		 TYPEget_name(TYPEget_body(t)->entity->superscope),
-		 ENT_PREFIX,TYPEget_name(t) ); */
-	return 1;
-	break;
-
-      case aggregate_:
-      case array_:
-      case bag_:
-      case set_:
-      case list_:
-	/* referent TypeDescriptor will be the one for the element unless it 
-	   is a multidimensional aggregate then return 0 */
-
-	if( isMultiDimAggregateType(t) )
-	{
-	    if(TYPEget_name(TYPEget_body(t)->base))
-	    {
-		sprintf(buf, "%s%s%s", 
-			SCHEMAget_name( TYPEget_body(t)->base->superscope ),
-			TYPEprefix(t), TYPEget_name(TYPEget_body(t)->base) );
-		return 1;
-	    }
-
-	    /* if the multi aggr doesn't have a name then we are out of scope
-	       of what this function can do */
-	    return 0;
-	}
-	else {
-		/* for a single dimensional aggregate return TypeDescriptor 
-		   for element */
-		/* being an aggregate implies that base below is not 0 */
-
-	  if( TYPEget_body(TYPEget_body(t)->base)->type == enumeration_ ||
-	      TYPEget_body(TYPEget_body(t)->base)->type == select_ )
-	  {
-
-	    sprintf( buf,"%s", TYPEtd_name( TYPEget_body(t)->base ) );
-	    return 1;
-	  }
-	  else
-	    if(TYPEget_name(TYPEget_body(t)->base))
-	    {
-		if( TYPEget_body(TYPEget_body(t)->base)->type == entity_)
-		{
-		    sprintf( buf,"%s", TYPEtd_name(TYPEget_body(t)->base) );
-		    return 1;
-		}
-		sprintf(buf, "%s%s%s", 
-			SCHEMAget_name( TYPEget_body(t)->base->superscope ),
-			TYPEprefix(t), TYPEget_name(TYPEget_body(t)->base) );
-		return 1;
-	    }
-	    return TYPEget_RefTypeVarNm(TYPEget_body(t)->base, buf, schema);
-	}
-	break;
-      default:
-	return 0;
-    }
-  }
-/*  return 0; // this stmt will never be reached */
-}
-
-
-/***** 
-   print stuff for types that are declared in Express TYPE statements... i.e. 
+int TYPEget_RefTypeVarNm( const Type t, char * buf, Schema schema ) {
+
+    /* It looks like TYPEget_head(t) is true when processing a type
+       that refers to another type. e.g. when processing "name" in:
+       TYPE name = label; ENDTYPE; TYPE label = STRING; ENDTYPE; DAS */
+    if( TYPEget_head( t ) ) {
+        /* this means that it is defined in an Express TYPE stmt and
+           it refers to another Express TYPE stmt */
+        /*  it would be a reference_ type */
+        /*  a TypeDescriptor of the form <schema_name>t_<type_name_referred_to> */
+        sprintf( buf, "%s%s%s",
+                 SCHEMAget_name( TYPEget_head( t )->superscope ),
+                 TYPEprefix( t ), TYPEget_name( TYPEget_head( t ) ) );
+        return 1;
+    } else {
+        switch( TYPEget_body( t )->type ) {
+            case integer_:
+            case real_:
+            case boolean_:
+            case logical_:
+            case string_:
+            case binary_:
+            case number_:
+                /* one of the SCL builtin TypeDescriptors of the form
+                   t_STRING_TYPE, or t_REAL_TYPE */
+                sprintf( buf, "%s%s", TD_PREFIX, FundamentalType( t, 0 ) );
+                return 1;
+                break;
+
+            case enumeration_: /* enums don't have a referent type */
+            case select_:  /* selects are handled differently elsewhere, they
+                refer to several TypeDescriptors */
+                return 0;
+                break;
+
+            case entity_:
+                sprintf( buf, "%s", TYPEtd_name( t ) );
+                /* following assumes we are not in a nested entity */
+                /* otherwise we should search upward for schema */
+                return 1;
+                break;
+
+            case aggregate_:
+            case array_:
+            case bag_:
+            case set_:
+            case list_:
+                /* referent TypeDescriptor will be the one for the element unless it
+                   is a multidimensional aggregate then return 0 */
+
+                if( isMultiDimAggregateType( t ) ) {
+                    if( TYPEget_name( TYPEget_body( t )->base ) ) {
+                        sprintf( buf, "%s%s%s",
+                                 SCHEMAget_name( TYPEget_body( t )->base->superscope ),
+                                 TYPEprefix( t ), TYPEget_name( TYPEget_body( t )->base ) );
+                        return 1;
+                    }
+
+                    /* if the multi aggr doesn't have a name then we are out of scope
+                       of what this function can do */
+                    return 0;
+                } else {
+                    /* for a single dimensional aggregate return TypeDescriptor
+                       for element */
+                    /* being an aggregate implies that base below is not 0 */
+
+                    if( TYPEget_body( TYPEget_body( t )->base )->type == enumeration_ ||
+                            TYPEget_body( TYPEget_body( t )->base )->type == select_ ) {
+
+                        sprintf( buf, "%s", TYPEtd_name( TYPEget_body( t )->base ) );
+                        return 1;
+                    } else if( TYPEget_name( TYPEget_body( t )->base ) ) {
+                        if( TYPEget_body( TYPEget_body( t )->base )->type == entity_ ) {
+                            sprintf( buf, "%s", TYPEtd_name( TYPEget_body( t )->base ) );
+                            return 1;
+                        }
+                        sprintf( buf, "%s%s%s",
+                                 SCHEMAget_name( TYPEget_body( t )->base->superscope ),
+                                 TYPEprefix( t ), TYPEget_name( TYPEget_body( t )->base ) );
+                        return 1;
+                    }
+                    return TYPEget_RefTypeVarNm( TYPEget_body( t )->base, buf, schema );
+                }
+                break;
+            default:
+                return 0;
+        }
+    }
+    /* NOTREACHED */
+    return 0;
+}
+
+
+/** **
+   print stuff for types that are declared in Express TYPE statements... i.e.
    extern descriptor declaration in .h file - MOVED BY DAR to TYPEprint_type-
        defs - in order to print all the Sdaiclasses.h stuff in fedex_plus's
        first pass through each schema.
    descriptor definition in the .cc file
    initialize it in the .init.cc file (DAR - all initialization done in fn
        TYPEprint_init() (below) which is done in fedex_plus's 1st pass only.)
-*****/   
-
-void
-TYPEprint_descriptions (const Type type, FILES* files, Schema schema)
-{
+*****/
+
+void TYPEprint_descriptions( const Type type, FILES * files, Schema schema ) {
     char tdnm [BUFSIZ],
          typename_buf [MAX_LEN],
          base [BUFSIZ],
          nm [BUFSIZ];
     Type i;
 
-    strncpy (tdnm, TYPEtd_name (type), BUFSIZ);
-
-  /* define type descriptor pointer */
-  /*  put extern def in header, put the real definition in .cc file  */
-
-        /*  put extern def in header (DAR - moved to TYPEprint_typedef's -
-         *  see fn header comments.)*/
-/*
-    fprintf(files->inc,"extern %s \t*%s;\n", 
-	    GetTypeDescriptorName(type), tdnm);
-*/
-
-	/*  in source - declare the real definition of the pointer */
-	/*  i.e. in the .cc file                                   */
-    fprintf(files -> lib,"%s \t*%s;\n", GetTypeDescriptorName(type), tdnm);
-
-    if(isAggregateType(type)) {
-      const char * ctype = TYPEget_ctype (type);
-
-      fprintf(files->inc, "STEPaggregate * create_%s ();\n\n", 
-	      ClassName(TYPEget_name(type)));
-
-      fprintf(files->lib, 
-	      "STEPaggregate *\ncreate_%s () {  return create_%s();  }\n",
-	      ClassName(TYPEget_name(type)), ctype);
-
-      /* this function is assigned to the aggrCreator var in TYPEprint_new */
-    }
-
-<<<<<<< HEAD
-    if ( TYPEis_enumeration(type) && (i = TYPEget_ancestor(type)) != NULL ) {
-	/* If we're a renamed enum type, just print a few typedef's to the
-	// original and some specialized create functions: */
-	strncpy (base, EnumName( TYPEget_name(i) ), BUFSIZ);
-	strncpy (nm, EnumName( TYPEget_name(type) ), BUFSIZ);
-	fprintf (files->inc, "typedef %s %s;\n", base, nm);
-	strncpy (base, TYPEget_ctype(i), BUFSIZ);
-	strncpy (nm, TYPEget_ctype(type), BUFSIZ);
-	fprintf (files->inc, "typedef %s %s;\n", base, nm);
-	printEnumCreateHdr( files->inc, type );
-	printEnumCreateBody( files->lib, type );
-	fprintf (files->inc, "typedef %ss * %ss_ptr;\n", nm, nm);
-	printEnumAggrCrHdr( files->inc, type );
-	printEnumAggrCrBody( files->lib, type );
-	return;
-=======
+    strncpy( tdnm, TYPEtd_name( type ), BUFSIZ );
+
+    /* define type descriptor pointer */
+    /*  in source - declare the real definition of the pointer */
+    /*  i.e. in the .cc file                                   */
+    fprintf( files -> lib, "%s \t*%s;\n", GetTypeDescriptorName( type ), tdnm );
+
+    if( isAggregateType( type ) ) {
+        const char * ctype = TYPEget_ctype( type );
+
+        fprintf( files->inc, "STEPaggregate * create_%s ();\n\n",
+                 ClassName( TYPEget_name( type ) ) );
+
+        fprintf( files->lib,
+                 "STEPaggregate *\ncreate_%s () {  return create_%s();  }\n",
+                 ClassName( TYPEget_name( type ) ), ctype );
+
+        /* this function is assigned to the aggrCreator var in TYPEprint_new */
+    }
+
     if( TYPEis_enumeration( type ) && ( i = TYPEget_ancestor( type ) ) != NULL ) {
         /* If we're a renamed enum type, just print a few typedef's to the
          * original and some specialized create functions:
@@ -5103,456 +3155,340 @@
         printEnumAggrCrHdr( files->inc, type );
         printEnumAggrCrBody( files->lib, type );
         return;
->>>>>>> beb05185
-    }
-
-    if(!TYPEget_RefTypeVarNm(type, typename_buf, schema)) {
-      switch(TYPEget_body(type)->type)
-	{
-	case enumeration_:
-	  TYPEenum_inc_print (type, files -> inc);
-	  TYPEenum_lib_print (type, files -> lib);
-	  break;
-
-	case select_:
-	  /*  the select definitions are done seperately, since they depend 
-	      on the others  */
-	  /*******
-	    TYPEselect_inc_print (type, files -> inc);
-	    TYPEselect_lib_print (type, files -> lib);
-	    *******/
-	  break;
-	default:
-	  break;
-	}
-    }
-}
-
-
-static void
-printEnumCreateHdr( FILE *inc, const Type type )
-    /*
-     * Prints a bunch of lines for enumeration creation functions (i.e., "cre-
-     * ate_SdaiEnum1()").  Since this is done both for an enum and for "copies"
-     * of it (when "TYPE enum2 = enum1"), I placed this code in a separate fn.
-     */
+    }
+
+    if( !TYPEget_RefTypeVarNm( type, typename_buf, schema ) ) {
+        switch( TYPEget_body( type )->type ) {
+            case enumeration_:
+                TYPEenum_inc_print( type, files -> inc );
+                TYPEenum_lib_print( type, files -> lib );
+                break;
+
+            case select_:
+                /*  the select definitions are done seperately, since they depend
+                    on the others  */
+                /*******
+                  TYPEselect_inc_print (type, files -> inc);
+                  TYPEselect_lib_print (type, files -> lib);
+                  *******/
+                break;
+            default:
+                break;
+        }
+    }
+}
+
+/**
+ * Prints a bunch of lines for enumeration creation functions (i.e., "cre-
+ * ate_SdaiEnum1()").  Since this is done both for an enum and for "copies"
+ * of it (when "TYPE enum2 = enum1"), I placed this code in a separate fn.
+ */
+static void printEnumCreateHdr( FILE * inc, const Type type )
 {
-    const char *nm = TYPEget_ctype (type);
-
-    fprintf (inc, "  SCLP23(Enum) * create_%s ();\n", nm);
-}
-
-static void
-printEnumCreateBody( FILE *lib, const Type type )
-    /*
-     * See header comment above by printEnumCreateHdr.
-     */
+    const char * nm = TYPEget_ctype( type );
+
+    fprintf( inc, "  SDAI_Enum * create_%s ();\n", nm );
+}
+
+/// See header comment above by printEnumCreateHdr.
+static void printEnumCreateBody( FILE * lib, const Type type )
 {
-    const char *nm = TYPEget_ctype (type);
+    const char * nm = TYPEget_ctype( type );
     char tdnm[BUFSIZ];
 
-    strncpy (tdnm, TYPEtd_name(type), BUFSIZ);
-
-    fprintf (lib, "\nSCLP23(Enum) * \ncreate_%s () \n{\n", nm );
-    fprintf (lib, "    return new %s( \"\", %s );\n}\n\n", nm, tdnm );
-}
-
-static void
-printEnumAggrCrHdr( FILE *inc, const Type type )
-    /*
-     * Similar to printEnumCreateHdr above for the enum aggregate.
-     */
+    strncpy( tdnm, TYPEtd_name( type ), BUFSIZ );
+
+    fprintf( lib, "\nSDAI_Enum * \ncreate_%s () \n{\n", nm );
+    fprintf( lib, "    return new %s( \"\", %s );\n}\n\n", nm, tdnm );
+}
+
+/// Similar to printEnumCreateHdr above for the enum aggregate.
+static void printEnumAggrCrHdr( FILE * inc, const Type type )
 {
-<<<<<<< HEAD
-    const char *n = TYPEget_ctype (type);
-/*    const char *n = ClassName( TYPEget_name(type) ));*/
-
-    fprintf (inc, "  STEPaggregate * create_%ss ();\n", n);
-=======
     const char * n = TYPEget_ctype( type );
     /*    const char *n = ClassName( TYPEget_name(type) ));*/
     fprintf( inc, "  STEPaggregate * create_%s_agg ();\n", n );
->>>>>>> beb05185
-}
-
-static void
-printEnumAggrCrBody( FILE *lib, const Type type )
-{
-    const char *n = TYPEget_ctype(type);
+}
+
+static void printEnumAggrCrBody( FILE * lib, const Type type ) {
+    const char * n = TYPEget_ctype( type );
     char tdnm[BUFSIZ];
 
-    strncpy (tdnm, TYPEtd_name(type), BUFSIZ);
-
-<<<<<<< HEAD
-    fprintf (lib, "\nSTEPaggregate * \ncreate_%ss ()\n{\n", n);
-    fprintf (lib, "    return new %ss( %s );\n}\n", n, tdnm);
-=======
+    strncpy( tdnm, TYPEtd_name( type ), BUFSIZ );
+
     fprintf( lib, "\nSTEPaggregate * \ncreate_%s_agg ()\n{\n", n );
     fprintf( lib, "    return new %s_agg( %s );\n}\n", n, tdnm );
->>>>>>> beb05185
-}
-
-void
-TYPEprint_init (const Type type, FILE *ifile, Schema schema)
-{
+}
+
+void TYPEprint_init( const Type type, FILE * ifile, Schema schema ) {
     char tdnm [BUFSIZ];
     char typename_buf[MAX_LEN];
 
-    strncpy (tdnm, TYPEtd_name (type), BUFSIZ);
-
-    if(isAggregateType(type)) {
-      if(!TYPEget_head(type))
-      {
-	if(TYPEget_body(type)->lower)
-	  fprintf(ifile, "\t%s->Bound1(%d);\n", tdnm, 
-		  TYPEget_body(type)->lower->u.integer);
-	if(TYPEget_body(type)->upper)
-	  fprintf(ifile, "\t%s->Bound2(%d);\n", tdnm, 
-		  TYPEget_body(type)->upper->u.integer);
-	if(TYPEget_body(type)->flags.unique)
-	  fprintf(ifile, "\t%s->UniqueElements(\"LTrue\");\n", tdnm);
-/*	  fprintf(ifile, "\t%s->UniqueElements(%d);\n", tdnm, 
-		  TYPEget_body(type)->flags.unique); */
-	if(TYPEget_body(type)->flags.optional)
-	  fprintf(ifile, "\t%s->OptionalElements(\"LTrue\");\n", tdnm);
-/*	  fprintf(ifile, "\t%s->OptionalElements(%d);\n", tdnm, 
-		  TYPEget_body(type)->flags.optional);*/
-      }
-    }
-
-    /* fill in the TD's values in the SchemaInit function (it is already 
-	declared with basic values) */
-
-    if(TYPEget_RefTypeVarNm(type, typename_buf, schema)) {
-      fprintf(ifile, "\t%s->ReferentType(%s);\n", tdnm, typename_buf);
+    strncpy( tdnm, TYPEtd_name( type ), BUFSIZ );
+
+    if( isAggregateType( type ) ) {
+        if( !TYPEget_head( type ) ) {
+            if( TYPEget_body( type )->lower )
+                fprintf( ifile, "\t%s->Bound1(%d);\n", tdnm,
+                         TYPEget_body( type )->lower->u.integer );
+            if( TYPEget_body( type )->upper )
+                fprintf( ifile, "\t%s->Bound2(%d);\n", tdnm,
+                         TYPEget_body( type )->upper->u.integer );
+            if( TYPEget_body( type )->flags.unique ) {
+                fprintf( ifile, "\t%s->UniqueElements(\"LTrue\");\n", tdnm );
+            }
+            if( TYPEget_body( type )->flags.optional ) {
+                fprintf( ifile, "\t%s->OptionalElements(\"LTrue\");\n", tdnm );
+            }
+        }
+    }
+
+    /* fill in the TD's values in the SchemaInit function (it is already
+    declared with basic values) */
+
+    if( TYPEget_RefTypeVarNm( type, typename_buf, schema ) ) {
+        fprintf( ifile, "\t%s->ReferentType(%s);\n", tdnm, typename_buf );
     } else {
-      switch(TYPEget_body(type)->type)
-	{
-	case aggregate_: /* aggregate_ should not happen? DAS */
-	case array_:
-	case bag_:
-	case set_:
-	case list_:
-	{
-	  const char * ctype = TYPEget_ctype (type);
-
-	  if( isMultiDimAggregateType(type) ) 
-	  {
-	      print_typechain(ifile, TYPEget_body(type)->base, 
-			      typename_buf, schema);
-	      fprintf(ifile,"	%s->ReferentType(%s);\n", tdnm, 
-		      typename_buf);
-	  }
-	  break;
-	}
-	default:
-	  break;
-	}
+        switch( TYPEget_body( type )->type ) {
+            case aggregate_: /* aggregate_ should not happen? DAS */
+            case array_:
+            case bag_:
+            case set_:
+            case list_: {
+                const char * ctype = TYPEget_ctype( type );
+
+                if( isMultiDimAggregateType( type ) ) {
+                    print_typechain( ifile, TYPEget_body( type )->base,
+                                     typename_buf, schema );
+                    fprintf( ifile, "	%s->ReferentType(%s);\n", tdnm,
+                             typename_buf );
+                }
+                break;
+            }
+            default:
+                break;
+        }
     }
 
     /* DAR - moved fn call below from TYPEselect_print to here to put all init
     ** info together. */
-    if ( TYPEis_select(type) ) {
-	TYPEselect_init_print( type, ifile, schema );
+    if( TYPEis_select( type ) ) {
+        TYPEselect_init_print( type, ifile, schema );
     }
 #ifdef NEWDICT
     /* DAS New SDAI Dictionary 5/95 */
     /* insert the type into the schema descriptor */
-	fprintf(ifile,
-    "\t((SDAIAGGRH(Set,DefinedTypeH))%s%s->Types())->Add((DefinedTypeH)%s);\n",
-		SCHEMA_PREFIX,SCHEMAget_name(schema),tdnm);
+    fprintf( ifile,
+             "\t((SDAIAGGRH(Set,DefinedTypeH))%s%s->Types())->Add((DefinedTypeH)%s);\n",
+             SCHEMA_PREFIX, SCHEMAget_name( schema ), tdnm );
 #endif
     /* insert into type dictionary */
-    fprintf(ifile,"\treg.AddType (*%s);\n", tdnm);
-}
-
-/* print name, fundamental type, and description initialization function 
+    fprintf( ifile, "\treg.AddType (*%s);\n", tdnm );
+}
+
+/** print name, fundamental type, and description initialization function
    calls */
 
-void 
-TYPEprint_nm_ft_desc (Schema schema, const Type type, FILE* f, char *endChars)
-{
-
-	fprintf(f,"\t\t  \"%s\",\t// Name\n",
-		PrettyTmpName (TYPEget_name(type)));
-	fprintf(f,"\t\t  %s,\t// FundamentalType\n",
-		FundamentalType(type,1));
-	fprintf(f,"\t\t  %s%s,\t// Originating Schema\n",
-		SCHEMA_PREFIX,SCHEMAget_name(schema) );
-	fprintf(f,"\t\t  \"%s\"%s\t// Description\n",
-		TypeDescription(type), endChars);
-}
-
-#if 0
-    if (TYPEget_head(type)) { 
-	if (!streq("",TYPEget_name(type))) {
-	    /* type ref with name */
-	    fprintf(files->init,
-		    "\t%s->ReferentType (%s%s%s);\n",
-		    tdnm, 
- 		    SCHEMAget_name( TYPEget_head(type)->superscope ),
-		    TYPEprefix(type), 
-		    TYPEget_name(TYPEget_head(type)) );
-	    switch(TYPEget_body(type)->type)
-	    {
-		case aggregate_: /* aggregate_ should not happen? DAS */
-		case array_:
-		case bag_:
-		case set_:
-		case list_:
-		    fprintf(files->inc, "STEPaggregate * create_%s ();\n\n", 
-			    ClassName(TYPEget_name(type)));
-		    fprintf(files->lib, 
-		   "STEPaggregate *\ncreate_%s () {  return create_%s();  }\n",
-			ClassName(TYPEget_name(type)), 
-			TYPEget_ctype(TYPEget_head(type)));
-		    break;
-	    }
-	} else if (streq("",TYPEget_name(type))) {
-	    /* no name, recurse */
-	    char callee_buffer[MAX_LEN];
-	    print_typechain(files -> init, TYPEget_head(type), 
-			    callee_buffer, schema);
-	    fprintf(files->init,"	%s->ReferentType(%s);\n",
-	      tdnm, callee_buffer);
-	}
-    } 
-#endif
-/* new space for a variable of type TypeDescriptor (or subtype).  This 
-   function is called for Types that have an Express name. */
-
-void 
-TYPEprint_new (const Type type, FILE *create, Schema schema)
-{
+void TYPEprint_nm_ft_desc( Schema schema, const Type type, FILE * f, char * endChars ) {
+
+    fprintf( f, "\t\t  \"%s\",\t// Name\n",
+             PrettyTmpName( TYPEget_name( type ) ) );
+    fprintf( f, "\t\t  %s,\t// FundamentalType\n",
+             FundamentalType( type, 1 ) );
+    fprintf( f, "\t\t  %s%s,\t// Originating Schema\n",
+             SCHEMA_PREFIX, SCHEMAget_name( schema ) );
+    fprintf( f, "\t\t  \"%s\"%s\t// Description\n",
+             TypeDescription( type ), endChars );
+}
+
+/** new space for a variable of type TypeDescriptor (or subtype).  This
+ *  function is called for Types that have an Express name.
+ */
+void TYPEprint_new( const Type type, FILE * create, Schema schema ) {
     Linked_List wheres;
-    char *whereRule, *whereRule_formatted;
-    int whereRule_formatted_size = 0;    
-    char *ptr,*ptr2;
-
-    Type tmpType = TYPEget_head(type);
+    char * whereRule, *whereRule_formatted = NULL;
+    size_t whereRule_formatted_size = 0;
+    char * ptr, *ptr2;
+
+    Type tmpType = TYPEget_head( type );
     Type bodyType = tmpType;
-
-    const char * ctype = TYPEget_ctype (type);
 
     /* define type definition */
     /*  in source - the real definition of the TypeDescriptor   */
 
-    if( TYPEis_select(type) )
-    {
-	fprintf(create,
-	  "\t%s = new SelectTypeDescriptor (\n\t\t  ~%s,\t//unique elements,\n",
-		TYPEtd_name (type),
-/*		! any_duplicates_in_select (SEL_TYPEget_items(type)) );*/
-/*		unique_types (SEL_TYPEget_items (type) ) );*/
-                non_unique_types_string(type));
-/* DAS ORIG SCHEMA FIX */
-	TYPEprint_nm_ft_desc (schema, type, create, ",");
-
-	fprintf(create,
-		"\t\t  (SelectCreator) create_%s);\t// Creator function\n",
-		SelectName( TYPEget_name(type) ) );
-    }
-    else 
-/*DASSSS	if (TYPEget_name(t)) {
-		strcat(buf," ");	
-		strcat(buf,PrettyTmpName (TYPEget_name(t)));
-*/
-	switch( TYPEget_body(type)->type) 
-	{
-	    
-
-	  case boolean_:
-
-	    fprintf(create,"\t%s = new EnumTypeDescriptor (\n",
-		    TYPEtd_name (type));
-
-	    /* fill in it's values	*/
-	    TYPEprint_nm_ft_desc (schema, type, create, ",");
-	    fprintf(create,
-		"\t\t  (EnumCreator) create_BOOLEAN);\t// Creator function\n");
-	    break;
-
-	  case logical_:
-
-	    fprintf(create,"\t%s = new EnumTypeDescriptor (\n",
-		    TYPEtd_name (type));
-
-	    /* fill in it's values	*/
-	    TYPEprint_nm_ft_desc (schema, type, create, ",");
-	    fprintf(create,
-		"\t\t  (EnumCreator) create_LOGICAL);\t// Creator function\n");
-	    break;
-
-	  case enumeration_:
-
-	    fprintf(create,"\t%s = new EnumTypeDescriptor (\n",
-		    TYPEtd_name (type));
-
-	    /* fill in it's values	*/
-	    TYPEprint_nm_ft_desc (schema, type, create, ",");
-/*
-	    fprintf(create,
-		    "\t\t  (EnumCreator) create_%s);\t// Creator function\n",
-		    TYPEget_ctype(type) );
-   */
-	    /* DASCUR */
-
-	    /* get the type name of the underlying type - it is the type that 
-	       needs to get created */
-
-	    tmpType = TYPEget_head(type);
-	    if (tmpType) {
-
-		bodyType = tmpType;
-
-		while( tmpType )
-		{
-		    bodyType = tmpType;
-		    tmpType = TYPEget_head(tmpType);
-		}
-
-		fprintf(create,
-		      "\t\t  (EnumCreator) create_%s);\t// Creator function\n",
-			TYPEget_ctype(bodyType) );
-	    }
-	    else
-		fprintf(create,
-		    "\t\t  (EnumCreator) create_%s);\t// Creator function\n",
-		    TYPEget_ctype(type) );
-	    break;
-
-	  case aggregate_:
-	  case array_:
-	  case bag_:
-	  case set_:
-	  case list_:
-
-	    fprintf(create,"\n\t%s = new %s (\n",
-		    TYPEtd_name (type), GetTypeDescriptorName(type));
-	    
-	    /* fill in it's values	*/
-	    TYPEprint_nm_ft_desc (schema, type, create, ",");
-
-	    fprintf(create,
-	       "\t\t  (AggregateCreator) create_%s);\t// Creator function\n\n",
-		    ClassName( TYPEget_name(type) ) );
-	    break;
-
-	  default:
-	    fprintf(create,"\t%s = new TypeDescriptor (\n",
-		    TYPEtd_name (type));
-	    
-	    /* fill in it's values	*/
-	    TYPEprint_nm_ft_desc (schema, type, create, ");");
-
-	    break;
-	}
-	/* add the type to the Schema dictionary entry */
-	fprintf(create,"\t%s%s->AddType(%s);\n",SCHEMA_PREFIX, SCHEMAget_name(schema), TYPEtd_name (type));
-
-
-	wheres = type->where;
-
-	if (wheres) {
-	    fprintf(create, "\t%s->_where_rules = new Where_rule__list;\n",
-		    TYPEtd_name (type));
-
-	    LISTdo(wheres,w,Where)
-	      whereRule = EXPRto_string(w->expr);
-	      ptr2 = whereRule;
-	      
-	      if(whereRule_formatted_size == 0) 
-	      {
-		  whereRule_formatted_size = 3*BUFSIZ;
-		  whereRule_formatted = (char *)malloc(sizeof(char)*whereRule_formatted_size);
-	      } 
-	      else if( (strlen(whereRule) + 300) > whereRule_formatted_size )
-	      {
-		  free(whereRule_formatted);
-		  whereRule_formatted_size = strlen(whereRule) + BUFSIZ;
-		  whereRule_formatted = (char *)malloc(sizeof(char)*whereRule_formatted_size);
-	      }
-	      whereRule_formatted[0] = '\0';
-	      if (w->label) {
-		  strcpy(whereRule_formatted,w->label->name);
-		  strcat(whereRule_formatted,": (");
-		  ptr = whereRule_formatted + strlen(whereRule_formatted);
-		  while(*ptr2) {
-		      if(*ptr2 == '\n')
-			;
-		      else if(*ptr2 == '\\') {
-			  *ptr = '\\'; ptr++;
-			  *ptr = '\\'; ptr++;
-
-		      } else if(*ptr2 == '(') {
-			/*  *ptr = '\\'; ptr++;
-			  *ptr = 'n';  ptr++;
-			  *ptr = '\\'; ptr++;
-			  *ptr = 't';  ptr++; */
-			  *ptr = *ptr2; ptr++;
-		      } else {
-			  *ptr = *ptr2;
-			  ptr++;
-		      }
-		      ptr2++;
-		  }
-		  *ptr = '\0';
-
-		  strcat(ptr,");\\n");
-	      } else {
-		  /* no label */
-		  strcpy(whereRule_formatted,"(");
-		  ptr = whereRule_formatted + strlen(whereRule_formatted);
-
-		  while(*ptr2) {
-		      if(*ptr2 == '\n')
-			;
-		      else if(*ptr2 == '\\') {
-			  *ptr = '\\'; ptr++;
-			  *ptr = '\\'; ptr++;
-
-		      } else if(*ptr2 == '(') {
-			/*  *ptr = '\\'; ptr++;
-			  *ptr = 'n';  ptr++;
-			  *ptr = '\\'; ptr++;
-			  *ptr = 't';  ptr++; */
-			  *ptr = *ptr2; ptr++;
-		      } else {
-			  *ptr = *ptr2;
-			  ptr++;
-		      }
-		      ptr2++;
-		  }
-		  *ptr = '\0';
-		  strcat(ptr,");\\n");
-	      }
-	      fprintf(create, "\twr = new Where_rule(\"%s\");\n",whereRule_formatted);
-	    fprintf(create, "\t%s->_where_rules->Append(wr);\n",
-		    TYPEtd_name (type));
-
-	      free(whereRule);
-	      ptr2 = whereRule = 0;
-	    LISTod
-	    free(whereRule_formatted);
-	}
-}
-
-/*
-      case aggregate_:
-      case array_:
-      case bag_:
-      case set_:
-      case list_:
-      case select_:
-      case enumeration_:
-      case boolean_:
-      case logical_:
-      case integer_:
-      case real_:
-      case number_:
-      case string_:
-      case binary_:
-      case number_:
-      case generic_:
-      case entity_:
-*/+    if( TYPEis_select( type ) ) {
+        fprintf( create,
+                 "\t%s = new SelectTypeDescriptor (\n\t\t  ~%s,\t//unique elements,\n",
+                 TYPEtd_name( type ),
+                 /*      ! any_duplicates_in_select (SEL_TYPEget_items(type)) );*/
+                 /*      unique_types (SEL_TYPEget_items (type) ) );*/
+                 non_unique_types_string( type ) );
+        TYPEprint_nm_ft_desc( schema, type, create, "," );
+
+        fprintf( create,
+                 "\t\t  (SelectCreator) create_%s);\t// Creator function\n",
+                 SelectName( TYPEget_name( type ) ) );
+    } else
+        switch( TYPEget_body( type )->type ) {
+            case boolean_:
+
+                fprintf( create, "\t%s = new EnumTypeDescriptor (\n",
+                         TYPEtd_name( type ) );
+
+                /* fill in it's values  */
+                TYPEprint_nm_ft_desc( schema, type, create, "," );
+                fprintf( create,
+                         "\t\t  (EnumCreator) create_BOOLEAN);\t// Creator function\n" );
+                break;
+
+            case logical_:
+
+                fprintf( create, "\t%s = new EnumTypeDescriptor (\n",
+                         TYPEtd_name( type ) );
+
+                /* fill in it's values  */
+                TYPEprint_nm_ft_desc( schema, type, create, "," );
+                fprintf( create,
+                         "\t\t  (EnumCreator) create_LOGICAL);\t// Creator function\n" );
+                break;
+
+            case enumeration_:
+
+                fprintf( create, "\t%s = new EnumTypeDescriptor (\n",
+                         TYPEtd_name( type ) );
+
+                /* fill in it's values  */
+                TYPEprint_nm_ft_desc( schema, type, create, "," );
+
+                /* get the type name of the underlying type - it is the type that
+                   needs to get created */
+
+                tmpType = TYPEget_head( type );
+                if( tmpType ) {
+
+                    bodyType = tmpType;
+
+                    while( tmpType ) {
+                        bodyType = tmpType;
+                        tmpType = TYPEget_head( tmpType );
+                    }
+
+                    fprintf( create,
+                             "\t\t  (EnumCreator) create_%s);\t// Creator function\n",
+                             TYPEget_ctype( bodyType ) );
+                } else
+                    fprintf( create,
+                             "\t\t  (EnumCreator) create_%s);\t// Creator function\n",
+                             TYPEget_ctype( type ) );
+                break;
+
+            case aggregate_:
+            case array_:
+            case bag_:
+            case set_:
+            case list_:
+
+                fprintf( create, "\n\t%s = new %s (\n",
+                         TYPEtd_name( type ), GetTypeDescriptorName( type ) );
+
+                /* fill in it's values  */
+                TYPEprint_nm_ft_desc( schema, type, create, "," );
+
+                fprintf( create,
+                         "\t\t  (AggregateCreator) create_%s);\t// Creator function\n\n",
+                         ClassName( TYPEget_name( type ) ) );
+                break;
+
+            default:
+                fprintf( create, "\t%s = new TypeDescriptor (\n",
+                         TYPEtd_name( type ) );
+
+                /* fill in it's values  */
+                TYPEprint_nm_ft_desc( schema, type, create, ");" );
+
+                break;
+        }
+    /* add the type to the Schema dictionary entry */
+    fprintf( create, "\t%s%s->AddType(%s);\n", SCHEMA_PREFIX, SCHEMAget_name( schema ), TYPEtd_name( type ) );
+
+
+    wheres = type->where;
+
+    if( wheres ) {
+        fprintf( create, "\t%s->_where_rules = new Where_rule__list;\n",
+                 TYPEtd_name( type ) );
+
+        LISTdo( wheres, w, Where )
+        whereRule = EXPRto_string( w->expr );
+        ptr2 = whereRule;
+
+        if( whereRule_formatted_size == 0 ) {
+            whereRule_formatted_size = 3 * BUFSIZ;
+            whereRule_formatted = ( char * )malloc( sizeof( char ) * whereRule_formatted_size );
+        } else if( ( strlen( whereRule ) + 300 ) > whereRule_formatted_size ) {
+            free( whereRule_formatted );
+            whereRule_formatted_size = strlen( whereRule ) + BUFSIZ;
+            whereRule_formatted = ( char * )malloc( sizeof( char ) * whereRule_formatted_size );
+        }
+        whereRule_formatted[0] = '\0';
+        if( w->label ) {
+            strcpy( whereRule_formatted, w->label->name );
+            strcat( whereRule_formatted, ": (" );
+            ptr = whereRule_formatted + strlen( whereRule_formatted );
+            while( *ptr2 ) {
+                if( *ptr2 == '\n' )
+                    ;
+                else if( *ptr2 == '\\' ) {
+                    *ptr = '\\';
+                    ptr++;
+                    *ptr = '\\';
+                    ptr++;
+
+                } else if( *ptr2 == '(' ) {
+                    *ptr = *ptr2;
+                    ptr++;
+                } else {
+                    *ptr = *ptr2;
+                    ptr++;
+                }
+                ptr2++;
+            }
+            *ptr = '\0';
+
+            strcat( ptr, ");\\n" );
+        } else {
+            /* no label */
+            strcpy( whereRule_formatted, "(" );
+            ptr = whereRule_formatted + strlen( whereRule_formatted );
+
+            while( *ptr2 ) {
+                if( *ptr2 == '\n' )
+                    ;
+                else if( *ptr2 == '\\' ) {
+                    *ptr = '\\';
+                    ptr++;
+                    *ptr = '\\';
+                    ptr++;
+
+                } else if( *ptr2 == '(' ) {
+                    *ptr = *ptr2;
+                    ptr++;
+                } else {
+                    *ptr = *ptr2;
+                    ptr++;
+                }
+                ptr2++;
+            }
+            *ptr = '\0';
+            strcat( ptr, ");\\n" );
+        }
+        fprintf( create, "\twr = new Where_rule(\"%s\");\n", whereRule_formatted );
+        fprintf( create, "\t%s->_where_rules->Append(wr);\n",
+                 TYPEtd_name( type ) );
+
+        free( whereRule );
+        ptr2 = whereRule = 0;
+        LISTod
+        free( whereRule_formatted );
+    }
+}
