# $Id$


lib_LTLIBRARIES = librt.la
noinst_LTLIBRARIES = librt_nil.la

BREP_SRCS = g_brep.cpp opennurbs_ext.cpp
BREP_TEST = brep_test
BREP_CPPFLAGS = @SSE@ -DOBJ_BREP=1 ${TNT_CPPFLAGS} ${OPENNURBS_CPPFLAGS}
BREP_LIBADD = ${OPENNURBS}

brep_test_SOURCES = brep_test.cpp
# cannot set per-target CPPFLAGS until automake 1.7+
brep_test_CXXFLAGS = ${SSE}
brep_test_LDADD = \
<<<<<<< HEAD
	librt.la

else # !WITH_OPENNURBS

BREP_SRCS =
BREP_TEST =
BREP_CPPFLAGS =
BREP_LIBADD =

endif # WITH_OPENNURBS
=======
	librt.la \
	${RT_LIBS}
>>>>>>> 2885bf4f

# cannot set per-target CPPFLAGS until automake 1.7+
AM_CPPFLAGS = \
	${TCL_CPPFLAGS} \
	${BREP_CPPFLAGS}

noinst_PROGRAMS = \
	comb \
	nurb_example \
	${BREP_TEST}

librt_nil_la_SOURCES = \
	$(BREP_SRCS) \
	bezier_2d_isect.c \
	bigE.c \
	binary_obj.c \
	bomb.c \
	bool.c \
	bundle.c \
	cmd.c \
	cut.c \
	db5_alloc.c \
	db5_bin.c \
	db5_comb.c \
	db5_io.c \
	db5_scan.c \
	db5_types.c \
	db_alloc.c \
	db_anim.c \
	db_comb.c \
	db_flags.c \
	db_inmem.c \
	db_io.c \
	db_lookup.c \
	db_match.c \
	db_open.c \
	db_path.c \
	db_scan.c \
	db_tree.c \
	db_walk.c \
	dg_obj.c \
	dir.c \
	dspline.c \
	fortray.c \
	g_arb.c \
	g_arbn.c \
	g_ars.c \
	g_bot.c \
	g_cline.c \
	g_dsp.c \
	g_ebm.c \
	g_ehy.c \
	g_ell.c \
	g_epa.c \
	g_eto.c \
	g_extrude.c \
	g_grip.c \
	g_half.c \
	g_hf.c \
	g_metaball.c \
	g_nmg.c \
	g_nurb.c \
	g_part.c \
	g_pg.c \
	g_pipe.c \
	g_rec.c \
	g_rhc.c \
	g_rpc.c \
	g_sketch.c \
	g_sph.c \
	g_submodel.c \
	g_superell.c \
	g_tgc.c \
	g_torus.c \
	g_vol.c \
	global.c \
	htbl.c \
	importFg4Section.c \
	many.c \
	mater.c \
	memalloc.c \
	mirror.c \
	mkbundle.c \
	nirt.c \
	nmg_bool.c \
	nmg_ck.c \
	nmg_class.c \
	nmg_eval.c \
	nmg_extrude.c \
	nmg_fcut.c \
	nmg_fuse.c \
	nmg_index.c \
	nmg_info.c \
	nmg_inter.c \
	nmg_manif.c \
	nmg_mesh.c \
	nmg_misc.c \
	nmg_mk.c \
	nmg_mod.c \
	nmg_plot.c \
	nmg_pr.c \
	nmg_pt_fu.c \
	nmg_rt_isect.c \
	nmg_rt_segs.c \
	nmg_tri.c \
	nmg_visit.c \
	nurb_basis.c \
	nurb_bezier.c \
	nurb_bound.c \
	nurb_c2.c \
	nurb_copy.c \
	nurb_diff.c \
	nurb_eval.c \
	nurb_flat.c \
	nurb_interp.c \
	nurb_knot.c \
	nurb_norm.c \
	nurb_plot.c \
	nurb_poly.c \
	nurb_ray.c \
	nurb_refine.c \
	nurb_reverse.c \
	nurb_solve.c \
	nurb_split.c \
	nurb_tess.c \
	nurb_trim.c \
	nurb_trim_util.c \
	nurb_util.c \
	nurb_xsplit.c \
	oslo_calc.c \
	oslo_map.c \
	pr.c \
	prep.c \
	qray.c \
	regionfix.c \
	roots.c \
	shoot.c \
	spectrum.c \
	storage.c \
	table.c \
	tcl.c \
	timer42.c \
	track.c \
	transform.c \
	tree.c \
	vdraw.c \
	vers.c \
	view_obj.c \
	vlist.c \
	wdb.c \
	wdb_comb_std.c \
	wdb_obj.c

EXTRA_librt_nil_la_SOURCES = \
	g_brep.cpp \
	opennurbs_ext.cpp

librt_nil_la_LIBADD = ${BREP_LIBADD}

librt_la_SOURCES =
librt_la_LDFLAGS = -version-info 19:1
librt_la_LIBADD = \
	librt_nil.la \
	${RT_LIBS}

comb_SOURCES = comb.c
comb_LDADD = \
	librt.la \
	${RT_LIBS}

nurb_example_SOURCES = nurb_example.c
nurb_example_LDADD = \
	librt.la \
	${RT_LIBS}

# XXX this should be noinst or moved to include
include_HEADERS = \
	bot.h \
	debug.h \
	fixpt.h \
	qray.h

dist_man_MANS = librt.3

sample_applicationsdir = $(SAMPLE_APPLICATIONS_DIR)

sample_applications_DATA = \
	g_xxx.c \
	nurb_example.c \
	raydebug.tcl

# XXX need to fix these so the timers are selected by configure.ac
EXTRA_DIST = \
	$(BREP_SRCS) \
	$(sample_applications_DATA) \
        CMakeLists.txt \
	brep_test.cpp \
	g_bot_include.c \
	nmg_junk.c \
	parse.c \
	pmalloc.c \
	timer-nt.c \
	timer52brl.c \
	timerhep.c \
	timerunix.c \
	vshoot.c

if BUILD_REGEX
DEPADD = src/other/libregex
endif

DEPENDS = src/libbn src/libsysv src/other/openNURBS ${DEPADD}

include $(top_srcdir)/misc/Makefile.defs

FAST_OBJECTS = \
	$(librt_nil_la_OBJECTS) \
	$(librt_la_OBJECTS) \
	$(lib_LTLIBRARIES) \
	$(comb_OBJECTS) \
	$(nurb_example_OBJECTS) \
	$(noinst_PROGRAMS)<|MERGE_RESOLUTION|>--- conflicted
+++ resolved
@@ -13,21 +13,8 @@
 # cannot set per-target CPPFLAGS until automake 1.7+
 brep_test_CXXFLAGS = ${SSE}
 brep_test_LDADD = \
-<<<<<<< HEAD
-	librt.la
-
-else # !WITH_OPENNURBS
-
-BREP_SRCS =
-BREP_TEST =
-BREP_CPPFLAGS =
-BREP_LIBADD =
-
-endif # WITH_OPENNURBS
-=======
 	librt.la \
 	${RT_LIBS}
->>>>>>> 2885bf4f
 
 # cannot set per-target CPPFLAGS until automake 1.7+
 AM_CPPFLAGS = \
