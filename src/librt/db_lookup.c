--- conflicted
+++ resolved
@@ -1,11 +1,7 @@
 /*                     D B _ L O O K U P . C
  * BRL-CAD
  *
-<<<<<<< HEAD
- * Copyright (c) 1988-2018 United States Government as represented by
-=======
  * Copyright (c) 1988-2020 United States Government as represented by
->>>>>>> 2965d039
  * the U.S. Army Research Laboratory.
  *
  * This library is free software; you can redistribute it and/or
@@ -166,18 +162,12 @@
 
     /* No string, no lookup */
     if (UNLIKELY(!name || name[0] == '\0')) {
-<<<<<<< HEAD
-	if (UNLIKELY(noisy || RT_G_DEBUG&DEBUG_DB)) {
-	    bu_log("db_lookup received NULL or empty name\n");
-	}
-=======
 	if (UNLIKELY(noisy || RT_G_DEBUG&RT_DEBUG_DB)) {
 	    bu_log("db_lookup received NULL or empty name\n");
 	}
 	return RT_DIR_NULL;
     }
     if (UNLIKELY(!dbip)) {
->>>>>>> 2965d039
 	return RT_DIR_NULL;
     }
 
@@ -213,7 +203,6 @@
 
 	n0 = name[0];
 	n1 = name[1];
-<<<<<<< HEAD
 
 	RT_CK_DBI(dbip);
 
@@ -223,30 +212,14 @@
 
 	    /* first two checks are for speed */
 	    if ((n0 == *(this_obj=dp->d_namep)) && (n1 == this_obj[1]) && (BU_STR_EQUAL(name, this_obj))) {
-		if (UNLIKELY(RT_G_DEBUG&DEBUG_DB)) {
-=======
-
-	RT_CK_DBI(dbip);
-
-	dp = dbip->dbi_Head[db_dirhash(name)];
-	for (; dp != RT_DIR_NULL; dp=dp->d_forw) {
-	    char *this_obj;
-
-	    /* first two checks are for speed */
-	    if ((n0 == *(this_obj=dp->d_namep)) && (n1 == this_obj[1]) && (BU_STR_EQUAL(name, this_obj))) {
 		if (UNLIKELY(RT_G_DEBUG&RT_DEBUG_DB)) {
->>>>>>> 2965d039
 		    bu_log("db_lookup(%s) %p\n", name, (void *)dp);
 		}
 		return dp;
 	    }
 	}
 
-<<<<<<< HEAD
-	if (noisy || RT_G_DEBUG&DEBUG_DB) {
-=======
 	if (noisy || RT_G_DEBUG&RT_DEBUG_DB) {
->>>>>>> 2965d039
 	    bu_log("db_lookup(%s) failed: %s does not exist\n", name, name);
 	}
 
