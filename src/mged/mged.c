/*                           M G E D . C
 * BRL-CAD
 *
 * Copyright (c) 1993-2011 United States Government as represented by
 * the U.S. Army Research Laboratory.
 *
 * This program is free software; you can redistribute it and/or
 * modify it under the terms of the GNU Lesser General Public License
 * version 2.1 as published by the Free Software Foundation.
 *
 * This program is distributed in the hope that it will be useful, but
 * WITHOUT ANY WARRANTY; without even the implied warranty of
 * MERCHANTABILITY or FITNESS FOR A PARTICULAR PURPOSE.  See the GNU
 * Lesser General Public License for more details.
 *
 * You should have received a copy of the GNU Lesser General Public
 * License along with this file; see the file named COPYING for more
 * information.
 */
/** @file mged/mged.c
 *
 * Mainline portion of the Mutliple-display Graphics EDitor (MGED)
 *
 */

#include "common.h"

#include <stdlib.h>
#include <errno.h>
#include <string.h>
#include <ctype.h>
#include <signal.h>
#include <time.h>
#ifdef HAVE_SYS_TYPES_H
/* for select */
#  include <sys/types.h>
#endif
#ifdef HAVE_SYS_TIME_H
/* for select */
#  include <sys/time.h>
#endif
#ifdef HAVE_UNISTD_H
/* for select */
#  include <unistd.h>
#endif
#ifdef HAVE_SYS_STAT_H
#  include <sys/stat.h>
#endif
#ifdef HAVE_SYS_SELECT_H
/* for select */
#  include <sys/select.h>
#endif
#ifdef HAVE_SYS_SOCKET_H
/* for recv */
#  include <sys/socket.h>
#endif

#ifdef HAVE_POLL_H
#  include <poll.h>
#endif

#include "bio.h"

#include "tcl.h"
#ifdef HAVE_TK
#  include "tk.h"
#endif

#include "bu.h"
#include "vmath.h"
#include "bn.h"
#include "dg.h"
#include "mater.h"
#include "libtermio.h"
#include "db.h"
#include "ged.h"

/* private */
#include "./mged.h"
#include "./titles.h"
#include "./sedit.h"
#include "./mged_dm.h"
#include "./cmd.h"
#include "brlcad_version.h"

#ifndef COMMAND_LINE_EDITING
#  define COMMAND_LINE_EDITING 1
#endif

#ifdef DEBUG
#  ifndef _WIN32
#    ifndef LOGFILE
#      define LOGFILE "mged.log"	/* usage log */
#    endif
#  else
#    ifndef LOGFILE
#      define LOGFILE "C:\\mged.log"		/* usage log */
#    endif
#  endif
#else
#  define LOGFILE "/dev/null"
#endif

#define SPACES "                                                                                                                                                                                                                                                                                                           "


extern void draw_e_axes(void);
extern void draw_m_axes(void);
extern void draw_v_axes(void);

/* defined in chgmodel.c */
extern void set_localunit_TclVar(void);

/* defined in history.c */
extern struct bu_vls *history_prev(const char *);
extern struct bu_vls *history_cur(const char *);
extern struct bu_vls *history_next(const char *);

/* defined in dodraw.c */
extern unsigned char geometry_default_color[];

/* defined in set.c */
extern struct _mged_variables default_mged_variables;

/* defined in color_scheme.c */
extern struct _color_scheme default_color_scheme;

/* defined in grid.c */
extern struct _grid_state default_grid_state;

/* defined in axes.c */
extern struct _axes_state default_axes_state;

/* defined in rect.c */
extern struct _rubber_band default_rubber_band;

/* should only be accessed via INTERP define in mged.h */
Tcl_Interp *ged_interp = (Tcl_Interp *)NULL;

int pipe_out[2];
int pipe_err[2];
struct ged *gedp = GED_NULL;
struct db_i *dbip = DBI_NULL;	/* database instance pointer */
struct rt_wdb *wdbp = RT_WDB_NULL;
int update_views = 0;
int (*cmdline_hook)() = NULL;
jmp_buf jmp_env;		/* For non-local gotos */
double frametime;		/* time needed to draw last frame */

struct solid MGED_FreeSolid;      /* Head of freelist */

void (*cur_sigint)();	/* Current SIGINT status */
int interactive = 1;	/* >0 means interactive */
int cbreak_mode = 0;        /* >0 means in cbreak_mode */

#if defined(DM_X) || defined(DM_TK) || defined(DM_OGL) || defined(DM_WGL)
int classic_mged=0;
#else
int classic_mged=1;
#endif

/* The old mged gui is temporarily the default. */
int old_mged_gui=1;

static int mged_init_flag = 1;	/* >0 means in initialization stage */

struct bu_vls input_str, scratchline, input_str_prefix;
size_t input_str_index = 0;

char *dpy_string = (char *)NULL;

/*
 * 0 - no warn
 * 1 - warn
 */
int mged_db_warn = 0;

/*
 * 0 - no upgrade
 * 1 - upgrade
 */
int mged_db_upgrade = 0;

/* force creation of specific database versions */
int mged_db_version = 5;

struct bn_tol mged_tol;	/* calculation tolerance */
struct rt_tess_tol mged_ttol;	/* XXX needs to replace mged_abs_tol, et.al. */

struct bu_vls mged_prompt;


#if !defined(_WIN32) || defined(__CYGWIN__)
Tcl_FileProc stdin_input;
Tcl_FileProc std_out_or_err;
#else
void stdin_input(ClientData clientData, int mask);
void std_out_or_err(ClientData clientData, int mask);
#endif


static int
mged_bomb_hook(genptr_t clientData, genptr_t data)
{
    struct bu_vls vls;
    char *str = (char *)data;
    Tcl_Interp *interpreter = (Tcl_Interp *)clientData;

    bu_vls_init(&vls);
    bu_vls_printf(&vls, "set mbh_dialog [Dialog .#auto -modality application];");
    bu_vls_printf(&vls, "$mbh_dialog hide 1; $mbh_dialog hide 2; $mbh_dialog hide 3;");
    bu_vls_printf(&vls, "label [$mbh_dialog childsite].l -text {%s};", str);
    bu_vls_printf(&vls, "pack [$mbh_dialog childsite].l;");
    bu_vls_printf(&vls, "update; $mbh_dialog activate");
    Tcl_Eval(interpreter, bu_vls_addr(&vls));
    bu_vls_free(&vls);

    return TCL_OK;
}


static void
notify_parent_done(int parent) {
    int buffer[2] = {0};

    if (write(parent, buffer, 1) == -1) {
	perror("Unable to write to communication pipe");
    }
    if (close(parent) == -1) {
	perror("Unable to close communication pipe");
    }

    return;
}


void
mgedInvalidParameterHandler(const wchar_t* UNUSED(expression),
			    const wchar_t* UNUSED(function),
			    const wchar_t* UNUSED(file),
			    unsigned int UNUSED(line),
			    unsigned int *UNUSED(pReserved))
{
/*
 * Windows, I think you're number one!
 */
}


void
pr_prompt(int show_prompt)
{
    if (show_prompt) {
	bu_log("%V", &mged_prompt);
    }
}


void
pr_beep(void)
{
    bu_log("%c", 7);
}


/* so the Windows-specific calls blend in */
#if !defined(_WIN32) || defined(__CYGWIN__)
#  define setmode(a, b) /* poof */
void _set_invalid_parameter_handler(void (*callback)()) { if (callback) return; }
#endif


/*
 * attaches the specified display manager
 */
static void
attach_display_manager(Tcl_Interp *interpreter, const char *manager, const char *display)
{
    int argc = 1;
    const char *attach_cmd[5] = {NULL, NULL, NULL, NULL, NULL};

    if (!manager) {
	manager = "nu";
    }

    if (display && strlen(display) > 0) {
	attach_cmd[argc++] = "-d";
	attach_cmd[argc++] = display;
    }
    attach_cmd[argc++] = manager;
    (void)f_attach((ClientData)NULL, interpreter, argc, attach_cmd);
    bu_log("%s\n", Tcl_GetStringResult(interpreter));
}


HIDDEN void
mged_notify(int UNUSED(i))
{
    pr_prompt(interactive);
}


void
reset_input_strings()
{
    if (BU_LIST_IS_HEAD(curr_cmd_list, &head_cmd_list.l)) {
	/* Truncate input string */
	bu_vls_trunc(&input_str, 0);
	bu_vls_trunc(&input_str_prefix, 0);
	bu_vls_trunc(&curr_cmd_list->cl_more_default, 0);
	input_str_index = 0;

	curr_cmd_list->cl_quote_string = 0;
	bu_vls_strcpy(&mged_prompt, MGED_PROMPT);
	bu_log("\n");
	pr_prompt(interactive);
    } else {
	struct bu_vls vls;

	bu_vls_init(&vls);
	bu_vls_strcpy(&vls, "reset_input_strings");
	Tcl_Eval(INTERP, bu_vls_addr(&vls));
	bu_vls_free(&vls);
    }
}


/*
 * Q U I T
 *
 * Handles finishing up.  Also called upon EOF on STDIN.
 */
void
quit(void)
{
    mged_finish(0);
    /* NOTREACHED */
}


/*
 * S I G 2
 */
void
sig2(int UNUSED(sig))
{
    reset_input_strings();

    (void)signal(SIGINT, SIG_IGN);
}


/*
 * S I G 3
 */
void
sig3(int UNUSED(sig))
{
    (void)signal(SIGINT, SIG_IGN);
    longjmp(jmp_env, 1);
}


void
new_edit_mats(void)
{
    struct dm_list *p;
    struct dm_list *save_dm_list;

    save_dm_list = curr_dm_list;
    FOR_ALL_DISPLAYS(p, &head_dm_list.l) {
	if (!p->dml_owner)
	    continue;

	curr_dm_list = p;
	bn_mat_mul(view_state->vs_model2objview, view_state->vs_gvp->gv_model2view, modelchanges);
	bn_mat_inv(view_state->vs_objview2model, view_state->vs_model2objview);
	view_state->vs_flag = 1;
    }

    curr_dm_list = save_dm_list;
}


void
mged_view_callback(struct ged_view *gvp,
		   genptr_t clientData)
{
    struct _view_state *vsp = (struct _view_state *)clientData;

    if (STATE != ST_VIEW) {
	bn_mat_mul(vsp->vs_model2objview, gvp->gv_model2view, modelchanges);
	bn_mat_inv(vsp->vs_objview2model, vsp->vs_model2objview);
    }
    vsp->vs_flag = 1;
}


/**
 * N E W _ M A T S
 *
 * Derive the inverse and editing matrices, as required.  Centralized
 * here to simplify things.
 */
void
new_mats(void)
{
    ged_view_update(view_state->vs_gvp);
}


/**
 * D O _ R C
 *
 * If an mgedrc file exists, open it and process the commands within.
 * Look first for a Shell environment variable, then for a file in the
 * user's home directory, and finally in the current directory.
 *
 * Returns -
 * -1 FAIL
 *  0 OK
 */
static int
do_rc(void)
{
    FILE *fp = NULL;
    char *path;
    struct bu_vls str;
    int bogus;

    bu_vls_init(&str);

#define ENVRC	"MGED_RCFILE"
#define RCFILE	".mgedrc"

    if ((path = getenv(ENVRC)) != (char *)NULL) {
	if ((fp = fopen(path, "r")) != NULL) {
	    bu_vls_strcpy(&str, path);
	}
    }

    if (!fp) {
	if ((path = getenv("HOME")) != (char *)NULL) {
	    bu_vls_strcpy(&str, path);
	    bu_vls_strcat(&str, "/");
	    bu_vls_strcat(&str, RCFILE);

	    fp = fopen(bu_vls_addr(&str), "r");
	}
    }

    if (!fp) {
	if ((fp = fopen(RCFILE, "r")) != NULL) {
	    bu_vls_strcpy(&str, RCFILE);
	}
    }

    /* At this point, if none of the above attempts panned out, give up. */

    if (!fp) {
	bu_vls_free(&str);
	return -1;
    }

    bogus = 0;
    while (!feof(fp)) {
	char buf[80];

	/* Get beginning of line */
	bu_fgets(buf, 80, fp);
	/* If the user has a set command with an equal sign, remember to warn */
	if (strstr(buf, "set") != NULL)
	    if (strchr(buf, '=') != NULL) {
		bogus = 1;
		break;
	    }
    }

    fclose(fp);
    if (bogus) {
	bu_log("\nWARNING: The new format of the \"set\" command is:\n");
	bu_log("    set varname value\n");
	bu_log("If you are setting variables in your %s, you will ", RCFILE);
	bu_log("need to change those\ncommands.\n\n");
    }
    if (Tcl_EvalFile(INTERP, bu_vls_addr(&str)) != TCL_OK) {
	bu_log("Error reading %s:\n%s\n", RCFILE,
	       Tcl_GetVar(INTERP, "errorInfo", TCL_GLOBAL_ONLY));
    }

    bu_vls_free(&str);
    return 0;
}


static void
mged_insert_char(char ch)
{
    if (input_str_index == bu_vls_strlen(&input_str)) {
	bu_log("%c", (int)ch);
	bu_vls_putc(&input_str, (int)ch);
	++input_str_index;
    } else {
	struct bu_vls temp;

	bu_vls_init(&temp);
	bu_vls_strcat(&temp, bu_vls_addr(&input_str)+input_str_index);
	bu_vls_trunc(&input_str, input_str_index);
	bu_log("%c%V", (int)ch, &temp);
	pr_prompt(interactive);
	bu_vls_putc(&input_str, (int)ch);
	bu_log("%V", &input_str);
	bu_vls_vlscat(&input_str, &temp);
	++input_str_index;
	bu_vls_free(&temp);
    }
}


static void
do_tab_expansion()
{
    int ret;
    Tcl_Obj *result;
    Tcl_Obj *newCommand;
    Tcl_Obj *matches;
    int numExpansions=0;
    struct bu_vls tab_expansion;

    bu_vls_init(&tab_expansion);
    bu_vls_printf(&tab_expansion, "tab_expansion {%s}", bu_vls_addr(&input_str));
    ret = Tcl_Eval(INTERP, bu_vls_addr(&tab_expansion));
    if (ret == TCL_OK) {
        result = Tcl_GetObjResult(INTERP);
        Tcl_ListObjIndex(INTERP, result, 0, &newCommand);
        Tcl_ListObjIndex(INTERP, result, 1, &matches);
        Tcl_ListObjLength(INTERP, matches, &numExpansions);
        if (numExpansions > 1) {
            /* show the possible matches */
            bu_log("\n%s\n", Tcl_GetString(matches));
            pr_prompt(interactive);
        }

	/* display the expanded line */
        /* first clear the current line */
        pr_prompt(interactive);
        bu_log("%*s", bu_vls_strlen(&input_str), SPACES);
        pr_prompt(interactive);
        bu_vls_trunc(&input_str, 0);
        input_str_index = 0;
        bu_vls_trunc(&input_str, 0);
        bu_vls_strcat(&input_str, Tcl_GetString(newCommand));

	/* only one match remaining, pad space so we can keep going */
	if (numExpansions == 1)
	    bu_vls_strcat(&input_str, " ");

        input_str_index = bu_vls_strlen(&input_str);
        bu_log("%s", bu_vls_addr(&input_str));
    } else {
        bu_vls_free(&tab_expansion);
        bu_log("ERROR\n");
        bu_log("%s\n", Tcl_GetStringResult(INTERP));
        return;
    }

    bu_vls_free(&tab_expansion);
}


/* Process character */
static void
mged_process_char(char ch)
{
    struct bu_vls *vp = (struct bu_vls *)NULL;
    struct bu_vls temp;
    static int escaped = 0;
    static int bracketed = 0;
    static int tilded = 0;
    static int freshline = 1;

#define CTRL_A      1
#define CTRL_B      2
#define CTRL_D      4
#define CTRL_E      5
#define CTRL_F      6
#define CTRL_K      11
#define CTRL_L      12
#define CTRL_N      14
#define CTRL_P      16
#define CTRL_T      20
#define CTRL_U      21
#define CTRL_W      '\027'
#define ESC         27
#define BACKSPACE   '\b'
#ifdef WIN32
# undef DELETE
#endif
#define DELETE      127


    /* bu_log("KEY: %d (esc=%d, brk=%d)\n", ch, escaped, bracketed); */

    /* ANSI sequence */
    if (escaped && bracketed) {

	/* arrow keys */
	if (ch == 'A') ch = CTRL_P;
	if (ch == 'B') ch = CTRL_N;
	if (ch == 'C') ch = CTRL_F;
	if (ch == 'D') ch = CTRL_B;

	/* Mac forward delete key */
	if (ch == '3') {
	    tilded = 1;
	    ch = CTRL_D;
	}

	escaped = bracketed = 0;
    }

    switch (ch) {
	case ESC:           /* Used for building up ANSI arrow keys */
	    escaped = 1;
	    break;
	case '\n':          /* Carriage return or line feed */
	case '\r':
	    bu_log("\n");   /* Display newline */

	    /* If there are any characters already in the command
	     * string (left over from a CMD_MORE), then prepend them
	     * to the new input.
	     */

	    /* If no input and a default is supplied then use it */
	    if (!bu_vls_strlen(&input_str) && bu_vls_strlen(&curr_cmd_list->cl_more_default))
		bu_vls_printf(&input_str_prefix, "%s%V\n",
			      bu_vls_strlen(&input_str_prefix) > 0 ? " " : "",
			      &curr_cmd_list->cl_more_default);
	    else {
		if (curr_cmd_list->cl_quote_string)
		    bu_vls_printf(&input_str_prefix, "%s\"%V\"\n",
				  bu_vls_strlen(&input_str_prefix) > 0 ? " " : "",
				  &input_str);
		else
		    bu_vls_printf(&input_str_prefix, "%s%V\n",
				  bu_vls_strlen(&input_str_prefix) > 0 ? " " : "",
				  &input_str);
	    }

	    curr_cmd_list->cl_quote_string = 0;
	    bu_vls_trunc(&curr_cmd_list->cl_more_default, 0);

	    /* If this forms a complete command (as far as the Tcl
	     * parser is concerned) then execute it.
	     */

#if defined(_WIN32) && !defined(__CYGWIN__)
	    /*XXX Nothing yet */
#else
	    if (Tcl_CommandComplete(bu_vls_addr(&input_str_prefix))) {
		curr_cmd_list = &head_cmd_list;
		if (curr_cmd_list->cl_tie)
		    curr_dm_list = curr_cmd_list->cl_tie;
		if (cmdline_hook) {
		    /* Command-line hooks don't do CMD_MORE */
		    reset_Tty(fileno(stdin));

		    if ((*cmdline_hook)(&input_str_prefix))
			pr_prompt(interactive);

		    set_Cbreak(fileno(stdin));
		    clr_Echo(fileno(stdin));

		    bu_vls_trunc(&input_str, 0);
		    bu_vls_trunc(&input_str_prefix, 0);
		    (void)signal(SIGINT, SIG_IGN);
		} else {
		    reset_Tty(fileno(stdin)); /* Backwards compatibility */
		    (void)signal(SIGINT, SIG_IGN);
		    if (cmdline(&input_str_prefix, TRUE) == CMD_MORE) {
			/* Remove newline */
			bu_vls_trunc(&input_str_prefix,
				     bu_vls_strlen(&input_str_prefix)-1);
			bu_vls_trunc(&input_str, 0);
			(void)signal(SIGINT, sig2);
			/*
		       *** The mged_prompt vls now contains prompt for
		       *** more input.
		       */
		    } else {
			/* All done; clear all strings. */
			bu_vls_trunc(&input_str_prefix, 0);
			bu_vls_trunc(&input_str, 0);
			(void)signal(SIGINT, SIG_IGN);
		    }
		    set_Cbreak(fileno(stdin)); /* Back to single-character mode */
		    clr_Echo(fileno(stdin));
		}
	    } else {
		bu_vls_trunc(&input_str, 0);
		bu_vls_strcpy(&mged_prompt, "\r? ");

		/* Allow the user to hit ^C */
		(void)signal(SIGINT, sig2);
	    }
#endif
	    pr_prompt(interactive); /* Print prompt for more input */
	    input_str_index = 0;
	    freshline = 1;
	    escaped = bracketed = 0;
	    break;
	case DELETE:
	case BACKSPACE:
	    if (input_str_index == 0) {
		pr_beep();
		break;
	    }

	    if (input_str_index == bu_vls_strlen(&input_str)) {
		bu_log("\b \b");
		bu_vls_trunc(&input_str, bu_vls_strlen(&input_str)-1);
	    } else {
		bu_vls_init(&temp);
		bu_vls_strcat(&temp, bu_vls_addr(&input_str)+input_str_index);
		bu_vls_trunc(&input_str, input_str_index-1);
		bu_log("\b%V ", &temp);
		pr_prompt(interactive);
		bu_log("%V", &input_str);
		bu_vls_vlscat(&input_str, &temp);
		bu_vls_free(&temp);
	    }
	    --input_str_index;
	    escaped = bracketed = 0;
	    break;
        case '\t':                      /* do TAB expansion */
            do_tab_expansion();
            break;
	case CTRL_A:                    /* Go to beginning of line */
	    pr_prompt(interactive);
	    input_str_index = 0;
	    escaped = bracketed = 0;
	    break;
	case CTRL_E:                    /* Go to end of line */
	    if (input_str_index < bu_vls_strlen(&input_str)) {
		bu_log("%s", bu_vls_addr(&input_str)+input_str_index);
		input_str_index = bu_vls_strlen(&input_str);
	    }
	    escaped = bracketed = 0;
	    break;
	case CTRL_D:                    /* Delete character at cursor */
	    if (input_str_index == bu_vls_strlen(&input_str) && input_str_index != 0) {
		pr_beep(); /* Beep if at end of input string */
		break;
	    }
	    if (input_str_index == bu_vls_strlen(&input_str) && input_str_index == 0) {
		/* act like a usual shell, quit if the command prompt is empty */
		bu_log("exit\n");
		quit();
	    }
	    bu_vls_init(&temp);
	    bu_vls_strcat(&temp, bu_vls_addr(&input_str)+input_str_index+1);
	    bu_vls_trunc(&input_str, input_str_index);
	    bu_log("%V ", &temp);
	    pr_prompt(interactive);
	    bu_log("%V", &input_str);
	    bu_vls_vlscat(&input_str, &temp);
	    bu_vls_free(&temp);
	    escaped = bracketed = 0;
	    break;
	case CTRL_U:                   /* Delete whole line */
	    pr_prompt(interactive);
	    bu_log("%*s", bu_vls_strlen(&input_str), SPACES);
	    pr_prompt(interactive);
	    bu_vls_trunc(&input_str, 0);
	    input_str_index = 0;
	    escaped = bracketed = 0;
	    break;
	case CTRL_K:                    /* Delete to end of line */
	    bu_log("%*s", bu_vls_strlen(&input_str)-input_str_index, SPACES);
	    bu_vls_trunc(&input_str, input_str_index);
	    pr_prompt(interactive);
	    bu_log("%V", &input_str);
	    escaped = bracketed = 0;
	    break;
	case CTRL_L:                   /* Redraw line */
	    bu_log("\n");
	    pr_prompt(interactive);
	    bu_log("%V", &input_str);
	    if (input_str_index == bu_vls_strlen(&input_str))
		break;
	    pr_prompt(interactive);
	    bu_log("%*V", input_str_index, &input_str);
	    escaped = bracketed = 0;
	    break;
	case CTRL_B:                   /* Back one character */
	    if (input_str_index == 0) {
		pr_beep();
		break;
	    }
	    --input_str_index;
	    bu_log("\b"); /* hopefully non-destructive! */
	    escaped = bracketed = 0;
	    break;
	case CTRL_F:                   /* Forward one character */
	    if (input_str_index == bu_vls_strlen(&input_str)) {
		pr_beep();
		break;
	    }

	    bu_log("%c", bu_vls_addr(&input_str)[input_str_index]);
	    ++input_str_index;
	    escaped = bracketed = 0;
	    break;
	case CTRL_T:                  /* Transpose characters */
	    if (input_str_index == 0) {
		pr_beep();
		break;
	    }
	    if (input_str_index == bu_vls_strlen(&input_str)) {
		bu_log("\b");
		--input_str_index;
	    }
	    ch = bu_vls_addr(&input_str)[input_str_index];
	    bu_vls_addr(&input_str)[input_str_index] =
		bu_vls_addr(&input_str)[input_str_index - 1];
	    bu_vls_addr(&input_str)[input_str_index - 1] = ch;
	    bu_log("\b%*s", 2, bu_vls_addr(&input_str)+input_str_index-1);
	    ++input_str_index;
	    escaped = bracketed = 0;
	    break;
	case CTRL_N:                  /* Next history command */
	case CTRL_P:                  /* Last history command */
	    /* Work the history routines to get the right string */
	    curr_cmd_list = &head_cmd_list;
	    if (freshline) {
		if (ch == CTRL_P) {
		    vp = history_prev((const char *)NULL);
		    if (vp == NULL) {
			pr_beep();
			break;
		    }
		    bu_vls_trunc(&scratchline, 0);
		    bu_vls_vlscat(&scratchline, &input_str);
		    freshline = 0;
		} else {
		    pr_beep();
		    break;
		}
	    } else {
		if (ch == CTRL_P) {
		    vp = history_prev((const char *)NULL);
		    if (vp == NULL) {
			pr_beep();
			break;
		    }
		} else {
		    vp = history_next((const char *)NULL);
		    if (vp == NULL) {
			vp = &scratchline;
			freshline = 1;
		    }
		}
	    }
	    pr_prompt(interactive);
	    bu_log("%*s", bu_vls_strlen(&input_str), SPACES);
	    pr_prompt(interactive);
	    bu_vls_trunc(&input_str, 0);
	    bu_vls_vlscat(&input_str, vp);
	    if (bu_vls_addr(&input_str)[bu_vls_strlen(&input_str)-1] == '\n')
		bu_vls_trunc(&input_str, bu_vls_strlen(&input_str)-1); /* del \n */
	    bu_log("%V", &input_str);
	    input_str_index = bu_vls_strlen(&input_str);
	    escaped = bracketed = 0;
	    break;
	case CTRL_W:                   /* backward-delete-word */
	    {
		char *start;
		char *curr;
		int len;

		start = bu_vls_addr(&input_str);
		curr = start + input_str_index - 1;

		/* skip spaces */
		while (curr > start && *curr == ' ')
		    --curr;

		/* find next space */
		while (curr > start && *curr != ' ')
		    --curr;

		bu_vls_init(&temp);
		bu_vls_strcat(&temp, start+input_str_index);

		if (curr == start)
		    input_str_index = 0;
		else
		    input_str_index = curr - start + 1;

		len = bu_vls_strlen(&input_str);
		bu_vls_trunc(&input_str, input_str_index);
		pr_prompt(interactive);
		bu_log("%V%V", &input_str, &temp);
		bu_log("%*s", len - input_str_index, SPACES);
		pr_prompt(interactive);
		bu_log("%V", &input_str);
		bu_vls_vlscat(&input_str, &temp);
		bu_vls_free(&temp);
	    }

	    escaped = bracketed = 0;
	    break;
	case 'd':
	    if (escaped) {
		/* delete-word */
		char *start;
		char *curr;
		int i;

		start = bu_vls_addr(&input_str);
		curr = start + input_str_index;

		/* skip spaces */
		while (*curr != '\0' && *curr == ' ')
		    ++curr;

		/* find next space */
		while (*curr != '\0' && *curr != ' ')
		    ++curr;

		i = curr - start;
		bu_vls_init(&temp);
		bu_vls_strcat(&temp, curr);
		bu_vls_trunc(&input_str, input_str_index);
		pr_prompt(interactive);
		bu_log("%V%V", &input_str, &temp);
		bu_log("%*s", i - input_str_index, SPACES);
		pr_prompt(interactive);
		bu_log("%V", &input_str);
		bu_vls_vlscat(&input_str, &temp);
		bu_vls_free(&temp);
	    } else
		mged_insert_char(ch);

	    escaped = bracketed = 0;
	    break;
	case 'f':
	    if (escaped) {
		/* forward-word */
		char *start;
		char *curr;

		start = bu_vls_addr(&input_str);
		curr = start + input_str_index;

		/* skip spaces */
		while (*curr != '\0' && *curr == ' ')
		    ++curr;

		/* find next space */
		while (*curr != '\0' && *curr != ' ')
		    ++curr;

		input_str_index = curr - start;
		bu_vls_init(&temp);
		bu_vls_strcat(&temp, start+input_str_index);
		bu_vls_trunc(&input_str, input_str_index);
		pr_prompt(interactive);
		bu_log("%V", &input_str);
		bu_vls_vlscat(&input_str, &temp);
		bu_vls_free(&temp);
	    } else
		mged_insert_char(ch);

	    escaped = bracketed = 0;
	    break;
	case 'b':
	    if (escaped) {
		/* backward-word */
		char *start;
		char *curr;

		start = bu_vls_addr(&input_str);
		curr = start + input_str_index - 1;

		/* skip spaces */
		while (curr > start && *curr == ' ')
		    --curr;

		/* find next space */
		while (curr > start && *curr != ' ')
		    --curr;

		if (curr == start)
		    input_str_index = 0;
		else
		    input_str_index = curr - start + 1;

		bu_vls_init(&temp);
		bu_vls_strcat(&temp, start+input_str_index);
		bu_vls_trunc(&input_str, input_str_index);
		pr_prompt(interactive);
		bu_log("%V", &input_str);
		bu_vls_vlscat(&input_str, &temp);
		bu_vls_free(&temp);
	    } else
		mged_insert_char(ch);

	    escaped = bracketed = 0;
	    break;
	case '[':
	    if (escaped) {
		bracketed = 1;
		break;
	    }
	case '~':
	    if (tilded) {
		/* we were in an escape sequence (Mac delete key),
		 * just ignore the trailing tilde.
		 */
		tilded = 0;
		break;
	    }
	    /* Fall through if not escaped! */
	default:
	    if (!isprint(ch))
		break;

	    mged_insert_char(ch);
	    escaped = bracketed = 0;
	    break;
    }
}


/*
 * M A I N
 */
int
main(int argc, char *argv[])
{
    int rateflag = 0;
    int c;
    int read_only_flag=0;

    int parent_pipe[2] = {0, 0};
    int use_pipe = 0;
    int run_in_foreground=1;

    Tcl_Channel chan;
    struct timeval timeout;
    FILE *out = stdout;

#if !defined(_WIN32) || defined(__CYGWIN__)
    fd_set read_set;
    fd_set exception_set;
    int result;
#endif

    char *attach = (char *)NULL;

    setmode(fileno(stdin), O_BINARY);
    setmode(fileno(stdout), O_BINARY);
    setmode(fileno(stderr), O_BINARY);

    timeout.tv_sec = 0;
    timeout.tv_usec = 1;

    (void)_set_invalid_parameter_handler(mgedInvalidParameterHandler);

    bu_setprogname(argv[0]);

    /* If multiple processors might be used, initialize for it.
     * Do not run any commands before here.
     * Do not use bu_log() or bu_malloc() before here.
     */
    if (bu_avail_cpus() > 1) {
	rt_g.rtg_parallel = 1;
	bu_semaphore_init(RT_SEM_LAST);
    }

    bu_optind = 1;
    while ((c = bu_getopt(argc, argv, "a:d:hbicnorx:X:v?")) != -1) {
	switch (c) {
	    case 'a':
		attach = bu_optarg;
		break;
	    case 'd':
		dpy_string = bu_optarg;
		break;
	    case 'r':
		read_only_flag = 1;
		break;
	    case 'n':           /* "not new" == "classic" */
		bu_log("WARNING: -n is deprecated.  used -c instead.\n");
		/* fall through */
	    case 'c':
		classic_mged = 1;
		break;
	    case 'x':
		sscanf(bu_optarg, "%x", (unsigned int *)&rt_g.debug);
		break;
	    case 'X':
		sscanf(bu_optarg, "%x", (unsigned int *)&bu_debug);
		break;
	    case 'b':
		run_in_foreground = 0;  /* run in background */
		break;
	    case 'v':	/* print a lot of version information */
		printf("%s%s%s%s%s%s\n",
		       brlcad_ident("MGED Geometry Editor"),
		       dm_version(),
		       fb_version(),
		       rt_version(),
		       bn_version(),
		       bu_version());
		return EXIT_SUCCESS;
		break;
	    case 'o':
		/* Eventually this will be used for the old mged gui.
		 * I'm temporarily hijacking it for the new gui until
		 * it becomes the default.
		 */
		bu_log("WARNING: -o is a developer option and subject to change.  Do not use.\n");
		old_mged_gui = 0;
		break;
	    default:
		bu_log("Unrecognized option (%c)\n", c);
		/* Fall through to help */
	    case '?':
	    case 'h':
		bu_exit(1, "Usage:  %s [-a attach] [-b] [-c] [-d display] [-h] [-r] [-x#] [-X#] [-v] [database [command]]\n", argv[0]);
	}
    }

    /* skip the args and invocation name */
    argc -= bu_optind;
    argv += bu_optind;

    if (bu_debug > 0)
	out = fopen("/tmp/stdout", "w+"); /* I/O testing */
    if (!out)
	out = stdout;

    if (argc > 1) {
	/* if there is more than a file name remaining, mged is not interactive */
	interactive = 0;
    } else {
#if defined(_WIN32) && !defined(__CYGWIN__)
	if (!isatty(fileno(stdin)) || !isatty(fileno(stdout)))
	    interactive = 0;
#else
	/* check if there is data on stdin (better than checking if isatty()) */
	FD_ZERO(&read_set);
	FD_SET(fileno(stdin), &read_set);
	result = select(fileno(stdin)+1, &read_set, NULL, NULL, &timeout);
	if (bu_debug > 0)
	    fprintf(out, "DEBUG: select result: %d, stdin read: %d\n", result, FD_ISSET(fileno(stdin), &read_set));

	if (result > 0 && FD_ISSET(fileno(stdin), &read_set)) {
	    /* stdin pending, probably not interactive */
	    interactive = 0;

	    /* check if there is an out-of-bounds exception set on stdin */
	    FD_ZERO(&exception_set);
	    FD_SET(fileno(stdin), &exception_set);
	    result = select(fileno(stdin)+1, NULL, NULL, &exception_set, &timeout);
	    if (bu_debug > 0)
		fprintf(out, "DEBUG: select result: %d, stdin exception: %d\n", result, FD_ISSET(fileno(stdin), &exception_set));

	    /* see if there's valid input waiting (more reliable than select) */
	    if (result > 0 && FD_ISSET(fileno(stdin), &exception_set)) {
#ifdef HAVE_POLL_H
		struct pollfd pfd;
		pfd.fd = fileno(stdin);
		pfd.events = POLLIN;
		pfd.revents = 0;

		result = poll(&pfd, 1, 100);
		if (bu_debug > 0)
		    fprintf(out, "DEBUG: poll result: %d, revents: %d\n", result, pfd.revents);

		if (pfd.revents & POLLNVAL) {
		    interactive = 1;
		}
#else /* !HAVE_POLL_H */
		interactive = 1;
#endif /* HAVE_POLL_H */
	    }

	    /* just in case we get input too quickly, see if it's coming from a tty */
	    if (isatty(fileno(stdin))) {
		interactive = 1;
	    }
	} /* read_set */
#endif

	if (bu_debug && out != stdout) {
	    fflush(out);
	    fclose(out);
	}
    } /* argc > 1 */

    if (bu_debug > 0)
	fprintf(out, "DEBUG: interactive=%d, classic_mged=%d\n", interactive, classic_mged);


#if defined(SIGPIPE) && defined(SIGINT)
    (void)signal(SIGPIPE, SIG_IGN);

    /*
     * Sample and hold current SIGINT setting, so any commands that
     * might be run (e.g., by .mgedrc) which establish cur_sigint as
     * their signal handler get the initial behavior.  This will
     * change after setjmp() is called, below.
     */
    cur_sigint = signal(SIGINT, SIG_IGN);		/* sample */
    (void)signal(SIGINT, cur_sigint);		/* restore */
#endif /* SIGPIPE && SIGINT */

#ifdef HAVE_PIPE
    if (!classic_mged && !run_in_foreground) {
	pid_t pid;

	fprintf(stdout, "Initializing and backgrounding, please wait...");
	fflush(stdout);

	if (pipe(parent_pipe) == -1) {
	    perror("pipe failed");
	} else {
	    use_pipe=1;
	}

	pid = fork();
	if (pid > 0) {
	    /* just so it does not appear that MGED has died, wait
	     * until the gui is up before exiting the parent process
	     * (child sends us a byte after the window is displayed).
	     */
	    if (use_pipe) {

		FD_ZERO(&read_set);
		FD_SET(parent_pipe[0], &read_set);
		timeout.tv_sec = 90;
		timeout.tv_usec = 0;
		result = select(parent_pipe[0]+1, &read_set, NULL, NULL, &timeout);

		if (result == -1) {
		    perror("Unable to read from communication pipe");
		} else if (result == 0) {
		    fprintf(stdout, "Detached\n");
		} else {
		    fprintf(stdout, "Done\n");
		}

	    } else {
		/* no pipe, so just wait a little while */
		sleep(3);
	    }

	    /* exit instead of mged_finish as this is the parent
	     * process.
	     */
	    bu_exit(0, NULL);
	}
    }
#endif /* HAVE_PIPE */

    /* Set up linked lists */
    BU_LIST_INIT(&MGED_FreeSolid.l);
    BU_LIST_INIT(&rt_g.rtg_vlfree);
    BU_LIST_INIT(&rt_g.rtg_headwdb.l);

    memset((void *)&head_cmd_list, 0, sizeof(struct cmd_list));
    BU_LIST_INIT(&head_cmd_list.l);
    bu_vls_init(&head_cmd_list.cl_name);
    bu_vls_init(&head_cmd_list.cl_more_default);
    bu_vls_strcpy(&head_cmd_list.cl_name, "mged");
    curr_cmd_list = &head_cmd_list;

    memset((void *)&head_dm_list, 0, sizeof(struct dm_list));
    BU_LIST_INIT(&head_dm_list.l);

    BU_GETSTRUCT(curr_dm_list, dm_list);
    BU_LIST_APPEND(&head_dm_list.l, &curr_dm_list->l);
    netfd = -1;

    /* initialize predictor stuff */
    BU_LIST_INIT(&curr_dm_list->dml_p_vlist);
    predictor_init();

    BU_GETSTRUCT(dmp, dm);
    *dmp = dm_Null;
    bu_vls_init(&pathName);
    bu_vls_init(&tkName);
    bu_vls_init(&dName);
    bu_vls_strcpy(&pathName, "nu");
    bu_vls_strcpy(&tkName, "nu");

    BU_GETSTRUCT(rubber_band, _rubber_band);
    *rubber_band = default_rubber_band;		/* struct copy */

    BU_GETSTRUCT(mged_variables, _mged_variables);
    *mged_variables = default_mged_variables;	/* struct copy */

    BU_GETSTRUCT(color_scheme, _color_scheme);
    *color_scheme = default_color_scheme;	/* struct copy */

    BU_GETSTRUCT(grid_state, _grid_state);
    *grid_state = default_grid_state;		/* struct copy */

    BU_GETSTRUCT(axes_state, _axes_state);
    *axes_state = default_axes_state;		/* struct copy */

    BU_GETSTRUCT(adc_state, _adc_state);
    adc_state->adc_rc = 1;
    adc_state->adc_a1 = adc_state->adc_a2 = 45.0;

    BU_GETSTRUCT(menu_state, _menu_state);
    menu_state->ms_rc = 1;

    BU_GETSTRUCT(dlist_state, _dlist_state);
    dlist_state->dl_rc = 1;

    BU_GETSTRUCT(view_state, _view_state);
    view_state->vs_rc = 1;
    view_ring_init(curr_dm_list->dml_view_state, (struct _view_state *)NULL);
    MAT_IDN(view_state->vs_ModelDelta);

    am_mode = AMM_IDLE;
    owner = 1;
    frametime = 1;

    MAT_IDN(modelchanges);
    MAT_IDN(acc_rot_sol);

    STATE = ST_VIEW;
    es_edflag = -1;
    es_edclass = EDIT_CLASS_NULL;
    inpara = newedge = 0;

    /* These values match old GED.  Use 'tol' command to change them. */
    mged_tol.magic = BN_TOL_MAGIC;
    mged_tol.dist = 0.0005;
    mged_tol.dist_sq = mged_tol.dist * mged_tol.dist;
    mged_tol.perp = 1e-6;
    mged_tol.para = 1 - mged_tol.perp;

    rt_init_resource(&rt_uniresource, 0, NULL);

    rt_prep_timer();		/* Initialize timer */

    es_edflag = -1;		/* no solid editing just now */

    bu_vls_init(&input_str);
    bu_vls_init(&input_str_prefix);
    bu_vls_init(&scratchline);
    bu_vls_init(&mged_prompt);
    input_str_index = 0;

    /* prepare mged, adjust our path, get set up to use Tcl */
    mged_setup(&INTERP);
    new_mats();

    mmenu_init();
    btn_head_menu(0, 0, 0);
    mged_link_vars(curr_dm_list);

    bu_vls_printf(&input_str, "set version \"%s\"", brlcad_ident("Geometry Editor (MGED)"));
    (void)Tcl_Eval(INTERP, bu_vls_addr(&input_str));
    bu_vls_trunc(&input_str, 0);

    if (dpy_string == (char *)NULL) {
	dpy_string = getenv("DISPLAY");
    }

    /* show ourselves */
    if (interactive) {
	if (classic_mged) {
	    /* identify */

	    bu_log("%s\n", brlcad_ident("Geometry Editor (MGED)"));

#if !defined(_WIN32) || defined(__CYGWIN__)
	    if (isatty(fileno(stdin)) && isatty(fileno(stdout))) {
		/* Set up for character-at-a-time terminal IO. */
		cbreak_mode = COMMAND_LINE_EDITING;
		save_Tty(fileno(stdin));
	    }
#endif

	} else {
	    /* start up the gui */

	    int status;
	    struct bu_vls vls;
	    struct bu_vls error;

	    bu_vls_init(&vls);
	    bu_vls_init(&error);
	    if (dpy_string != (char *)NULL)
		bu_vls_printf(&vls, "loadtk %s", dpy_string);
	    else
		bu_vls_strcpy(&vls, "loadtk");

	    status = Tcl_Eval(INTERP, bu_vls_addr(&vls));
	    bu_vls_strcpy(&error, Tcl_GetStringResult(INTERP));
	    bu_vls_free(&vls);

	    if (status != TCL_OK && !dpy_string) {
		/* failed to load tk, try localhost X11 if DISPLAY was not set */
		status = Tcl_Eval(INTERP, "loadtk :0");
	    }

	    if (status != TCL_OK) {
		if (!run_in_foreground && use_pipe) {
		    notify_parent_done(parent_pipe[1]);
		}
		bu_log("%s\nMGED Aborted.\n", bu_vls_addr(&error));
		mged_finish(1);
	    }
	    bu_vls_free(&error);

#if !defined(_WIN32)
	    /* bring application to focus if needed (Mac OS X only) */
	    dm_applicationfocus();
#endif
	}
    }

    if (!interactive || classic_mged || old_mged_gui) {
	/* Open the database */
	if (argc >= 1) {
	    const char *av[3];

	    av[0] = "opendb";
	    av[1] = argv[0];
	    av[2] = NULL;

	    /* Command line may have more than 2 args, opendb only wants 2
	     * expecting second to be the file name.
	     */
	    if (f_opendb((ClientData)NULL, INTERP, 2, av) == TCL_ERROR) {
		if (!run_in_foreground && use_pipe) {
		    notify_parent_done(parent_pipe[1]);
		}
		mged_finish(1);
	    }
	} else {
	    (void)Tcl_Eval(INTERP, "opendb_callback nul");
	}
    }

    if (dbip != DBI_NULL && (read_only_flag || dbip->dbi_read_only)) {
	dbip->dbi_read_only = 1;
	bu_log("Opened in READ ONLY mode\n");
    }

    if (dbip != DBI_NULL) {
	setview(0.0, 0.0, 0.0);
	gedp->ged_gdp->gd_rtCmdNotify = mged_notify;
    }

    /* --- Now safe to process commands. --- */
    if (interactive) {

	/* This is an interactive mged, process .mgedrc */
	do_rc();

	/*
	 * Initialze variables here in case the user specified changes
	 * to the defaults in their .mgedrc file.
	 */

	if (classic_mged) {

	    if (!run_in_foreground && use_pipe) {
		notify_parent_done(parent_pipe[1]);
	    }

	} else {
	    struct bu_vls vls;
	    int status;
	    bu_vls_init(&vls);

#ifdef HAVE_SETPGID
	    /* make this a process group leader */
	    setpgid(0, 0);
#endif

	    if (old_mged_gui) {
		bu_vls_strcpy(&vls, "gui");
	    } else {
		const char *archer = bu_brlcad_root("bin/archer", 1);

		/* any remaining parameter should be the name of our
		 * .g -- archer looks at the 'argv' global for a
		 * database file name.
		 */
		if (argc >= 1)
		    bu_vls_printf(&vls, "set argv %s; source %s", argv[0], archer);
		else
		    bu_vls_printf(&vls, "source %s", archer);
	    }
	    status = Tcl_Eval(INTERP, bu_vls_addr(&vls));
	    bu_vls_free(&vls);

#ifdef HAVE_PIPE
	    /* if we are going to run in the background, let the
	     * parent process know that we are done initializing so
	     * that it may exit.
	     */
	    if (!run_in_foreground && use_pipe) {
		notify_parent_done(parent_pipe[1]);
	    }
#endif /* HAVE_PIPE */

	    if (status != TCL_OK) {
		if (use_pipe) {
		    /* too late to fall back to classic, we forked and detached already */
		    bu_log("Unable to initialize an MGED graphical user interface.\nTry using foreground (-f) or classic-mode (-c) options to MGED.\n");
		    bu_log("%s\nMGED aborted.\n", Tcl_GetStringResult(INTERP));
		    mged_finish(1);
		}
		bu_log("%s\nMGED unable to initialize gui, reverting to classic mode.\n", Tcl_GetStringResult(INTERP));
		classic_mged = 1;

#if !defined(_WIN32) || defined(__CYGWIN__)
		cbreak_mode = COMMAND_LINE_EDITING;
		save_Tty(fileno(stdin));
#endif

	    } else {

		/* close out stdout/stderr as we're proceeding in GUI mode */
#ifdef HAVE_PIPE
		result = pipe(pipe_out);
		if (result == -1)
		    perror("pipe");
		result = pipe(pipe_err);
		if (result == -1)
		    perror("pipe");
#endif  /* HAVE_PIPE */

		bu_add_hook(&bu_bomb_hook_list, mged_bomb_hook, INTERP);
	    } /* status -- gui initialized */
	} /* classic */

    } else {
	/* !interactive */

	if (!run_in_foreground && use_pipe) {
	    notify_parent_done(parent_pipe[1]);
	}

    } /* interactive */

    /* initialize a display manager */
    if (interactive && classic_mged) {
	if (!attach)
	    get_attached();
	else
	    attach_display_manager(INTERP, attach, dpy_string);
    }

    /* --- Now safe to process geometry. --- */

    /* If this is an argv[] invocation, do it now */
    if (argc > 1) {
	const char *av[2];

	av[0] = "q";
	av[1] = NULL;

	/* Call cmdline instead of calling mged_cmd directly so that
	 * access to Tcl/Tk is possible.
	 */
	for (argc -= 1, argv += 1; argc; --argc, ++argv)
	    bu_vls_printf(&input_str, "%s ", *argv);

	cmdline(&input_str, TRUE);
	bu_vls_free(&input_str);

	f_quit((ClientData)NULL, INTERP, 1, av);
	/* NOTREACHED */
    }

    if (classic_mged || !interactive) {

#if !defined(_WIN32) || defined(__CYGWIN__)
	ClientData stdin_file = STDIN_FILENO;
	chan = Tcl_MakeFileChannel(stdin_file, TCL_READABLE);
	Tcl_CreateChannelHandler(chan, TCL_READABLE, stdin_input, stdin_file);
#else
	ClientData stdin_file = GetStdHandle(STD_INPUT_HANDLE);
	chan = Tcl_MakeFileChannel(stdin_file, TCL_READABLE);
	Tcl_CreateChannelHandler(chan, TCL_READABLE, stdin_input, chan);
#endif

#ifdef SIGINT
	(void)signal(SIGINT, SIG_IGN);
#endif

	bu_vls_strcpy(&mged_prompt, MGED_PROMPT);
	pr_prompt(interactive);

#if !defined(_WIN32) || defined(__CYGWIN__)
	if (cbreak_mode) {
	    set_Cbreak(fileno(stdin));
	    clr_Echo(fileno(stdin));
	}
#endif
    } else {
	struct bu_vls vls;

	bu_vls_init(&vls);
	bu_vls_printf(&vls, "output_hook output_callback");
	Tcl_Eval(INTERP, bu_vls_addr(&vls));
	bu_vls_free(&vls);

#if !defined(_WIN32) || defined(__CYGWIN__)
	{
	    ClientData outpipe, errpipe;

	    /* Redirect stdout */
	    (void)close(1);
	    result = dup(pipe_out[1]);
	    if (result == -1)
		perror("dup");
	    (void)close(pipe_out[1]);

	    /* Redirect stderr */
	    (void)close(2);
	    result = dup(pipe_err[1]);
	    if (result == -1)
		perror("dup");
	    (void)close(pipe_err[1]);

	    outpipe = (ClientData)(size_t)pipe_out[0];
	    chan = Tcl_MakeFileChannel(outpipe, TCL_READABLE);
	    Tcl_CreateChannelHandler(chan, TCL_READABLE, std_out_or_err, outpipe);
	    errpipe = (ClientData)(size_t)pipe_err[0];
	    chan = Tcl_MakeFileChannel(errpipe, TCL_READABLE);
	    Tcl_CreateChannelHandler(chan, TCL_READABLE, std_out_or_err, errpipe);
	}
#else
	{
	    HANDLE handle[2];
	    SECURITY_ATTRIBUTES saAttr;

	    saAttr.nLength = sizeof(SECURITY_ATTRIBUTES);
	    saAttr.bInheritHandle = FALSE;
	    saAttr.lpSecurityDescriptor = NULL;

	    if (CreatePipe(&handle[0], &handle[1], &saAttr, 0)) {
		chan = Tcl_GetStdChannel(TCL_STDOUT);
		Tcl_UnregisterChannel(INTERP, chan);
		chan = Tcl_MakeFileChannel(handle[1], TCL_WRITABLE);
		Tcl_RegisterChannel(INTERP, chan);
		Tcl_SetChannelOption(INTERP, chan, "-blocking", "false");
		Tcl_SetChannelOption(INTERP, chan, "-buffering", "line");
		chan = Tcl_MakeFileChannel(handle[0], TCL_READABLE);
		Tcl_CreateChannelHandler(chan, TCL_READABLE, std_out_or_err, chan);
	    }

	    if (CreatePipe(&handle[0], &handle[1], &saAttr, 0)) {
		chan = Tcl_GetStdChannel(TCL_STDERR);
		Tcl_UnregisterChannel(INTERP, chan);
		chan = Tcl_MakeFileChannel(handle[1], TCL_WRITABLE);
		Tcl_RegisterChannel(INTERP, chan);
		Tcl_SetChannelOption(INTERP, chan, "-blocking", "false");
		Tcl_SetChannelOption(INTERP, chan, "-buffering", "line");
		chan = Tcl_MakeFileChannel(handle[0], TCL_READABLE);
		Tcl_CreateChannelHandler(chan, TCL_READABLE, std_out_or_err, chan);
	    }
	}
#endif
    }

    mged_init_flag = 0;	/* all done with initialization */

    /**************** M A I N   L O O P *********************/
    while (1) {
	/* This test stops optimizers from complaining about an
	 * infinite loop.
	 */
	if ((rateflag = event_check(rateflag)) < 0) break;

	/*
	 * Cause the control portion of the displaylist to be updated
	 * to reflect the changes made above.
	 */
	refresh();
    }
    return 0;
}


/*
 * standard input handling
 *
 * When the Tk event handler sees input on standard input, it calls
 * the routine "stdin_input" (registered with the
 * Tcl_CreateFileHandler call).  This routine simply appends the new
 * input to a growing string until the command is complete (it is
 * assumed that the routine gets a fill line.)
 *
 * If the command is incomplete, then allow the user to hit ^C to
 * start over, by setting up the multi_line_sig routine as the SIGINT
 * handler.
 */

/**
 * stdin_input
 *
 * Called when a single character is ready for reading on standard
 * input (or an entire line if the terminal is not in cbreak mode.)
 */
void
stdin_input(ClientData clientData, int UNUSED(mask))
{
    int count;
    char ch;
    struct bu_vls temp;
#if defined(_WIN32) && !defined(__CYGWIN__)
    Tcl_Channel chan = (Tcl_Channel)clientData;
    Tcl_DString ds;
#else
    long fd = (long)clientData;
#endif

    /* When not in cbreak mode, just process an entire line of input,
     * and don't do any command-line manipulation.
     */

    if (!cbreak_mode) {
	bu_vls_init(&temp);

#if defined(_WIN32) && !defined(__CYGWIN__)
	Tcl_DStringInit(&ds);
	count = Tcl_Gets(chan, &ds);

	if (count < 0)
	    quit();

	bu_vls_strcat(&input_str, Tcl_DStringValue(&ds));
	Tcl_DStringFree(&ds);
#else
	/* Get line from stdin */
	if (bu_vls_gets(&temp, stdin) < 0)
	    quit();				/* does not return */
	bu_vls_vlscat(&input_str, &temp);
#endif

	/* If there are any characters already in the command string
	 * (left over from a CMD_MORE), then prepend them to the new
	 * input.
	 */

	/* If no input and a default is supplied then use it */
	if (!bu_vls_strlen(&input_str) && bu_vls_strlen(&curr_cmd_list->cl_more_default))
	    bu_vls_printf(&input_str_prefix, "%s%V\n",
			  bu_vls_strlen(&input_str_prefix) > 0 ? " " : "",
			  &curr_cmd_list->cl_more_default);
	else
	    bu_vls_printf(&input_str_prefix, "%s%V\n",
			  bu_vls_strlen(&input_str_prefix) > 0 ? " " : "",
			  &input_str);

	bu_vls_trunc(&curr_cmd_list->cl_more_default, 0);

	/* If a complete line was entered, attempt to execute command. */

	if (Tcl_CommandComplete(bu_vls_addr(&input_str_prefix))) {
	    curr_cmd_list = &head_cmd_list;
	    if (curr_cmd_list->cl_tie)
		curr_dm_list = curr_cmd_list->cl_tie;
	    if (cmdline_hook != NULL) {
		if ((*cmdline_hook)(&input_str))
		    pr_prompt(interactive);
		bu_vls_trunc(&input_str, 0);
		bu_vls_trunc(&input_str_prefix, 0);
		(void)signal(SIGINT, SIG_IGN);
	    } else {
		if (cmdline(&input_str_prefix, TRUE) == CMD_MORE) {
		    /* Remove newline */
		    bu_vls_trunc(&input_str_prefix,
				 bu_vls_strlen(&input_str_prefix)-1);
		    bu_vls_trunc(&input_str, 0);

		    (void)signal(SIGINT, sig2);
		} else {
		    bu_vls_trunc(&input_str_prefix, 0);
		    bu_vls_trunc(&input_str, 0);
		    (void)signal(SIGINT, SIG_IGN);
		}
		pr_prompt(interactive);
	    }
	    input_str_index = 0;
	} else {
	    bu_vls_trunc(&input_str, 0);
	    /* Allow the user to hit ^C. */
	    (void)signal(SIGINT, sig2);
	}

	bu_vls_free(&temp);
	return;
    }

    /*XXXXX*/
#define TRY_STDIN_INPUT_HACK
#ifdef TRY_STDIN_INPUT_HACK
    /* Grab everything --- assuming everything is <= 4096 */
    {
	char buf[4096];
	int idx;
#  ifdef _WIN32
	count = Tcl_Read(chan, buf, 4096);
#  else
	count = read((int)fd, (void *)buf, 4096);
#  endif

#else
	/* Grab single character from stdin */
	count = read((int)fd, (void *)&ch, 1);
#endif

	if (count < 0) {
	    perror("READ ERROR");
	}

	if (count <= 0 && feof(stdin)) {
	    const char *av[2];

	    av[0] = "q";
	    av[1] = NULL;

	    f_quit((ClientData)NULL, INTERP, 1, av);
	}

#ifdef TRY_STDIN_INPUT_HACK
	/* Process everything in buf */
	for (idx = 0, ch = buf[idx]; idx < count; ch = buf[++idx]) {
#endif
	    mged_process_char(ch);
#ifdef TRY_STDIN_INPUT_HACK
	}
    }
#endif
}


/**
 * Stuff a string to stdout while leaving the current command-line
 * alone
 */
int
cmd_stuff_str(ClientData UNUSED(clientData), Tcl_Interp *interpreter, int argc, const char *argv[])
{
    size_t i;

    if (argc != 2) {
	struct bu_vls vls;

	bu_vls_init(&vls);
	bu_vls_printf(&vls, "helpdevel stuff_str");
	Tcl_Eval(interpreter, bu_vls_addr(&vls));
	bu_vls_free(&vls);
	return TCL_ERROR;
    }

    if (classic_mged) {
	bu_log("\r%s\n", argv[1]);
	pr_prompt(interactive);
	bu_log("%s", bu_vls_addr(&input_str));
	pr_prompt(interactive);
	for (i = 0; i < input_str_index; ++i)
	    bu_log("%c", bu_vls_addr(&input_str)[i]);
    }

    return TCL_OK;
}


void
std_out_or_err(ClientData clientData, int UNUSED(mask))
{
#if !defined(_WIN32) || defined(__CYGWIN__)
    int fd = (int)((long)clientData & 0xFFFF);	/* fd's will be small */
#else
    Tcl_Channel chan = (Tcl_Channel)clientData;
    Tcl_DString ds;
#endif
    int count;
<<<<<<< HEAD
    struct bu_vls vls;
    char line[RT_MAXLINE] = {0};
=======
    struct bu_vls vls = BU_VLS_INIT_ZERO;
    char line[RT_MAXLINE+1] = {0};
>>>>>>> 4a0bdedb
    Tcl_Obj *save_result;

    /* Get data from stdout or stderr */

#if !defined(_WIN32) || defined(__CYGWIN__)
    count = read((int)fd, line, RT_MAXLINE);
#else
    Tcl_DStringInit(&ds);
    count = Tcl_Gets(chan, &ds);
    strncpy(line, Tcl_DStringValue(&ds), count);
    line[count] = '\0';
#endif

    if (count <= 0) {
	if (count < 0) {
	    perror("READ ERROR");
	}
	return;
    }

    line[count] = '\0';

    save_result = Tcl_GetObjResult(INTERP);
    Tcl_IncrRefCount(save_result);

    bu_vls_init(&vls);
    bu_vls_printf(&vls, "output_callback {%s}", line);
    (void)Tcl_Eval(INTERP, bu_vls_addr(&vls));
    bu_vls_free(&vls);

    Tcl_SetObjResult(INTERP, save_result);
    Tcl_DecrRefCount(save_result);
}


/**
 * E V E N T _ C H E C K
 *
 * Check for events, and dispatch them.  Eventually, this will be done
 * entirely by generating commands
 *
 * Returns - recommended new value for non_blocking
 */
int
event_check(int non_blocking)
{
    struct dm_list *p;
    struct dm_list *save_dm_list;
    int save_edflag;
    int handled = 0;

    /* Let cool Tk event handler do most of the work */

    if (non_blocking) {

	/* When in non_blocking-mode, we want to deal with as many
	 * events as possible before the next redraw (multiple
	 * keypresses, redraw events, etc...
	 */

	while (Tcl_DoOneEvent(TCL_ALL_EVENTS|TCL_DONT_WAIT)) {
	    handled++;
	}
    } else {
	/* Wait for an event, then handle it */
	Tcl_DoOneEvent(TCL_ALL_EVENTS);

	/* Handle any other events in the queue */
	while (Tcl_DoOneEvent(TCL_ALL_EVENTS|TCL_DONT_WAIT)) {
	    handled++;
	}
    }

    if (bu_debug > 0) {
	bu_log("Handled %d events\n", handled);
    }

    non_blocking = 0;

    if (dbip == DBI_NULL)
	return non_blocking;

    /*********************************
     * Handle rate-based processing *
     *********************************/
    save_dm_list = curr_dm_list;
    if (edit_rateflag_model_rotate) {
	struct bu_vls vls;
	char save_coords;

	curr_dm_list = edit_rate_mr_dm_list;
	save_coords = mged_variables->mv_coords;
	mged_variables->mv_coords = 'm';

	if (STATE == ST_S_EDIT) {
	    save_edflag = es_edflag;
	    if (!SEDIT_ROTATE)
		es_edflag = SROT;
	} else {
	    save_edflag = edobj;
	    edobj = BE_O_ROTATE;
	}

	non_blocking++;
	bu_vls_init(&vls);
	bu_vls_printf(&vls, "knob -o %c -i -e ax %f ay %f az %f\n",
		      edit_rate_model_origin,
		      edit_rate_model_rotate[X],
		      edit_rate_model_rotate[Y],
		      edit_rate_model_rotate[Z]);

	Tcl_Eval(INTERP, bu_vls_addr(&vls));
	bu_vls_free(&vls);

	mged_variables->mv_coords = save_coords;

	if (STATE == ST_S_EDIT)
	    es_edflag = save_edflag;
	else
	    edobj = save_edflag;
    }
    if (edit_rateflag_object_rotate) {
	struct bu_vls vls;
	char save_coords;

	curr_dm_list = edit_rate_or_dm_list;
	save_coords = mged_variables->mv_coords;
	mged_variables->mv_coords = 'o';

	if (STATE == ST_S_EDIT) {
	    save_edflag = es_edflag;
	    if (!SEDIT_ROTATE)
		es_edflag = SROT;
	} else {
	    save_edflag = edobj;
	    edobj = BE_O_ROTATE;
	}

	non_blocking++;
	bu_vls_init(&vls);
	bu_vls_printf(&vls, "knob -o %c -i -e ax %f ay %f az %f\n",
		      edit_rate_object_origin,
		      edit_rate_object_rotate[X],
		      edit_rate_object_rotate[Y],
		      edit_rate_object_rotate[Z]);

	Tcl_Eval(INTERP, bu_vls_addr(&vls));
	bu_vls_free(&vls);

	mged_variables->mv_coords = save_coords;

	if (STATE == ST_S_EDIT)
	    es_edflag = save_edflag;
	else
	    edobj = save_edflag;
    }
    if (edit_rateflag_view_rotate) {
	struct bu_vls vls;
	char save_coords;

	curr_dm_list = edit_rate_vr_dm_list;
	save_coords = mged_variables->mv_coords;
	mged_variables->mv_coords = 'v';

	if (STATE == ST_S_EDIT) {
	    save_edflag = es_edflag;
	    if (!SEDIT_ROTATE)
		es_edflag = SROT;
	} else {
	    save_edflag = edobj;
	    edobj = BE_O_ROTATE;
	}

	non_blocking++;
	bu_vls_init(&vls);
	bu_vls_printf(&vls, "knob -o %c -i -e ax %f ay %f az %f\n",
		      edit_rate_view_origin,
		      edit_rate_view_rotate[X],
		      edit_rate_view_rotate[Y],
		      edit_rate_view_rotate[Z]);

	Tcl_Eval(INTERP, bu_vls_addr(&vls));
	bu_vls_free(&vls);

	mged_variables->mv_coords = save_coords;

	if (STATE == ST_S_EDIT)
	    es_edflag = save_edflag;
	else
	    edobj = save_edflag;
    }
    if (edit_rateflag_model_tran) {
	char save_coords;
	struct bu_vls vls;

	curr_dm_list = edit_rate_mt_dm_list;
	save_coords = mged_variables->mv_coords;
	mged_variables->mv_coords = 'm';

	if (STATE == ST_S_EDIT) {
	    save_edflag = es_edflag;
	    if (!SEDIT_TRAN)
		es_edflag = STRANS;
	} else {
	    save_edflag = edobj;
	    edobj = BE_O_XY;
	}

	non_blocking++;
	bu_vls_init(&vls);
	bu_vls_printf(&vls, "knob -i -e aX %f aY %f aZ %f\n",
		      edit_rate_model_tran[X] * 0.05 * view_state->vs_gvp->gv_scale * base2local,
		      edit_rate_model_tran[Y] * 0.05 * view_state->vs_gvp->gv_scale * base2local,
		      edit_rate_model_tran[Z] * 0.05 * view_state->vs_gvp->gv_scale * base2local);

	Tcl_Eval(INTERP, bu_vls_addr(&vls));
	bu_vls_free(&vls);

	mged_variables->mv_coords = save_coords;

	if (STATE == ST_S_EDIT)
	    es_edflag = save_edflag;
	else
	    edobj = save_edflag;
    }
    if (edit_rateflag_view_tran) {
	char save_coords;
	struct bu_vls vls;

	curr_dm_list = edit_rate_vt_dm_list;
	save_coords = mged_variables->mv_coords;
	mged_variables->mv_coords = 'v';

	if (STATE == ST_S_EDIT) {
	    save_edflag = es_edflag;
	    if (!SEDIT_TRAN)
		es_edflag = STRANS;
	} else {
	    save_edflag = edobj;
	    edobj = BE_O_XY;
	}

	non_blocking++;
	bu_vls_init(&vls);
	bu_vls_printf(&vls, "knob -i -e aX %f aY %f aZ %f\n",
		      edit_rate_view_tran[X] * 0.05 * view_state->vs_gvp->gv_scale * base2local,
		      edit_rate_view_tran[Y] * 0.05 * view_state->vs_gvp->gv_scale * base2local,
		      edit_rate_view_tran[Z] * 0.05 * view_state->vs_gvp->gv_scale * base2local);

	Tcl_Eval(INTERP, bu_vls_addr(&vls));
	bu_vls_free(&vls);

	mged_variables->mv_coords = save_coords;

	if (STATE == ST_S_EDIT)
	    es_edflag = save_edflag;
	else
	    edobj = save_edflag;
    }
    if (edit_rateflag_scale) {
	struct bu_vls vls;

	if (STATE == ST_S_EDIT) {
	    save_edflag = es_edflag;
	    if (!SEDIT_SCALE)
		es_edflag = SSCALE;
	} else {
	    save_edflag = edobj;
	    if (!OEDIT_SCALE)
		edobj = BE_O_SCALE;
	}

	non_blocking++;
	bu_vls_init(&vls);
	bu_vls_printf(&vls, "knob -i -e aS %f\n", edit_rate_scale * 0.01);

	Tcl_Eval(INTERP, bu_vls_addr(&vls));
	bu_vls_free(&vls);

	if (STATE == ST_S_EDIT)
	    es_edflag = save_edflag;
	else
	    edobj = save_edflag;
    }

    FOR_ALL_DISPLAYS(p, &head_dm_list.l) {
	if (!p->dml_owner)
	    continue;

	curr_dm_list = p;

	if (view_state->vs_rateflag_model_rotate) {
	    struct bu_vls vls;

	    non_blocking++;
	    bu_vls_init(&vls);
	    bu_vls_printf(&vls, "knob -o %c -i -m ax %f ay %f az %f\n",
			  view_state->vs_rate_model_origin,
			  view_state->vs_rate_model_rotate[X],
			  view_state->vs_rate_model_rotate[Y],
			  view_state->vs_rate_model_rotate[Z]);

	    Tcl_Eval(INTERP, bu_vls_addr(&vls));
	    bu_vls_free(&vls);
	}
	if (view_state->vs_rateflag_model_tran) {
	    struct bu_vls vls;

	    non_blocking++;
	    bu_vls_init(&vls);
	    bu_vls_printf(&vls, "knob -i -m aX %f aY %f aZ %f\n",
			  view_state->vs_rate_model_tran[X] * 0.05 * view_state->vs_gvp->gv_scale * base2local,
			  view_state->vs_rate_model_tran[Y] * 0.05 * view_state->vs_gvp->gv_scale * base2local,
			  view_state->vs_rate_model_tran[Z] * 0.05 * view_state->vs_gvp->gv_scale * base2local);

	    Tcl_Eval(INTERP, bu_vls_addr(&vls));
	    bu_vls_free(&vls);
	}
	if (view_state->vs_rateflag_rotate) {
	    struct bu_vls vls;

	    non_blocking++;
	    bu_vls_init(&vls);
	    bu_vls_printf(&vls, "knob -o %c -i -v ax %f ay %f az %f\n",
			  view_state->vs_rate_origin,
			  view_state->vs_rate_rotate[X],
			  view_state->vs_rate_rotate[Y],
			  view_state->vs_rate_rotate[Z]);

	    Tcl_Eval(INTERP, bu_vls_addr(&vls));
	    bu_vls_free(&vls);
	}
	if (view_state->vs_rateflag_tran) {
	    struct bu_vls vls;

	    non_blocking++;
	    bu_vls_init(&vls);
	    bu_vls_printf(&vls, "knob -i -v aX %f aY %f aZ %f",
			  view_state->vs_rate_tran[X] * 0.05 * view_state->vs_gvp->gv_scale * base2local,
			  view_state->vs_rate_tran[Y] * 0.05 * view_state->vs_gvp->gv_scale * base2local,
			  view_state->vs_rate_tran[Z] * 0.05 * view_state->vs_gvp->gv_scale * base2local);

	    Tcl_Eval(INTERP, bu_vls_addr(&vls));
	    bu_vls_free(&vls);
	}
	if (view_state->vs_rateflag_scale) {
	    struct bu_vls vls;

	    non_blocking++;
	    bu_vls_init(&vls);
	    bu_vls_printf(&vls, "zoom %f",
			  1.0 / (1.0 - (view_state->vs_rate_scale / 10.0)));
	    Tcl_Eval(INTERP, bu_vls_addr(&vls));
	    bu_vls_free(&vls);
	}

	curr_dm_list = save_dm_list;
    }

    return non_blocking;
}


/**
 * R E F R E S H
 *
 * NOTE that this routine is not to be casually used to refresh the
 * screen.  The normal procedure for screen refresh is to manipulate
 * the necessary global variables, and wait for refresh to be called
 * at the bottom of the while loop in main().  However, when it is
 * absolutely necessary to flush a change in the solids table out to
 * the display in the middle of a routine somewhere (such as the "B"
 * command processor), then this routine may be called.
 *
 * If you don't understand the ramifications of using this routine,
 * then you don't want to call it.
 */
void
refresh(void)
{
    struct dm_list *p;
    struct dm_list *save_dm_list;
    struct bu_vls overlay_vls;
    struct bu_vls tmp_vls;
    int do_overlay = 1;
    double elapsed_time;
    int do_time = 0;

    bu_vls_init(&overlay_vls);
    bu_vls_init(&tmp_vls);
    rt_prep_timer();

    FOR_ALL_DISPLAYS(p, &head_dm_list.l) {
	if (!p->dml_view_state)
	    continue;
	if (update_views || p->dml_view_state->vs_flag)
	    p->dml_dirty = 1;
    }

    /*
     * This needs to be done separately because dml_view_state may be
     * shared.
     */
    FOR_ALL_DISPLAYS(p, &head_dm_list.l) {
	if (!p->dml_view_state)
	    continue;
	p->dml_view_state->vs_flag = 0;
    }

    update_views = 0;

    save_dm_list = curr_dm_list;
    FOR_ALL_DISPLAYS(p, &head_dm_list.l) {
	/*
	 * if something has changed, then go update the display.
	 * Otherwise, we are happy with the view we have
	 */
	curr_dm_list = p;
	if (mapped && dirty) {
	    int restore_zbuffer = 0;

	    if (mged_variables->mv_fb &&
		dmp->dm_zbuffer) {
		restore_zbuffer = 1;
		DM_SET_ZBUFFER(dmp, 0);
	    }

	    dirty = 0;
	    do_time = 1;
	    VMOVE(geometry_default_color, color_scheme->cs_geo_def);

	    if (dbip != DBI_NULL) {
		if (do_overlay) {
		    bu_vls_trunc(&overlay_vls, 0);
		    create_text_overlay(&overlay_vls);
		    do_overlay = 0;
		}

		/* XXX VR hack */
		if (viewpoint_hook)  (*viewpoint_hook)();
	    }

	    if (mged_variables->mv_predictor)
		predictor_frame();

	    DM_DRAW_BEGIN(dmp);	/* update displaylist prolog */

	    if (dbip != DBI_NULL) {
		/* do framebuffer underlay */
		if (mged_variables->mv_fb && !mged_variables->mv_fb_overlay) {
		    if (mged_variables->mv_fb_all)
			fb_refresh(fbp, 0, 0, dmp->dm_width, dmp->dm_height);
		    else if (mged_variables->mv_mouse_behavior != 'z')
			paint_rect_area();
		}

		/* do framebuffer overlay for entire window */
		if (mged_variables->mv_fb &&
		    mged_variables->mv_fb_overlay &&
		    mged_variables->mv_fb_all) {
		    fb_refresh(fbp, 0, 0, dmp->dm_width, dmp->dm_height);
		} else {
		    /* Draw each solid in its proper place on the
		     * screen by applying zoom, rotation, &
		     * translation.  Calls DM_LOADMATRIX() and
		     * DM_DRAW_VLIST().
		     */

		    if (dmp->dm_stereo == 0 ||
			mged_variables->mv_eye_sep_dist <= 0) {
			/* Normal viewing */
			dozoom(0);
		    } else {
			/* Stereo viewing */
			dozoom(1);
			dozoom(2);
		    }

		    /* do framebuffer overlay in rectangular area */
		    if (mged_variables->mv_fb &&
			mged_variables->mv_fb_overlay &&
			mged_variables->mv_mouse_behavior != 'z')
			paint_rect_area();
		}


		/* Restore to non-rotated, full brightness */
		DM_NORMAL(dmp);

		/* only if not doing overlay */
		if (!mged_variables->mv_fb ||
		    mged_variables->mv_fb_overlay != 2) {
		    if (rubber_band->rb_active || rubber_band->rb_draw)
			draw_rect();

		    if (grid_state->gr_draw)
			draw_grid();

		    /* Compute and display angle/distance cursor */
		    if (adc_state->adc_draw)
			adcursor();

		    if (axes_state->ax_view_draw)
			draw_v_axes();

		    if (axes_state->ax_model_draw)
			draw_m_axes();

		    if (axes_state->ax_edit_draw &&
			(STATE == ST_S_EDIT || STATE == ST_O_EDIT))
			draw_e_axes();

		    /* Display titles, etc., if desired */
		    bu_vls_strcpy(&tmp_vls, bu_vls_addr(&overlay_vls));
		    dotitles(&tmp_vls);
		    bu_vls_trunc(&tmp_vls, 0);
		}
	    }

	    /* only if not doing overlay */
	    if (!mged_variables->mv_fb ||
		mged_variables->mv_fb_overlay != 2) {
		/* Draw center dot */
		DM_SET_FGCOLOR(dmp,
			       color_scheme->cs_center_dot[0],
			       color_scheme->cs_center_dot[1],
			       color_scheme->cs_center_dot[2], 1, 1.0);
		DM_DRAW_POINT_2D(dmp, 0.0, 0.0);
	    }

	    DM_DRAW_END(dmp);

	    if (restore_zbuffer)
		DM_SET_ZBUFFER(dmp, 1);
	}
    }

    /* a frame was drawn */
    if (do_time) {
	(void)rt_get_timer((struct bu_vls *)0, &elapsed_time);
	/* Only use reasonable measurements */
	if (elapsed_time > 1.0e-5 && elapsed_time < 30) {
	    /* Smoothly transition to new speed */
	    frametime = 0.9 * frametime + 0.1 * elapsed_time;
	}
    }

    curr_dm_list = save_dm_list;

    bu_vls_free(&overlay_vls);
    bu_vls_free(&tmp_vls);
}


/*
 * L O G _ E V E N T
 *
 * Logging routine
 */
static void
log_event(const char *event, const char *arg)
{
    struct bu_vls line;
    time_t now;
    char *timep;
    int logfd;
    char uname[256] = {0};

    /* let the user know that we're logging */
    static int notified = 0;

    /* disable for now until it can be tied to OPTIMIZED too */
    return;

    /* get the current time */
    (void)time(&now);
    timep = ctime(&now);	/* returns 26 char string */
    timep[24] = '\0';	/* Chop off \n */

    /* get the user name */
#ifdef _WIN32
    {
	DWORD dwNumBytes = 256;
	GetUserName(uname, &dwNumBytes);
    }
#else
    getlogin_r(uname, 256);
#endif

    bu_vls_init(&line);
    bu_vls_printf(&line, "%s (%ld) %s [%s] %s: %s\n",
		  timep,
		  (long)now,
		  event,
		  dmp->dm_name,
		  uname,
		  arg
	);

#ifdef _WIN32
    logfd = open(LOGFILE, _O_WRONLY|_O_APPEND|O_CREAT, _S_IREAD|_S_IWRITE);
#else
    logfd = open(LOGFILE, O_WRONLY|O_APPEND|O_CREAT, S_IRUSR|S_IWUSR|S_IRGRP);
#endif

    if (!notified) {
	bu_log("Logging mged events to %s\n", LOGFILE);
	notified = 1;
    }

    if (logfd >= 0) {
	ssize_t ret = write(logfd, bu_vls_addr(&line), (unsigned)bu_vls_strlen(&line));
	if (ret < 0)
	    perror("write");
	(void)close(logfd);
    } else {
	if (notified) {
	    perror("Unable to open event log file");
	}
    }

    bu_vls_free(&line);
}


/**
 * F I N I S H
 *
 * This routine should be called in place of exit() everywhere in GED,
 * to permit an accurate finish time to be recorded in the (ugh)
 * logfile, also to remove the device access lock.
 */
void
mged_finish(int exitcode)
{
    char place[64];
    struct dm_list *p;
    struct cmd_list *c;

    (void)sprintf(place, "exit_status=%d", exitcode);
    log_event("CEASE", place);

    /* Release all displays */
    while (BU_LIST_WHILE(p, dm_list, &(head_dm_list.l))) {
	BU_LIST_DEQUEUE(&(p->l));
	if (p && p->dml_dmp) {
	    DM_CLOSE(p->dml_dmp);
	}

	RT_FREE_VLIST(&p->dml_p_vlist);
	mged_slider_free_vls(p);
	bu_free((genptr_t) p, "release: curr_dm_list");
	curr_dm_list = DM_LIST_NULL;
    }

    for (BU_LIST_FOR (c, cmd_list, &head_cmd_list.l)) {
	bu_vls_free(&c->cl_name);
	bu_vls_free(&c->cl_more_default);
    }

    /* Be certain to close the database cleanly before exiting */
    Tcl_Preserve((ClientData)INTERP);
    Tcl_Eval(INTERP, "rename " MGED_DB_NAME " \"\"; rename .inmem \"\"");
    Tcl_Release((ClientData)INTERP);

    ged_close(gedp);
    gedp = GED_NULL;
    wdbp = RT_WDB_NULL;
    dbip = DBI_NULL;

    /* XXX should deallocate libbu semaphores */

    mged_global_variable_teardown(INTERP);

    /* 8.5 seems to have some bugs in their reference counting */
    /* Tcl_DeleteInterp(INTERP); */

#if !defined(_WIN32) || defined(__CYGWIN__)
    if (cbreak_mode > 0) {
	reset_Tty(fileno(stdin));
    }
#endif

    Tcl_Exit(exitcode);
}


static void
mged_output_handler(struct ged *UNUSED(gp), char *line)
{
    if (line)
	bu_log("%s", line);
}


static void
mged_refresh_handler(void *UNUSED(clientdata))
{
    view_state->vs_flag = 1;
    refresh();
}


/**
 * F _ O P E N D B
 *
 * Close the current database, if open, and then open a new database.
 * May also open a display manager, if interactive and none selected
 * yet.
 *
 * argv[1] is the filename.
 *
 * argv[2] is optional 'y' or 'n' indicating whether to create the
 * database if it does not exist.
 *
 * Returns TCL_OK if database was opened, TCL_ERROR if database was
 * NOT opened (and the user didn't abort).
 */
int
f_opendb(ClientData clientData, Tcl_Interp *interpreter, int argc, const char *argv[])
{
    struct rt_wdb *ged_wdbp = RT_WDB_NULL;
    struct ged *save_gedp;
    struct db_i *save_dbip = DBI_NULL;
    struct mater *save_materp = MATER_NULL;
    struct bu_vls msg;	/* use this to hold returned message */
    int created_new_db = 0;
    int c;
    int flip_v4 = 0;

    if (argc <= 1) {
	/* Invoked without args, return name of current database */

	if (dbip != DBI_NULL) {
	    Tcl_AppendResult(interpreter, dbip->dbi_filename, (char *)NULL);
	    return TCL_OK;
	}

	Tcl_AppendResult(interpreter, "", (char *)NULL);
	return TCL_OK;
    }

    bu_vls_init(&msg);

    /* handle getopt arguments */
    bu_optind = 1;
    while ((c = bu_getopt(argc, (char * const *)argv, "f")) != -1) {
	switch (c) {
	    case 'f':
		flip_v4=1;
		break;
	}
    }
    argc -= (bu_optind - 1);
    argv += (bu_optind - 1);

    /* validate arguments */
    if (argc > 3
	|| (argc == 2
	    && strlen(argv[1]) == 0)
	|| (argc == 3
	    && !BU_STR_EQUAL("y", argv[2])
	    && !BU_STR_EQUAL("Y", argv[2])
	    && !BU_STR_EQUAL("n", argv[2])
	    && !BU_STR_EQUAL("N", argv[2])))
    {
	Tcl_Eval(interpreter, "help opendb");
	return TCL_ERROR;
    }

    save_gedp = gedp;
    save_dbip = dbip;
    dbip = DBI_NULL;
    save_materp = rt_material_head();
    rt_new_material_head(MATER_NULL);

    /* Get input file */
    if (((dbip = db_open(argv[1], "r+w")) == DBI_NULL) &&
	((dbip = db_open(argv[1], "r")) == DBI_NULL)) {
	char line[128];

	/*
	 * Check to see if we can access the database
	 */
	if (bu_file_exists(argv[1])) {
	    /* need to reset things before returning */
	    gedp = save_gedp;
	    dbip = save_dbip;
	    rt_new_material_head(save_materp);

	    if (!bu_file_readable(argv[1])) {
		bu_log("ERROR: Unable to read from %s\n", argv[1]);
		bu_vls_free(&msg);
		return TCL_ERROR;
	    }

	    bu_log("ERROR: Unable to open %s as geometry database file\n", argv[1]);
	    bu_vls_free(&msg);
	    return TCL_ERROR;
	}

	/* File does not exist */
	if (interactive && argc < 3) {
	    if (mged_init_flag) {
		if (classic_mged) {
		    bu_log("Create new database (y|n)[n]? ");
		    (void)bu_fgets(line, sizeof(line), stdin);
		    if (bu_str_false(line)) {
			bu_log("Warning: no database is currently open!\n");
			bu_vls_free(&msg);
			return TCL_OK;
		    }
		} else {
		    struct bu_vls vls;
		    int status;

		    bu_vls_init(&vls);

		    if (dpy_string != (char *)NULL)
			bu_vls_printf(&vls, "cad_dialog .createdb %s \"Create New Database?\" \"Create new database named %s?\" \"\" 0 Yes No Quit",
				      dpy_string, argv[1]);
		    else
			bu_vls_printf(&vls, "cad_dialog .createdb :0 \"Create New Database?\" \"Create new database named %s?\" \"\" 0 Yes No Quit",
				      argv[1]);

		    status = Tcl_Eval(interpreter, bu_vls_addr(&vls));

		    bu_vls_free(&vls);

		    if (status != TCL_OK || Tcl_GetStringResult(interpreter)[0] == '2') {
			bu_vls_free(&msg);
			return TCL_ERROR;
		    }

		    if (Tcl_GetStringResult(interpreter)[0] == '1') {
			bu_log("opendb: no database is currently opened!\n");
			bu_vls_free(&msg);
			return TCL_OK;
		    }
		} /* classic */
	    } else {
		/* not initializing mged */
		if (argc == 2) {
		    /* need to reset this before returning */
		    gedp = save_gedp;
		    dbip = save_dbip;
		    rt_new_material_head(save_materp);
		    Tcl_AppendResult(interpreter, MORE_ARGS_STR, "Create new database (y|n)[n]? ",
				     (char *)NULL);
		    bu_vls_printf(&curr_cmd_list->cl_more_default, "n");
		    bu_vls_free(&msg);
		    return TCL_ERROR;
		}

	    }
	}

	/* did the caller specify not creating a new database? */
	if (argc >= 3 && bu_str_false(argv[2])) {
	    gedp = save_gedp;
	    dbip = save_dbip; /* restore previous database */
	    rt_new_material_head(save_materp);
	    bu_vls_free(&msg);
	    return TCL_OK;
	}

	/* File does not exist, and should be created */
	if ((dbip = db_create(argv[1], mged_db_version)) == DBI_NULL) {
	    gedp = save_gedp;
	    dbip = save_dbip; /* restore previous database */
	    rt_new_material_head(save_materp);
	    bu_vls_free(&msg);

	    if (mged_init_flag) {
		/* we need to use bu_log here */
		bu_log("opendb: failed to create %s\n", argv[1]);
		bu_log("opendb: no database is currently opened!\n");
		return TCL_OK;
	    }

	    Tcl_AppendResult(interpreter, "opendb: failed to create ", argv[1], "\n", (char *)NULL);
	    if (dbip == DBI_NULL)
		Tcl_AppendResult(interpreter, "opendb: no database is currently opened!", (char *)NULL);

	    return TCL_ERROR;
	}
	/* New database has already had db_dirbuild() by here */

	created_new_db = 1;
	bu_vls_printf(&msg, "The new database %s was successfully created.\n", argv[1]);
    } else {
	/* Opened existing database file */

	/* Scan geometry database and build in-memory directory */
	(void)db_dirbuild(dbip);
    }

    /* close out the old dbip */
    if (save_dbip) {
	struct db_i *new_dbip;
	struct mater *new_materp;

	new_dbip = dbip;
	new_materp = rt_material_head();

	/* activate the 'saved' values so we can cleanly close the previous db */
	gedp = save_gedp;
	dbip = save_dbip;
	rt_new_material_head(save_materp);

	/* bye bye db */
	f_closedb(clientData, interpreter, 1, NULL);

	/* restore to the new db just opened */
	dbip = new_dbip;
	rt_new_material_head(new_materp);
    }

    if (flip_v4) {
	if (db_version(dbip) != 4) {
	    bu_log("WARNING: [%s] is not a v4 database.  The -f option will be ignored.\n", dbip->dbi_filename);
	} else {
	    if (dbip->dbi_version < 0) {
		bu_log("Database [%s] was already (perhaps automatically) flipped, -f is redundant.\n", dbip->dbi_filename);
	    } else {
		bu_log("Treating [%s] as a binary-incompatible v4 geometry database.\n", dbip->dbi_filename);
		bu_log("Endianness flipped.  Converting to READ ONLY.\n");

		/* flip the version number to indicate a flipped database. */
		dbip->dbi_version *= -1;

		/* do NOT write to a flipped database */
		dbip->dbi_read_only = 1;
	    }
	}
    }

    if (dbip->dbi_read_only) {
	bu_vls_printf(&msg, "%s: READ ONLY\n", dbip->dbi_filename);
    }

    /* Quick -- before he gets away -- write a logfile entry! */
    log_event("START", argv[1]);

    /* associate the gedp with a wdbp as well, but separate from the
     * one we fed tcl.  must occur before the call to [get_dbip] since
     * that hooks into a libged callback.
     */
    if (!gedp) {
	BU_GETSTRUCT(gedp, ged);
    }

    /* initialize a separate wdbp for libged to manage */
    ged_wdbp = wdb_dbopen(dbip, RT_WDB_TYPE_DB_DISK);
    GED_INIT(gedp, ged_wdbp);
    gedp->ged_output_handler = mged_output_handler;
    gedp->ged_refresh_handler = mged_refresh_handler;

    /* increment use count for gedp db instance */
    (void)db_clone_dbi(dbip, NULL);

    /* Provide LIBWDB C access to the on-disk database */
    if ((wdbp = wdb_dbopen(dbip, RT_WDB_TYPE_DB_DISK)) == RT_WDB_NULL) {
	Tcl_AppendResult(interpreter, "wdb_dbopen() failed?\n", (char *)NULL);

	/* release any allocated memory */
	ged_free(gedp);
	bu_free((genptr_t)gedp, "struct ged");
	gedp = NULL;

	return TCL_ERROR;
    }

    /* increment use count for tcl db instance */
    (void)db_clone_dbi(dbip, NULL);

    /* Establish LIBWDB TCL access to both disk and in-memory databases */
    if (wdb_init_obj(interpreter, wdbp, MGED_DB_NAME) != TCL_OK) {
	bu_vls_printf(&msg, "%s\n%s\n", Tcl_GetStringResult(interpreter), Tcl_GetVar(interpreter, "errorInfo", TCL_GLOBAL_ONLY));
	Tcl_AppendResult(interpreter, bu_vls_addr(&msg), (char *)NULL);
	bu_vls_free(&msg);

	/* release any allocated memory */
	ged_free(gedp);
	bu_free((genptr_t)gedp, "struct ged");
	gedp = NULL;

	return TCL_ERROR;
    }

    /* This creates a "db" command object */
    if (wdb_create_cmd(interpreter, wdbp, MGED_DB_NAME) != TCL_OK) {
	bu_vls_printf(&msg, "%s\n%s\n", Tcl_GetStringResult(interpreter), Tcl_GetVar(interpreter, "errorInfo", TCL_GLOBAL_ONLY));
	Tcl_AppendResult(interpreter, bu_vls_addr(&msg), (char *)NULL);
	bu_vls_free(&msg);

	/* release any allocated memory */
	ged_free(gedp);
	bu_free((genptr_t)gedp, "struct ged");
	gedp = NULL;

	return TCL_ERROR;
    }

    /* This creates the ".inmem" in-memory geometry container and sets
     * up the GUI.
     */
    {
	struct bu_vls cmd;

	bu_vls_init(&cmd);

	bu_vls_printf(&cmd, "wdb_open %s inmem [get_dbip]", MGED_INMEM_NAME);
	if (Tcl_Eval(interpreter, bu_vls_addr(&cmd)) != TCL_OK) {
	    bu_vls_printf(&msg, "%s\n%s\n", Tcl_GetStringResult(interpreter), Tcl_GetVar(interpreter, "errorInfo", TCL_GLOBAL_ONLY));
	    Tcl_AppendResult(interpreter, bu_vls_addr(&msg), (char *)NULL);
	    bu_vls_free(&msg);
	    bu_vls_free(&cmd);

	    /* release any allocated memory */
	    ged_free(gedp);
	    bu_free((genptr_t)gedp, "struct ged");
	    gedp = NULL;

	    return TCL_ERROR;
	}

	/* Perhaps do something special with the GUI */
	bu_vls_trunc(&cmd, 0);
	bu_vls_printf(&cmd, "opendb_callback %s", dbip->dbi_filename);
	(void)Tcl_Eval(interpreter, bu_vls_addr(&cmd));

	bu_vls_strcpy(&cmd, "local2base");
	Tcl_UnlinkVar(interpreter, bu_vls_addr(&cmd));
	Tcl_LinkVar(interpreter, bu_vls_addr(&cmd), (char *)&local2base, TCL_LINK_DOUBLE|TCL_LINK_READ_ONLY);

	bu_vls_strcpy(&cmd, "base2local");
	Tcl_UnlinkVar(interpreter, bu_vls_addr(&cmd));
	Tcl_LinkVar(interpreter, bu_vls_addr(&cmd), (char *)&base2local, TCL_LINK_DOUBLE|TCL_LINK_READ_ONLY);

	bu_vls_free(&cmd);
    }

    set_localunit_TclVar();

    /* Print title/units information */
    if (interactive) {
	bu_vls_printf(&msg, "%s (units=%s)\n", dbip->dbi_title,
		      bu_units_string(dbip->dbi_local2base));
    }

    /*
     * We have an old database version AND we're not in the process of
     * creating a new database.
     */
    if (db_version(dbip) < 5 && !created_new_db) {
	if (mged_db_upgrade) {
	    if (mged_db_warn)
		bu_vls_printf(&msg, "Warning:\n\tDatabase version is old.\n\tConverting to the new format.\n");

	    (void)Tcl_Eval(interpreter, "after idle dbupgrade -f y");
	} else {
	    if (mged_db_warn) {
		if (classic_mged)
		    bu_vls_printf(&msg, "Warning:\n\tDatabase version is old.\n\tSee the dbupgrade command.");
		else
		    bu_vls_printf(&msg, "Warning:\n\tDatabase version is old.\n\tSelect Tools-->Upgrade Database for info.");
	    }
	}
    }

    Tcl_ResetResult(interpreter);
    Tcl_AppendResult(interpreter, bu_vls_addr(&msg), (char *)NULL);
    bu_vls_free(&msg);

    return TCL_OK;
}


/**
 * F _ C L O S E D B
 *
 * Close the current database, if open.
 */
int
f_closedb(ClientData clientData, Tcl_Interp *interpreter, int argc, const char *argv[])
{
    const char *av[2];

    if (argc != 1) {
	Tcl_AppendResult(interpreter, "Unexpected argument [%s]\n", (const char *)argv[1], NULL);
	Tcl_Eval(interpreter, "help closedb");
	return TCL_ERROR;
    }

    if (dbip == DBI_NULL) {
	Tcl_AppendResult(interpreter, "No database is open\n", NULL);
	return TCL_OK;
    }

    /* Clear out anything in the display */
    av[0] = "zap";
    av[1] = NULL;
    cmd_zap(clientData, interpreter, 1, av);

    /* Close the Tcl database objects */
    Tcl_Eval(interpreter, "rename " MGED_DB_NAME " \"\"; rename .inmem \"\"");

    /* close the geometry instance */
    ged_close(gedp);
    gedp = GED_NULL;
    wdbp = RT_WDB_NULL;
    dbip = DBI_NULL;

    /* wipe out the material list */
    rt_new_material_head(MATER_NULL);

    log_event("CEASE", "(close)");

    return TCL_OK;
}


/*
 * Local Variables:
 * mode: C
 * tab-width: 8
 * indent-tabs-mode: t
 * c-file-style: "stroustrup"
 * End:
 * ex: shiftwidth=4 tabstop=8
 */<|MERGE_RESOLUTION|>--- conflicted
+++ resolved
@@ -294,7 +294,7 @@
 
 
 HIDDEN void
-mged_notify(int UNUSED(i))
+mged_notify()
 {
     pr_prompt(interactive);
 }
@@ -1893,13 +1893,8 @@
     Tcl_DString ds;
 #endif
     int count;
-<<<<<<< HEAD
     struct bu_vls vls;
-    char line[RT_MAXLINE] = {0};
-=======
-    struct bu_vls vls = BU_VLS_INIT_ZERO;
     char line[RT_MAXLINE+1] = {0};
->>>>>>> 4a0bdedb
     Tcl_Obj *save_result;
 
     /* Get data from stdout or stderr */
