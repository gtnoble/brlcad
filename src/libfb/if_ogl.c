/*                        I F _ O G L . C
 * BRL-CAD
 *
 * Copyright (c) 2004-2008 United States Government as represented by
 * the U.S. Army Research Laboratory.
 *
 * This library is free software; you can redistribute it and/or
 * modify it under the terms of the GNU Lesser General Public License
 * version 2.1 as published by the Free Software Foundation.
 *
 * This library is distributed in the hope that it will be useful, but
 * WITHOUT ANY WARRANTY; without even the implied warranty of
 * MERCHANTABILITY or FITNESS FOR A PARTICULAR PURPOSE.  See the GNU
 * Lesser General Public License for more details.
 *
 * You should have received a copy of the GNU Lesser General Public
 * License along with this file; see the file named COPYING for more
 * information.
 */
/** @addtogroup if */
/** @{ */
/** @file if_ogl.c
 *
 * Frame Buffer Library interface for OpenGL.
 *
 * There are several different Frame Buffer modes supported.
 * Set your environment FB_FILE to the appropriate type.
 * Note that some of the /dev/sgi modes are not supported, and there are
 * some new modes.
 * (see the modeflag definitions below).
 * /dev/ogl[options]
 *
 * This code is basically a port of the 4d Framebuffer interface from
 * IRIS GL to OpenGL.
 *
 */
/** @} */

#include "common.h"

#ifdef IF_OGL

<<<<<<< HEAD
#include <stdio.h>
=======
>>>>>>> 2885bf4f
#include <string.h>
#include <stdlib.h>
#include <ctype.h>
#include <sys/ipc.h>
#include <sys/shm.h>
#include <signal.h>
#include <errno.h>
#include <X11/keysym.h>
#include <X11/StringDefs.h>
#ifdef HAVE_GL_GLX_H
#  include <GL/glx.h>
#endif
#ifdef HAVE_GL_GL_H
#  include <GL/gl.h>
#endif
#ifdef HAVE_SYS_TYPES_H
#  include <sys/types.h>
#endif
#ifdef HAVE_SYS_WAIT_H
#  include <sys/wait.h>
#endif
#include "bio.h"

#undef RED

#include "bu.h"
#include "fb.h"


#define CJDEBUG 0
#define DIRECT_COLOR_VISUAL_ALLOWED 0

/*WWW these come from Iris gl gl.h*/
#define XMAXSCREEN	1279
#define YMAXSCREEN	1023

/* Internal callbacks etc.*/
HIDDEN void		ogl_do_event(FBIO *ifp);
HIDDEN void		expose_callback(FBIO *ifp, XEvent *eventPtr);
void ogl_configureWindow FB_ARGS((FBIO *ifp, int width, int height));

/* Other Internal routines */
HIDDEN void		ogl_clipper(register FBIO *ifp);
HIDDEN int		ogl_getmem(FBIO *ifp);
HIDDEN void		backbuffer_to_screen(register FBIO *ifp, int one_y);
HIDDEN void		ogl_cminit(register FBIO *ifp);
HIDDEN XVisualInfo *	fb_ogl_choose_visual(FBIO *ifp);
HIDDEN int		is_linear_cmap(register FBIO *ifp);

HIDDEN int	ogl_nwindows = 0; 	/* number of open windows */
HIDDEN	XColor	color_cell[256];		/* used to set colormap */

int ogl_refresh(FBIO *ifp, int x, int y, int w, int h);
int ogl_open_existing(FBIO *ifp, int argc, char **argv);
int ogl_close_existing(FBIO *ifp);
int _ogl_open_existing(FBIO *ifp, Display *dpy, Window win, Colormap cmap, XVisualInfo *vip, int width, int height, GLXContext glxc, int double_buffer, int soft_cmap);

HIDDEN int fb_ogl_open(FBIO *ifp, char *file, int width, int height);
HIDDEN int fb_ogl_close(FBIO *ifp);
HIDDEN int ogl_clear(FBIO *ifp, unsigned char *pp);
HIDDEN int ogl_read(FBIO *ifp, int x, int y, unsigned char *pixelp, int count);
HIDDEN int ogl_write(FBIO *ifp, int xstart, int ystart, const unsigned char *pixelp, int count);
HIDDEN int ogl_rmap(register FBIO *ifp, register ColorMap *cmp);
HIDDEN int ogl_wmap(register FBIO *ifp, register const ColorMap *cmp);
HIDDEN int ogl_view(FBIO *ifp, int xcenter, int ycenter, int xzoom, int yzoom);
HIDDEN int ogl_getview(FBIO *ifp, int *xcenter, int *ycenter, int *xzoom, int *yzoom);
HIDDEN int ogl_setcursor(FBIO *ifp, const unsigned char *bits, int xbits, int ybits, int xorig, int yorig);
HIDDEN int ogl_cursor(FBIO *ifp, int mode, int x, int y);
HIDDEN int ogl_writerect(FBIO *ifp, int xmin, int ymin, int width, int height, const unsigned char *pp);
HIDDEN int ogl_bwwriterect(FBIO *ifp, int xmin, int ymin, int width, int height, const unsigned char *pp);
HIDDEN int ogl_poll(FBIO *ifp);
HIDDEN int ogl_flush(FBIO *ifp);
HIDDEN int ogl_free(FBIO *ifp);
HIDDEN int ogl_help(FBIO *ifp);

/* This is the ONLY thing that we normally "export" */
FBIO ogl_interface =
{
    0,			/* magic number slot	*/
    fb_ogl_open,		/* open device		*/
    fb_ogl_close,		/* close device		*/
    ogl_clear,		/* clear device		*/
    ogl_read,		/* read	pixels		*/
    ogl_write,		/* write pixels		*/
    ogl_rmap,		/* read colormap	*/
    ogl_wmap,		/* write colormap	*/
    ogl_view,		/* set view		*/
    ogl_getview,		/* get view		*/
    ogl_setcursor,		/* define cursor	*/
    ogl_cursor,		/* set cursor		*/
    fb_sim_getcursor,	/* get cursor		*/
    fb_sim_readrect,	/* read rectangle	*/
    ogl_writerect,		/* write rectangle	*/
    fb_sim_bwreadrect,
    ogl_bwwriterect,	/* write rectangle	*/
    ogl_poll,		/* process events	*/
    ogl_flush,		/* flush output		*/
    ogl_free,		/* free resources	*/
    ogl_help,		/* help message		*/
    "Silicon Graphics OpenGL",	/* device description	*/
    XMAXSCREEN+1,			/* max width		*/
    YMAXSCREEN+1,			/* max height		*/
    "/dev/ogl",		/* short device name	*/
    512,			/* default/current width  */
    512,			/* default/current height */
    -1,			/* select file desc	*/
    -1,			/* file descriptor	*/
    1, 1,			/* zoom			*/
    256, 256,		/* window center	*/
    0, 0, 0,		/* cursor		*/
    PIXEL_NULL,		/* page_base		*/
    PIXEL_NULL,		/* page_curp		*/
    PIXEL_NULL,		/* page_endp		*/
    -1,			/* page_no		*/
    0,			/* page_dirty		*/
    0L,			/* page_curpos		*/
    0L,			/* page_pixels		*/
    0			/* debug		*/
};


/*
 *  Structure of color map in shared memory region.
 *  Has exactly the same format as the SGI hardware "gammaramp" map
 *  Note that only the lower 8 bits are significant.
 */
struct ogl_cmap {
    short	cmr[256];
    short	cmg[256];
    short	cmb[256];
};

/*
 *  This defines the format of the in-memory framebuffer copy.
 *  The alpha component and reverse order are maintained for
 *  compatibility with /dev/sgi
 */
struct ogl_pixel {
    unsigned char alpha;
    unsigned char blue;
    unsigned char green;
    unsigned char red;
};

/* Clipping structure for zoom/pan operations */
struct ogl_clip {
    int	xpixmin;	/* view clipping planes clipped to pixel memory space*/
    int	xpixmax;
    int	ypixmin;
    int	ypixmax;
    int	xscrmin;	/* view clipping planes */
    int	xscrmax;
    int	yscrmin;
    int	yscrmax;
    double	oleft;		/* glOrtho parameters */
    double	oright;
    double	otop;
    double	obottom;

};

/*
 *  Per window state information, overflow area.
 */
struct sgiinfo {
    short	mi_curs_on;
    short	mi_cmap_flag;		/* enabled when there is a non-linear map in memory */
    int	mi_shmid;
    int	mi_memwidth;		/* width of scanline in if_mem */
    short	mi_xoff;		/* X viewport offset, rel. window*/
    short	mi_yoff;		/* Y viewport offset, rel. window*/
    int	mi_pid;			/* for multi-cpu check */
    int	mi_parent;		/* PID of linger-mode process */
    int	mi_doublebuffer;	/* 0=singlebuffer 1=doublebuffer */
    struct ogl_pixel mi_scanline[XMAXSCREEN+1];	/* one scanline */
};

/*
 *  Per window state information particular to the OpenGL interface
 */
struct oglinfo {
    GLXContext	glxc;
    Display	       *dispp;		/* pointer to X display connection */
    Window		wind;		/* Window identifier */
    int		firstTime;
    int		alive;
    long		event_mask;	/* event types to be received */
    short		front_flag;	/* front buffer being used (b-mode) */
    short		copy_flag;	/* pan and zoom copied from backbuffer */
    short		soft_cmap_flag;	/* use software colormapping */
    int		cmap_size;	/* hardware colormap size */
    int 		win_width;	/* actual window width */
    int		win_height;	/* actual window height */
    int		vp_width;	/* actual viewport width */
    int		vp_height;	/* actual viewport height */
    struct ogl_clip	clip;		/* current view clipping */
    Window		cursor;
    XVisualInfo    *vip;		/* pointer to info on current visual */
    Colormap	xcmap;		/* xstyle color map */
    int		use_ext_ctrl;	/* for controlling the Ogl graphics engine externally */
};

#define	SGI(ptr)	((struct sgiinfo *)((ptr)->u1.p))
#define	SGIL(ptr)	((ptr)->u1.p)		/* left hand side version */
#define	OGL(ptr)	((struct oglinfo *)((ptr)->u6.p))
#define	OGLL(ptr)	((ptr)->u6.p)		/* left hand side version */
#define if_mem		u2.p			/* shared memory pointer */
#define if_cmap		u3.p			/* color map in shared memory */
#define CMR(x)		((struct ogl_cmap *)((x)->if_cmap))->cmr
#define CMG(x)		((struct ogl_cmap *)((x)->if_cmap))->cmg
#define CMB(x)		((struct ogl_cmap *)((x)->if_cmap))->cmb
#define if_zoomflag	u4.l			/* zoom > 1 */
#define if_mode		u5.l			/* see MODE_* defines */

#define MARGIN	4			/* # pixels margin to screen edge */

#define CLIP_XTRA 1

#define WIN_L (ifp->if_max_width - ifp->if_width - MARGIN)
#define WIN_T (ifp->if_max_height - ifp->if_height - MARGIN)

/*
 *  The mode has several independent bits:
 *	SHARED -vs- MALLOC'ed memory for the image
 *	TRANSIENT -vs- LINGERING windows
 *	Windowed -vs- Centered Full screen
 *	Suppress dither -vs- dither
 *	Double -vs- Single buffered
 *	DrawPixels -vs- CopyPixels
 */
#define MODE_1MASK	(1<<0)
#define MODE_1SHARED	(0<<0)		/* Use Shared memory */
#define MODE_1MALLOC	(1<<0)		/* Use malloc memory */

#define MODE_2MASK	(1<<1)
#define MODE_2TRANSIENT	(0<<1)
#define MODE_2LINGERING (1<<1)		/* leave window up after closing*/

#define MODE_3MASK	(1<<2)
#define MODE_3WINDOW	(0<<2)		/* window mode */
#define MODE_3FULLSCR	(1<<2)		/* full screen mode */

#define MODE_4MASK	(1<<3)
#define MODE_4NORMAL	(0<<3)		/* dither if it seems necessary */
#define MODE_4NODITH	(1<<3)		/* suppress any dithering */

#define MODE_7MASK	(1<<6)
#define MODE_7NORMAL	(0<<6)		/* install colormap in hardware if possible*/
#define MODE_7SWCMAP	(1<<6)		/* use software colormapping */

#define MODE_9MASK	(1<<8)
#define MODE_9NORMAL	(0<<8)		/* doublebuffer if possible */
#define MODE_9SINGLEBUF	(1<<8)		/* singlebuffer only */

#define MODE_11MASK	(1<<10)
#define MODE_11NORMAL	(0<<10)		/* always draw from mem. to window*/
#define MODE_11COPY	(1<<10)		/* keep full image on back buffer */

#define MODE_12MASK	(1<<11)
#define MODE_12NORMAL	(0<<11)
#define MODE_12DELAY_WRITES_TILL_FLUSH	(1<<11)
/* and copy current view to front */
#define MODE_15MASK	(1<<14)
#define MODE_15NORMAL	(0<<14)
#define MODE_15ZAP	(1<<14)		/* zap the shared memory segment */

HIDDEN struct modeflags {
    char	c;
    long	mask;
    long	value;
    char	*help;
} modeflags[] = {
    { 'p',	MODE_1MASK, MODE_1MALLOC,
      "Private memory - else shared" },
    { 'l',	MODE_2MASK, MODE_2LINGERING,
      "Lingering window" },
    { 't',	MODE_2MASK, MODE_2TRANSIENT,
      "Transient window" },
    { 'f',	MODE_3MASK, MODE_3FULLSCR,
      "Full centered screen - else windowed" },
    { 'd',  MODE_4MASK, MODE_4NODITH,
      "Suppress dithering - else dither if not 24-bit buffer" },
    { 'c',	MODE_7MASK, MODE_7SWCMAP,
      "Perform software colormap - else use hardware colormap if possible" },
    { 's',	MODE_9MASK, MODE_9SINGLEBUF,
      "Single buffer -  else double buffer if possible" },
    { 'b',	MODE_11MASK, MODE_11COPY,
      "Fast pan and zoom using backbuffer copy -  else normal " },
    { 'D',	MODE_12DELAY_WRITES_TILL_FLUSH, MODE_12DELAY_WRITES_TILL_FLUSH,
      "Don't update screen until fb_flush() is called.  (Double buffer sim)" },
    { 'z',	MODE_15MASK, MODE_15ZAP,
      "Zap (free) shared memory.  Can also be done with fbfree command" },
    { '\0', 0, 0, "" }
};


/************************************************************************/
/************************************************************************/
/************************************************************************/
/******************* Shared Memory Support ******************************/
/************************************************************************/
/************************************************************************/
/************************************************************************/

/*
 *			O G L _ G E T M E M
 *
 *			not changed from
 *
 *			S G I _ G E T M E M
 *
 *  Because there is no hardware zoom or pan, we need to repaint the
 *  screen (with big pixels) to implement these operations.
 *  This means that the actual "contents" of the frame buffer need
 *  to be stored somewhere else.  If possible, we allocate a shared
 *  memory segment to contain that image.  This has several advantages,
 *  the most important being that when operating the display in 12-bit
 *  output mode, pixel-readbacks still give the full 24-bits of color.
 *  System V shared memory persists until explicitly killed, so this
 *  also means that in MEX mode, the previous contents of the frame
 *  buffer still exist, and can be again accessed, even though the
 *  MEX windows are transient, per-process.
 *
 *  There are a few oddities, however.  The worst is that System V will
 *  not allow the break (see sbrk(2)) to be set above a shared memory
 *  segment, and shmat(2) does not seem to allow the selection of any
 *  reasonable memory address (like 6 Mbytes up) for the shared memory.
 *  In the initial version of this routine, that prevented subsequent
 *  calls to malloc() from succeeding, quite a drawback.  The work-around
 *  used here is to increase the current break to a large value,
 *  attach to the shared memory, and then return the break to its
 *  original value.  This should allow most reasonable requests for
 *  memory to be satisfied.  In special cases, the values used here
 *  might need to be increased.
 */
HIDDEN int
ogl_getmem(FBIO *ifp)
{
#define SHMEM_KEY	42
    int	pixsize;
    int	size;
    int	i;
#if defined(IRIX) && IRIX < 5
    char	*old_brk;
    char	*new_brk;
#endif
    char	*sp;
    int	new = 0;

    errno = 0;

    if ( (ifp->if_mode & MODE_1MASK) == MODE_1MALLOC )  {
	/*
	 *  In this mode, only malloc as much memory as is needed.
	 */
	SGI(ifp)->mi_memwidth = ifp->if_width;
	pixsize = ifp->if_height * ifp->if_width * sizeof(struct ogl_pixel);
	size = pixsize + sizeof(struct ogl_cmap);

	sp = calloc( 1, size );
	if ( sp == 0 )  {
	    fb_log("ogl_getmem: frame buffer memory malloc failed\n");
	    goto fail;
	}
	new = 1;
	goto success;
    }

    /* The shared memory section never changes size */
    SGI(ifp)->mi_memwidth = ifp->if_max_width;

    /*
     *  On Irix 5 with Indigo EXPRESS graphics,
     *  lrectwrite() runs off the end!
     *  So, provide a pad area of 2 scanlines.
     *  (1 line is enough, but this avoids risk of damage to colormap table.)
     */
    pixsize = (ifp->if_max_height+2) * ifp->if_max_width *
	sizeof(struct ogl_pixel);

    size = pixsize + sizeof(struct ogl_cmap);
    size = (size + getpagesize()-1) & ~(getpagesize()-1);

    /* First try to attach to an existing one */
    if ( (SGI(ifp)->mi_shmid = shmget( SHMEM_KEY, size, 0 )) < 0 )  {
	/* No existing one, create a new one */
	if ( (SGI(ifp)->mi_shmid = shmget(
		  SHMEM_KEY, size, IPC_CREAT|0666 )) < 0 )  {
	    fb_log("ogl_getmem: shmget failed, errno=%d\n", errno);
	    goto fail;
	}
	new = 1;
    }

    /* WWW this is unnecessary in this version? */
#if defined(IRIX) && IRIX < 5
    /* Move up the existing break, to leave room for later malloc()s */
    old_brk = sbrk(0);
    new_brk = (char *)(6 * (XMAXSCREEN+1) * 1024L);
    if ( new_brk <= old_brk )
	new_brk = old_brk + (XMAXSCREEN+1) * 1024;
    new_brk = (char *)((((long)new_brk) + getpagesize()-1) & ~(getpagesize()-1));
    if ( brk( new_brk ) < 0 )  {
	fb_log("ogl_getmem: new brk(x%x) failure, errno=%d\n", new_brk, errno);
	goto fail;
    }

    /* Open the segment Read/Write, near the current break */
    if ( (sp = shmat( SGI(ifp)->mi_shmid, 0, 0 )) == (char *)(-1L) )  {
	fb_log("ogl_getmem: shmat returned x%x, errno=%d\n", sp, errno );
	goto fail;
    }

    /* Restore the old break */
    if ( brk( old_brk ) < 0 )  {
	fb_log("ogl_getmem: restore brk(x%x) failure, errno=%d\n", old_brk, errno);
	/* Take the memory and run */
    }
#else
    /* Open the segment Read/Write */
    /* On Irix 5, this gets mapped in at a high address, no problem. */
    if ( (sp = shmat( SGI(ifp)->mi_shmid, 0, 0 )) == (char *)(-1L) )  {
	fb_log("ogl_getmem: shmat returned x%x, errno=%d\n", sp, errno );
	goto fail;
    }
#endif

 success:
    ifp->if_mem = sp;
    ifp->if_cmap = sp + pixsize;	/* cmap at end of area */
    i = CMB(ifp)[255];		/* try to deref last word */
    CMB(ifp)[255] = i;

    /* Provide non-black colormap on creation of new shared mem */
    if (new)
	ogl_cminit( ifp );
    return(0);
 fail:
    fb_log("ogl_getmem:  Unable to attach to shared memory.\n");
    if ( (sp = calloc( 1, size )) == NULL )  {
	fb_log("ogl_getmem:  malloc failure\n");
	return(-1);
    }
    new = 1;
    goto success;
}


/*
 *			O G L _ Z A P M E M
 */
void
ogl_zapmem(void)
{
    int shmid;
    int i;

    if ( (shmid = shmget( SHMEM_KEY, 0, 0 )) < 0 )  {
	fb_log("ogl_zapmem shmget failed, errno=%d\n", errno);
	return;
    }

    i = shmctl( shmid, IPC_RMID, 0 );
    if ( i < 0 )  {
	fb_log("ogl_zapmem shmctl failed, errno=%d\n", errno);
	return;
    }
    fb_log("if_ogl: shared memory released\n");
}


/*
 *			S I G K I D
 */
HIDDEN void
sigkid(int pid)
{
    exit(0);
}


/* 			O G L _ X M I T _ S C A N L I N E S
 *
 * Note: unlike sgi_xmit_scanlines, this function updates an arbitrary
 * rectangle of the frame buffer
 */
HIDDEN void
ogl_xmit_scanlines(register FBIO *ifp, int ybase, int nlines, int xbase, int npix)
{
    register int	y;
    register int	n;
    int		sw_cmap;	/* !0 => needs software color map */
    struct ogl_clip	*clp;

    /* Caller is expected to handle attaching context, etc. */

    clp = &(OGL(ifp)->clip);

    if ( OGL(ifp)->soft_cmap_flag  && SGI(ifp)->mi_cmap_flag )  {
	sw_cmap = 1;
    } else {
	sw_cmap = 0;
    }

    if (xbase > clp->xpixmax || ybase > clp->ypixmax)
	return;
    if (xbase < clp->xpixmin)
	xbase = clp->xpixmin;
    if (ybase < clp->ypixmin)
	ybase = clp->ypixmin;

    if ((xbase + npix -1 ) > clp->xpixmax)
	npix = clp->xpixmax - xbase + 1;
    if ((ybase + nlines - 1) > clp->ypixmax)
	nlines = clp->ypixmax - ybase + 1;

    if (!OGL(ifp)->use_ext_ctrl) {
	if (!OGL(ifp)->copy_flag) {
	    /*
	     * Blank out areas of the screen around the image, if exposed.
	     * In COPY mode, this is done in backbuffer_to_screen().
	     */

	    /* Blank out area left of image */
	    glColor3b( 0, 0, 0 );
	    if ( clp->xscrmin < 0 )  glRecti(clp->xscrmin - CLIP_XTRA,
					     clp->yscrmin - CLIP_XTRA,
					     CLIP_XTRA,
					     clp->yscrmax + CLIP_XTRA);

	    /* Blank out area below image */
	    if ( clp->yscrmin < 0 )  glRecti(clp->xscrmin - CLIP_XTRA,
					     clp->yscrmin - CLIP_XTRA,
					     clp->xscrmax + CLIP_XTRA,
					     CLIP_XTRA);

	    /* Blank out area right of image */
	    if ( clp->xscrmax >= ifp->if_width )  glRecti(ifp->if_width - CLIP_XTRA,
							  clp->yscrmin - CLIP_XTRA,
							  clp->xscrmax + CLIP_XTRA,
							  clp->yscrmax + CLIP_XTRA);

	    /* Blank out area above image */
	    if ( clp->yscrmax >= ifp->if_height )  glRecti(clp->xscrmin - CLIP_XTRA,
							   ifp->if_height- CLIP_XTRA,
							   clp->xscrmax + CLIP_XTRA,
							   clp->yscrmax + CLIP_XTRA);

	} else if (OGL(ifp)->front_flag) {
	    /* in COPY mode, always draw full sized image into backbuffer.
	     * backbuffer_to_screen() is used to update the front buffer
	     */
	    glDrawBuffer(GL_BACK);
	    OGL(ifp)->front_flag = 0;
	    glMatrixMode(GL_PROJECTION);
	    glPushMatrix();	/* store current view clipping matrix*/
	    glLoadIdentity();
	    glOrtho( -0.25, ((GLdouble) OGL(ifp)->vp_width)-0.25,
		     -0.25, ((GLdouble) OGL(ifp)->vp_height)-0.25,
		     -1.0, 1.0);
	    glPixelZoom( 1.0, 1.0);
	}
    }

    if ( sw_cmap ) {
	/* Software colormap each line as it's transmitted */
	register int	x;
	register struct ogl_pixel	*oglp;
	register struct ogl_pixel	*op;

	y = ybase;
	if (CJDEBUG) printf("Doing sw colormap xmit\n");
	/* Perform software color mapping into temp scanline */
	op = SGI(ifp)->mi_scanline;
	for ( n=nlines; n>0; n--, y++ )  {
	    oglp = (struct ogl_pixel *)&ifp->if_mem[
		(y*SGI(ifp)->mi_memwidth)*
		sizeof(struct ogl_pixel) ];
	    for ( x=xbase+npix-1; x>=xbase; x-- )  {
		op[x].red   = CMR(ifp)[oglp[x].red];
		op[x].green = CMG(ifp)[oglp[x].green];
		op[x].blue  = CMB(ifp)[oglp[x].blue];
	    }

	    glPixelStorei(GL_UNPACK_SKIP_PIXELS, xbase);
	    glRasterPos2i(xbase, y);
	    glDrawPixels(npix, 1, GL_ABGR_EXT, GL_UNSIGNED_BYTE,
			 (const GLvoid *) op);

	}

    } else  {
	/* No need for software colormapping */

	glPixelStorei(GL_UNPACK_ROW_LENGTH, SGI(ifp)->mi_memwidth);
	glPixelStorei(GL_UNPACK_SKIP_PIXELS, xbase);
	glPixelStorei(GL_UNPACK_SKIP_ROWS, ybase);

	glRasterPos2i(xbase, ybase);
	glDrawPixels(npix, nlines, GL_ABGR_EXT, GL_UNSIGNED_BYTE,
		     (const GLvoid *) ifp->if_mem);
    }
}


HIDDEN int
fb_ogl_open(FBIO *ifp, char *file, int width, int height)
{

    int		f;
    int		status;
    static char	title[128];
    int		mode, i, direct;
    long		valuemask;
    XSetWindowAttributes swa;

    FB_CK_FBIO(ifp);

    /*
     *  First, attempt to determine operating mode for this open,
     *  based upon the "unit number" or flags.
     *  file = "/dev/ogl###"
     */
    mode = MODE_2LINGERING;

    if ( file != NULL )  {
	register char *cp;
	char	modebuf[80];
	char	*mp;
	int	alpha;
	struct	modeflags *mfp;

	if (strncmp(file, ifp->if_name, strlen(ifp->if_name))) {
	    /* How did this happen? */
	    mode = 0;
	} else {
	    /* Parse the options */
	    alpha = 0;
	    mp = &modebuf[0];
	    cp = &file[8];
	    while ( *cp != '\0' && !isspace(*cp) ) {
		*mp++ = *cp;	/* copy it to buffer */
		if ( isdigit(*cp) ) {
		    cp++;
		    continue;
		}
		alpha++;
		for ( mfp = modeflags; mfp->c != '\0'; mfp++ ) {
		    if ( mfp->c == *cp ) {
			mode = (mode&~mfp->mask)|mfp->value;
			break;
		    }
		}
		if ( mfp->c == '\0' && *cp != '-' ) {
		    fb_log( "if_ogl: unknown option '%c' ignored\n", *cp );
		}
		cp++;
	    }
	    *mp = '\0';
<<<<<<< HEAD
	    if( !alpha ) {
=======
	    if ( !alpha ) {
>>>>>>> 2885bf4f
		mode |= atoi( modebuf );
	    }
	}

	if ( (mode & MODE_15MASK) == MODE_15ZAP ) {
	    /* Only task: Attempt to release shared memory segment */
	    ogl_zapmem();
	    return(-1);
	}
    }
#if DIRECT_COLOR_VISUAL_ALLOWED
    ifp->if_mode = mode;
#else
    ifp->if_mode = mode|MODE_7SWCMAP;
#endif

    /*
     *  Allocate extension memory sections,
     *  addressed by SGI(ifp)->mi_xxx and OGL(ifp)->xxx
     */

    if ( (SGIL(ifp) = (char *)calloc( 1, sizeof(struct sgiinfo) )) == NULL )  {
	fb_log("fb_ogl_open:  sgiinfo malloc failed\n");
	return(-1);
    }
    if ( (OGLL(ifp) = (char *)calloc( 1, sizeof(struct oglinfo) )) == NULL )  {
	fb_log("fb_ogl_open:  oglinfo malloc failed\n");
	return(-1);
    }

    SGI(ifp)->mi_shmid = -1;	/* indicate no shared memory */

    /* the Silicon Graphics Library Window management routines
     * use shared memory. This causes lots of problems when you
     * want to pass a window structure to a child process.
     * One hack to get around this is to immediately fork
     * and create a child process and sleep until the child
     * sends a kill signal to the parent process. (in FBCLOSE)
     * This allows us to use the traditional fb utility programs
     * as well as allow the frame buffer window to remain around
     * until killed by the menu subsystem.
     */

    if ( (ifp->if_mode & MODE_2MASK) == MODE_2LINGERING )  {
	/* save parent pid for later signalling */
	SGI(ifp)->mi_parent = bu_process_id();

	signal( SIGUSR1, sigkid);

#if 0
	if ( (f = fork()) != 0 )  {
	    /* Parent process */
	    int k;

	    /* parent doesn't need these any more */
	    for (k=0; k < 20; k++) {
		close(k);
	    }

	    /*
	     *  Wait until the child dies, of whatever cause,
	     *  or until the child kills us.
	     *  Pretty vicious, this computer society.
	     */
	    while ( (k = wait(&status)) != -1 && k != f )
		; /* NULL */

	    exit(0);
	    /* NOTREACHED */
	} else if ( f < 0 )  {
	    fb_log("fb_ogl_open:  linger-mode fork failure\n");
	    return(-1);
	}
	/* Child Process falls through */
#endif
    }

    if ( (ifp->if_mode & MODE_3MASK) == MODE_3FULLSCR )  {
	/* Bump default size up to full screen, since we have it all */
	ifp->if_width = XMAXSCREEN+1;		/* 1280 */
	ifp->if_height = YMAXSCREEN+1;		/* 1024 */
    }

    /* use defaults if invalid width and height specified */
    if ( width <= 0 )
	width = ifp->if_width;
    if ( height <= 0 )
	height = ifp->if_height;
    /* use max values if width and height are greater */
    if ( width > ifp->if_max_width )
	width = ifp->if_max_width;
    if ( height > ifp->if_max_height)
	height = ifp->if_max_height;

    ifp->if_width = width;
    ifp->if_height = height;


    if ( (ifp->if_mode & MODE_3MASK) == MODE_3WINDOW )  {
	SGI(ifp)->mi_curs_on = 1;
    }  else  {
	/* MODE_3MASK == MODE_3FULLSCR */
	SGI(ifp)->mi_curs_on = 0;
    }

    /* Build a descriptive window title bar */
    (void)snprintf( title, 128, "BRL-CAD /dev/ogl %s, %s",
		    ((ifp->if_mode & MODE_2MASK) == MODE_2TRANSIENT) ?
		    "Transient Win":
		    "Lingering Win",
		    ((ifp->if_mode & MODE_1MASK) == MODE_1MALLOC) ?
		    "Private Mem" :
		    "Shared Mem" );


    /* initialize window state variables before calling ogl_getmem */
    ifp->if_zoomflag = 0;
    ifp->if_xzoom = 1;	/* for zoom fakeout */
    ifp->if_yzoom = 1;	/* for zoom fakeout */
    ifp->if_xcenter = width/2;
    ifp->if_ycenter = height/2;
    SGI(ifp)->mi_pid = bu_process_id();

    /* Attach to shared memory, potentially with a screen repaint */
    if ( ogl_getmem(ifp) < 0 )
	return(-1);

    /* Open an X connection to the display.  Sending NULL to XOpenDisplay
       tells it to use the DISPLAY environment variable. */
    if ( (OGL(ifp)->dispp = XOpenDisplay(NULL)) == NULL ) {
	fb_log("fb_ogl_open: Failed to open display.  Check DISPLAY environment variable.\n");
	return (-1);
    }
    ifp->if_selfd = ConnectionNumber(OGL(ifp)->dispp);
    if ( CJDEBUG ) {
	printf("Connection opened to X display on fd %d.\n",
	       ConnectionNumber(OGL(ifp)->dispp));
    }

    /* Choose an appropriate visual. */
    if ( (OGL(ifp)->vip = fb_ogl_choose_visual(ifp)) == NULL ) {
	fb_log("fb_ogl_open: Couldn't find an appropriate visual.  Exiting.\n");
	return (-1);
    }

    /* Open an OpenGL context with this visual*/
    OGL(ifp)->glxc = glXCreateContext(OGL(ifp)->dispp, OGL(ifp)->vip, 0, True /* direct context */);
    if (OGL(ifp)->glxc == NULL) {
	fb_log("ERROR: Couldn't create an OpenGL context!\n");
	return -1;
    }

    direct = glXIsDirect(OGL(ifp)->dispp, OGL(ifp)->glxc);
    if (CJDEBUG) {
	fb_log("Framebuffer drawing context is %s.\n", direct ? "direct" : "indirect");
    }

    /* Create a colormap for this visual */
    SGI(ifp)->mi_cmap_flag = !is_linear_cmap(ifp);
    if (!OGL(ifp)->soft_cmap_flag) {
	OGL(ifp)->xcmap = XCreateColormap(OGL(ifp)->dispp,
					  RootWindow(OGL(ifp)->dispp,
						     OGL(ifp)->vip->screen),
					  OGL(ifp)->vip->visual,
					  AllocAll);
	/* initialize virtual colormap - it will be loaded into
	 * the hardware. This code has not yet been tested.
	 */
	if (CJDEBUG) printf("Loading read/write colormap.\n");
	for (i = 0; i < 256; i++) {
	    color_cell[i].pixel = i;
	    color_cell[i].red = CMR(ifp)[i];
	    color_cell[i].green = CMG(ifp)[i];
	    color_cell[i].blue = CMB(ifp)[i];
	    color_cell[i].flags = DoRed | DoGreen | DoBlue;
	}
	XStoreColors(OGL(ifp)->dispp, OGL(ifp)->xcmap, color_cell, 256);
    } else {
	/* read only colormap */
	if ( CJDEBUG ) {
	    printf("Allocating read-only colormap.");
	}
	OGL(ifp)->xcmap = XCreateColormap(OGL(ifp)->dispp,
					  RootWindow(OGL(ifp)->dispp,
						     OGL(ifp)->vip->screen),
					  OGL(ifp)->vip->visual,
					  AllocNone);
    }

    XSync(OGL(ifp)->dispp, 0);

    /* Create a window. */
    memset(&swa, 0, sizeof(swa));

    valuemask = CWBackPixel | CWBorderPixel | CWEventMask | CWColormap;

    swa.background_pixel = BlackPixel(OGL(ifp)->dispp,
				      OGL(ifp)->vip->screen);
    swa.border_pixel = BlackPixel(OGL(ifp)->dispp,
				  OGL(ifp)->vip->screen);
    swa.event_mask = OGL(ifp)->event_mask =
	ExposureMask | KeyPressMask | KeyReleaseMask |
	ButtonPressMask | ButtonReleaseMask;
    swa.colormap = OGL(ifp)->xcmap;

#define XCreateWindowDebug(display, parent, x, y, width, height, \
			   border_width, depth, class, visual, valuemask, \
			   attributes) \
	(printf("XCreateWindow( display = %08X,\n", (long)display), \
	printf("                parent = %08X,\n", (long)parent), \
	printf("                     x = %d,\n", x), \
	printf("                     y = %d,\n", y), \
	printf("                 width = %d,\n", width), \
	printf("                height = %d,\n", height), \
	printf("          border_width = %d,\n", border_width), \
	printf("                 depth = %d,\n", depth), \
	printf("                 class = %d,\n", class), \
	printf("                visual = %08X,\n", (long)visual), \
	printf("             valuemask = %08X,\n", valuemask), \
	printf("            attributes = {"), \
	(valuemask & CWBackPixmap) ? printf(" background_pixmap = %08X ", (long)((attributes)->background_pixmap)) : 0, \
	(valuemask & CWBackPixel) ? printf(" background_pixel = %08X ", (attributes)->background_pixel) : 0, \
	(valuemask & CWBorderPixmap) ? printf(" border_pixmap = %08X ", (long)((attributes)->border_pixmap)) : 0, \
	(valuemask & CWBorderPixel) ? printf(" border_pixel = %08X ", (attributes)->border_pixel) : 0, \
	(valuemask & CWBitGravity) ? printf(" bit_gravity = %d ", (attributes)->bit_gravity) : 0, \
	(valuemask & CWWinGravity) ? printf(" win_gravity = %d ", (attributes)->win_gravity) : 0, \
	(valuemask & CWBackingStore) ? printf(" backing_store = %d ", (attributes)->backing_store) : 0, \
	(valuemask & CWBackingPlanes) ? printf(" backing_planes = %d ", (attributes)->backing_planes) : 0, \
	(valuemask & CWBackingPixel) ? printf(" backing_pixel = %08X ", (attributes)->backing_pixel) : 0, \
	(valuemask & CWOverrideRedirect) ? printf(" override_redirect = %d ", (attributes)->override_redirect) : 0, \
	(valuemask & CWSaveUnder) ? printf(" save_under = %d ", (attributes)->save_under) : 0, \
	(valuemask & CWEventMask) ? printf(" event_mask = %08X ", (attributes)->event_mask) : 0, \
	(valuemask & CWDontPropagate) ? printf(" do_not_propagate_mask = %08X ", (attributes)->do_not_propagate_mask) : 0, \
	(valuemask & CWColormap) ? printf(" colormap = %08X ", (long)((attributes)->colormap)) : 0, \
	(valuemask & CWCursor) ? printf(" cursor = %08X ", (long)((attributes)->cursor)) : 0, \
	printf(" }\n")) > 0 ? XCreateWindow(display, parent, x, y, width, height, border_width, depth, class, visual, valuemask, attributes) : -1;

    OGL(ifp)->wind = XCreateWindow(OGL(ifp)->dispp,
				   RootWindow(OGL(ifp)->dispp,
					      OGL(ifp)->vip->screen),
				   0, 0, ifp->if_width, ifp->if_height, 0,
				   OGL(ifp)->vip->depth,
				   InputOutput,
				   OGL(ifp)->vip->visual,
				   valuemask, &swa);

    XStoreName(OGL(ifp)->dispp, OGL(ifp)->wind, title);

    /* count windows */
    ogl_nwindows++;
    XMapRaised(OGL(ifp)->dispp, OGL(ifp)->wind);

    OGL(ifp)->alive = 1;
    OGL(ifp)->firstTime = 1;

    /* Loop through events until first exposure event is processed */
    while (OGL(ifp)->firstTime == 1)
	ogl_do_event(ifp);

    return 0;
}


int
ogl_open_existing(FBIO *ifp, int argc, char **argv)
{
    Display *dpy;
    Window win;
    Colormap cmap;
    XVisualInfo *vip;
    int width;
    int height;
    GLXContext glxc;
    int double_buffer;
    int soft_cmap;

    if (argc != 10)
	return -1;

    if (sscanf(argv[1], "%lu", (unsigned long *)&dpy) != 1)
	return -1;

    if (sscanf(argv[2], "%lu", (unsigned long *)&win) != 1)
	return -1;

    if (sscanf(argv[3], "%lu", (unsigned long *)&cmap) != 1)
	return -1;

    if (sscanf(argv[4], "%lu", (unsigned long *)&vip) != 1)
	return -1;

    if (sscanf(argv[5], "%d", &width) != 1)
	return -1;

    if (sscanf(argv[6], "%d", &height) != 1)
	return -1;

    if (sscanf(argv[7], "%lu", (unsigned long *)&glxc) != 1)
	return -1;

    if (sscanf(argv[8], "%d", &double_buffer) != 1)
	return -1;

    if (sscanf(argv[9], "%d", &soft_cmap) != 1)
	return -1;

    return _ogl_open_existing(ifp, dpy, win, cmap, vip, width, height,
			      glxc, double_buffer, soft_cmap);
}


int
_ogl_open_existing(FBIO *ifp, Display *dpy, Window win, Colormap cmap, XVisualInfo *vip, int width, int height, GLXContext glxc, int double_buffer, int soft_cmap)
{

    /*XXX for now use private memory */
    ifp->if_mode = MODE_1MALLOC;

    /*
     *  Allocate extension memory sections,
     *  addressed by SGI(ifp)->mi_xxx and OGL(ifp)->xxx
     */

    if ( (SGIL(ifp) = (char *)calloc( 1, sizeof(struct sgiinfo) )) == NULL )  {
	fb_log("fb_ogl_open:  sgiinfo malloc failed\n");
	return -1;
    }
    if ( (OGLL(ifp) = (char *)calloc( 1, sizeof(struct oglinfo) )) == NULL )  {
	fb_log("fb_ogl_open:  oglinfo malloc failed\n");
	return -1;
    }

    OGL(ifp)->use_ext_ctrl = 1;

    SGI(ifp)->mi_shmid = -1;	/* indicate no shared memory */
    ifp->if_width = ifp->if_max_width = width;
    ifp->if_height = ifp->if_max_height = height;

    OGL(ifp)->win_width = OGL(ifp)->vp_width = width;
    OGL(ifp)->win_height = OGL(ifp)->vp_height = height;

    SGI(ifp)->mi_curs_on = 1;

    /* initialize window state variables before calling ogl_getmem */
    ifp->if_zoomflag = 0;
    ifp->if_xzoom = 1;	/* for zoom fakeout */
    ifp->if_yzoom = 1;	/* for zoom fakeout */
    ifp->if_xcenter = width/2;
    ifp->if_ycenter = height/2;
    SGI(ifp)->mi_pid = bu_process_id();

    /* Attach to shared memory, potentially with a screen repaint */
    if (ogl_getmem(ifp) < 0)
	return -1;

    OGL(ifp)->dispp = dpy;
    ifp->if_selfd = ConnectionNumber(OGL(ifp)->dispp);

    OGL(ifp)->vip = vip;
    OGL(ifp)->glxc = glxc;
    SGI(ifp)->mi_cmap_flag = !is_linear_cmap(ifp);
    OGL(ifp)->soft_cmap_flag = soft_cmap;
    SGI(ifp)->mi_doublebuffer = double_buffer;
    OGL(ifp)->xcmap = cmap;

    OGL(ifp)->wind = win;
    ++ogl_nwindows;

    OGL(ifp)->alive = 1;
    OGL(ifp)->firstTime = 1;

    ogl_clipper(ifp);

    return 0;
}

HIDDEN int
ogl_final_close(FBIO *ifp)
{

    if ( CJDEBUG ) {
	printf("ogl_final_close: All done...goodbye!\n");
    }

    if (OGL(ifp)->cursor)
	XDestroyWindow(OGL(ifp)->dispp, OGL(ifp)->cursor);

    XDestroyWindow(OGL(ifp)->dispp, OGL(ifp)->wind);
    XFreeColormap(OGL(ifp)->dispp, OGL(ifp)->xcmap);

    if ( SGIL(ifp) != NULL ) {
	/* free up memory associated with image */
	if ( SGI(ifp)->mi_shmid != -1 ) {
	    /* detach from shared memory */
	    if ( shmdt( ifp->if_mem ) == -1 ) {
		fb_log("fb_ogl_close shmdt failed, errno=%d\n",
		       errno);
		return -1;
	    }
	} else {
	    /* free private memory */
	    (void)free( ifp->if_mem );
	}
	/* free state information */
	(void)free( (char *)SGIL(ifp) );
	SGIL(ifp) = NULL;
    }

    if ( OGLL(ifp) != NULL) {
	(void) free( (char *)OGLL(ifp) );
	OGLL(ifp) = NULL;
    }

    ogl_nwindows--;
    return(0);
}


HIDDEN int
fb_ogl_close(FBIO *ifp)
{

    ogl_flush( ifp );

    /* only the last open window can linger -
     * call final_close if not lingering
     */
    if ( ogl_nwindows > 1 ||
	 (ifp->if_mode & MODE_2MASK) == MODE_2TRANSIENT )
	return ogl_final_close( ifp );

    if ( CJDEBUG )
	printf("fb_ogl_close: remaining open to linger awhile.\n");

    /*
     *  else:
     *  LINGER mode.  Don't return to caller until user mouses "close"
     *  menu item.  This may delay final processing in the calling
     *  function for some time, but the assumption is that the user
     *  wishes to compare this image with others.
     *
     *  Since we plan to linger here, long after our invoker
     *  expected us to be gone, be certain that no file descriptors
     *  remain open to associate us with pipelines, network
     *  connections, etc., that were ALREADY ESTABLISHED before
     *  the point that fb_open() was called.
     *
     *  The simple for i=0..20 loop will not work, because that
     *  smashes some window-manager files.  Therefore, we content
     *  ourselves with eliminating stdin and stdout (fd 0, 1), in the
     *  hopes that this will successfully terminate any pipes or
     *  network connections.  Standard error/out may be used to print
     *  framebuffer debug messages, so they're kept around.
     */
    fclose( stdin );

    /* Ignore likely signals, perhaps in the background,
     * from other typing at the keyboard
     */
    (void)signal( SIGHUP, SIG_IGN );
    (void)signal( SIGINT, SIG_IGN );
    (void)signal( SIGQUIT, SIG_IGN );
    (void)signal( SIGALRM, SIG_IGN );

    while ( 0 < OGL(ifp)->alive ) {
	ogl_do_event(ifp);
    }

    return 0;
}

int
ogl_close_existing(FBIO *ifp)
{
    if (OGL(ifp)->cursor)
	XDestroyWindow(OGL(ifp)->dispp, OGL(ifp)->cursor);

    if ( SGIL(ifp) != NULL ) {
	/* free up memory associated with image */
	if ( SGI(ifp)->mi_shmid != -1 ) {
	    /* detach from shared memory */
	    if ( shmdt( ifp->if_mem ) == -1 ) {
		fb_log("fb_ogl_close: shmdt failed, errno=%d\n",
		       errno);
		return -1;
	    }
	} else {
	    /* free private memory */
	    (void)free( ifp->if_mem );
	}
	/* free state information */
	(void)free( (char *)SGIL(ifp) );
	SGIL(ifp) = NULL;
    }

    if ( OGLL(ifp) != NULL) {
	(void) free( (char *)OGLL(ifp) );
	OGLL(ifp) = NULL;
    }

    return 0;
}


/*
 *			O G L _ P O L L
 *
 *	Handle any pending input events
 */
HIDDEN int
ogl_poll(FBIO *ifp)
{
    ogl_do_event(ifp);

    if (OGL(ifp)->alive < 0)
	return(1);
    else
	return(0);
}


/*
 *			O G L _ F R E E
 *
 *  Free shared memory resources, and close.
 */
HIDDEN int
ogl_free(FBIO *ifp)
{
    int	ret;

    if (CJDEBUG) printf("entering  ogl_free\n");
    /* Close the framebuffer */
    ret = ogl_final_close( ifp );

    if ( (ifp->if_mode & MODE_1MASK) == MODE_1SHARED ) {
	/* If shared mem, release the shared memory segment */
	ogl_zapmem();
    }
    return ret;
}


HIDDEN int
ogl_clear(FBIO *ifp, unsigned char *pp)

    /* pointer to beginning of memory segment*/
{
    struct ogl_pixel		bg;
    register struct ogl_pixel      *oglp;
    register int			cnt;
    register int			y;

    if ( CJDEBUG ) printf("entering ogl_clear\n");

    if (glXMakeCurrent(OGL(ifp)->dispp, OGL(ifp)->wind, OGL(ifp)->glxc)==False) {
	fb_log("Warning, ogl_clear: glXMakeCurrent unsuccessful.\n");
    }

    /* Set clear colors */
    if ( pp != RGBPIXEL_NULL)  {
	bg.alpha = 0;
	bg.red   = (pp)[RED];
	bg.green = (pp)[GRN];
	bg.blue  = (pp)[BLU];
	glClearColor( pp[RED]/255.0, pp[GRN]/255.0, pp[BLU]/255.0, 0.0 );
    } else {
	bg.alpha = 0;
	bg.red   = 0;
	bg.green = 0;
	bg.blue  = 0;
	glClearColor( 0, 0, 0, 0 );
    }

    /* Flood rectangle in shared memory */
    for ( y=0; y < ifp->if_height; y++ )  {
	oglp = (struct ogl_pixel *)&ifp->if_mem[
	    (y*SGI(ifp)->mi_memwidth+0)*sizeof(struct ogl_pixel) ];
	for ( cnt=ifp->if_width-1; cnt >= 0; cnt-- )  {
	    *oglp++ = bg;	/* struct copy */
	}
    }


    /* Update screen */
    if (OGL(ifp)->use_ext_ctrl) {
	glClear(GL_COLOR_BUFFER_BIT);
    } else {
	if ( OGL(ifp)->copy_flag) {
	    /* COPY mode: clear both buffers */
	    if (OGL(ifp)->front_flag) {
		glDrawBuffer(GL_BACK);
		glClear(GL_COLOR_BUFFER_BIT);
		glDrawBuffer(GL_FRONT);
		glClear(GL_COLOR_BUFFER_BIT);
	    } else {
		glDrawBuffer(GL_FRONT);
		glClear(GL_COLOR_BUFFER_BIT);
		glDrawBuffer(GL_BACK);
		glClear(GL_COLOR_BUFFER_BIT);
	    }
	} else {
	    glClear(GL_COLOR_BUFFER_BIT);
	    if (SGI(ifp)->mi_doublebuffer) {
		glXSwapBuffers( OGL(ifp)->dispp, OGL(ifp)->wind);
	    }
	}

    }

    /* unattach context for other threads to use */
    glXMakeCurrent(OGL(ifp)->dispp, None, NULL);

    return(0);
}


/*
 *			O G L _ V I E W
 */
HIDDEN int
ogl_view(FBIO *ifp, int xcenter, int ycenter, int xzoom, int yzoom)
{
    struct ogl_clip *clp;

    if (CJDEBUG) printf("entering ogl_view\n");

    if ( xzoom < 1 ) xzoom = 1;
    if ( yzoom < 1 ) yzoom = 1;
    if ( ifp->if_xcenter == xcenter && ifp->if_ycenter == ycenter
	 && ifp->if_xzoom == xzoom && ifp->if_yzoom == yzoom )
	return(0);

    if ( xcenter < 0 || xcenter >= ifp->if_width )
	return(-1);
    if ( ycenter < 0 || ycenter >= ifp->if_height )
	return(-1);
    if ( xzoom >= ifp->if_width || yzoom >= ifp->if_height )
	return(-1);

    ifp->if_xcenter = xcenter;
    ifp->if_ycenter = ycenter;
    ifp->if_xzoom = xzoom;
    ifp->if_yzoom = yzoom;

    if ( ifp->if_xzoom > 1 || ifp->if_yzoom > 1 )
	ifp->if_zoomflag = 1;
    else	ifp->if_zoomflag = 0;


    if (OGL(ifp)->use_ext_ctrl) {
	ogl_clipper(ifp);
    } else {
	if (glXMakeCurrent(OGL(ifp)->dispp, OGL(ifp)->wind, OGL(ifp)->glxc)==False) {
	    fb_log("Warning, ogl_view: glXMakeCurrent unsuccessful.\n");
	}

	/* Set clipping matrix  and zoom level */
	glMatrixMode(GL_PROJECTION);
	if (OGL(ifp)->copy_flag && !OGL(ifp)->front_flag) {
	    /* COPY mode - no changes to backbuffer copy - just
	     * need to update front buffer
	     */
	    glPopMatrix();
	    glDrawBuffer(GL_FRONT);
	    OGL(ifp)->front_flag = 1;
	}
	glLoadIdentity();

	ogl_clipper(ifp);
	clp = &(OGL(ifp)->clip);
	glOrtho( clp->oleft, clp->oright, clp->obottom, clp->otop, -1.0, 1.0);
	glPixelZoom((float) ifp->if_xzoom, (float) ifp->if_yzoom);

	if (OGL(ifp)->copy_flag) {
	    backbuffer_to_screen(ifp, -1);
	} else {
	    ogl_xmit_scanlines( ifp, 0, ifp->if_height, 0, ifp->if_width );
	    if (SGI(ifp)->mi_doublebuffer) {
		glXSwapBuffers( OGL(ifp)->dispp, OGL(ifp)->wind);
	    }
	}

	/* unattach context for other threads to use */
	glXMakeCurrent(OGL(ifp)->dispp, None, NULL);
    }

    return(0);
}


/*
 *			O G L _ G E T V I E W
 */
HIDDEN int
ogl_getview(FBIO *ifp, int *xcenter, int *ycenter, int *xzoom, int *yzoom)
{
    if (CJDEBUG) printf("entering ogl_getview\n");

    *xcenter = ifp->if_xcenter;
    *ycenter = ifp->if_ycenter;
    *xzoom = ifp->if_xzoom;
    *yzoom = ifp->if_yzoom;

    return(0);
}


/*read count pixels into pixelp starting at x, y*/
HIDDEN int
ogl_read(FBIO *ifp, int x, int y, unsigned char *pixelp, int count)
{
    register short		scan_count;	/* # pix on this scanline */
    register unsigned char	*cp;
    int			ret;
    register unsigned int	n;
    register struct ogl_pixel	*oglp;

    if (CJDEBUG) printf("entering ogl_read\n");

    if ( x < 0 || x >= ifp->if_width ||
	 y < 0 || y >= ifp->if_height)
	return(-1);

    ret = 0;
    cp = (unsigned char *)(pixelp);

    while ( count )  {
	if ( y >= ifp->if_height )
	    break;

	if ( count >= ifp->if_width-x )
	    scan_count = ifp->if_width-x;
	else
	    scan_count = count;

	oglp = (struct ogl_pixel *)&ifp->if_mem[
	    (y*SGI(ifp)->mi_memwidth+x)*sizeof(struct ogl_pixel) ];

	n = scan_count;
	while ( n )  {
	    cp[RED] = oglp->red;
	    cp[GRN] = oglp->green;
	    cp[BLU] = oglp->blue;
	    oglp++;
	    cp += 3;
	    n--;
	}
	ret += scan_count;
	count -= scan_count;
	x = 0;
	/* Advance upwards */
	if ( ++y >= ifp->if_height )
	    break;
    }
    return(ret);
}


/*write count pixels from pixelp starting at xstart, ystart*/
HIDDEN int
ogl_write(FBIO *ifp, int xstart, int ystart, const unsigned char *pixelp, int count)
{
    register short		scan_count;	/* # pix on this scanline */
    register unsigned char	*cp;
    int			ret;
    int			ybase;
    register int		pix_count;	/* # pixels to send */
    register int		x;
    register int		y;

    if (CJDEBUG) printf("entering ogl_write\n");

    /* fast exit cases */
    if ( (pix_count = count) == 0 )
	return 0;	/* OK, no pixels transferred */
    if ( pix_count < 0 )
	return -1;	/* ERROR */

    x = xstart;
    ybase = y = ystart;

    if ( x < 0 || x >= ifp->if_width ||
	 y < 0 || y >= ifp->if_height)
	return(-1);

    ret = 0;
    cp = (unsigned char *)(pixelp);

    while ( pix_count )  {
	register unsigned int n;
	register struct ogl_pixel	*oglp;

	if ( y >= ifp->if_height )
	    break;

	if ( pix_count >= ifp->if_width-x )
	    scan_count = ifp->if_width-x;
	else
	    scan_count = pix_count;

	oglp = (struct ogl_pixel *)&ifp->if_mem[
	    (y*SGI(ifp)->mi_memwidth+x)*sizeof(struct ogl_pixel) ];

	n = scan_count;
	if ( (n & 3) != 0 )  {
	    /* This code uses 60% of all CPU time */
	    while ( n )  {
		/* alpha channel is always zero */
		oglp->red   = cp[RED];
		oglp->green = cp[GRN];
		oglp->blue  = cp[BLU];
		oglp++;
		cp += 3;
		n--;
	    }
	} else {
	    while ( n )  {
		/* alpha channel is always zero */
		oglp[0].red   = cp[RED+0*3];
		oglp[0].green = cp[GRN+0*3];
		oglp[0].blue  = cp[BLU+0*3];
		oglp[1].red   = cp[RED+1*3];
		oglp[1].green = cp[GRN+1*3];
		oglp[1].blue  = cp[BLU+1*3];
		oglp[2].red   = cp[RED+2*3];
		oglp[2].green = cp[GRN+2*3];
		oglp[2].blue  = cp[BLU+2*3];
		oglp[3].red   = cp[RED+3*3];
		oglp[3].green = cp[GRN+3*3];
		oglp[3].blue  = cp[BLU+3*3];
		oglp += 4;
		cp += 3*4;
		n -= 4;
	    }
	}
	ret += scan_count;
	pix_count -= scan_count;
	x = 0;
	if ( ++y >= ifp->if_height )
	    break;
    }

    if ( (ifp->if_mode & MODE_12MASK) == MODE_12DELAY_WRITES_TILL_FLUSH )
	return ret;

    if (!OGL(ifp)->use_ext_ctrl) {

	if (glXMakeCurrent(OGL(ifp)->dispp, OGL(ifp)->wind, OGL(ifp)->glxc)==False) {
	    fb_log("Warning, ogl_write: glXMakeCurrent unsuccessful.\n");
	}

	if ( xstart + count <= ifp->if_width  )  {
	    /* "Fast path" case for writes of less than one scanline.
	     * The assumption is that there will be a lot of short
	     * writes, and it's best just to ignore the backbuffer
	     */
	    if ( SGI(ifp)->mi_doublebuffer ) {
		/* "turn off" doublebuffering*/
		SGI(ifp)->mi_doublebuffer = 0;
		glDrawBuffer(GL_FRONT);
	    }
	    ogl_xmit_scanlines( ifp, ybase, 1, xstart, count );
	    if (OGL(ifp)->copy_flag) {
		/* repaint one scanline from backbuffer */
		backbuffer_to_screen(ifp, ybase);
	    }
	} else {
	    /* Normal case -- multi-pixel write */
	    if ( SGI(ifp)->mi_doublebuffer) {
		/* refresh whole screen */
		ogl_xmit_scanlines( ifp, 0, ifp->if_height, 0, ifp->if_width );
		glXSwapBuffers( OGL(ifp)->dispp, OGL(ifp)->wind);
	    }
	    else {
		/* just write rectangle */
		ogl_xmit_scanlines( ifp, ybase, y-ybase, 0, ifp->if_width );
		if (OGL(ifp)->copy_flag) {
		    backbuffer_to_screen(ifp, -1);
		}
	    }
	}

	/* unattach context for other threads to use */
	glXMakeCurrent(OGL(ifp)->dispp, None, NULL);
    }

    return(ret);

}

/*
 *			O G L _ W R I T E R E C T
 *
 *  The task of this routine is to reformat the pixels into
 *  SGI internal form, and then arrange to have them sent to
 *  the screen separately.
 */
HIDDEN int
ogl_writerect(FBIO *ifp, int xmin, int ymin, int width, int height, const unsigned char *pp)
{
    register int		x;
    register int		y;
    register unsigned char	*cp;
    register struct ogl_pixel	*oglp;

    if (CJDEBUG) printf("entering ogl_writerect\n");


    if ( width <= 0 || height <= 0 )
	return(0);  /* do nothing */
    if ( xmin < 0 || xmin+width > ifp->if_width ||
	 ymin < 0 || ymin+height > ifp->if_height )
	return(-1); /* no can do */

    cp = (unsigned char *)(pp);
    for ( y = ymin; y < ymin+height; y++ )  {
	oglp = (struct ogl_pixel *)&ifp->if_mem[
	    (y*SGI(ifp)->mi_memwidth+xmin)*sizeof(struct ogl_pixel) ];
	for ( x = xmin; x < xmin+width; x++ )  {
	    /* alpha channel is always zero */
	    oglp->red   = cp[RED];
	    oglp->green = cp[GRN];
	    oglp->blue  = cp[BLU];
	    oglp++;
	    cp += 3;
	}
    }

    if ( (ifp->if_mode & MODE_12MASK) == MODE_12DELAY_WRITES_TILL_FLUSH )
	return width*height;

    if (!OGL(ifp)->use_ext_ctrl) {
	if (glXMakeCurrent(OGL(ifp)->dispp, OGL(ifp)->wind, OGL(ifp)->glxc)==False) {
	    fb_log("Warning, ogl_writerect: glXMakeCurrent unsuccessful.\n");
	}

	if ( SGI(ifp)->mi_doublebuffer) {
	    /* refresh whole screen */
	    ogl_xmit_scanlines( ifp, 0, ifp->if_height, 0, ifp->if_width );
	    glXSwapBuffers( OGL(ifp)->dispp, OGL(ifp)->wind);
	}
	else {
	    /* just write rectangle*/
	    ogl_xmit_scanlines( ifp, ymin, height, xmin, width );
	    if (OGL(ifp)->copy_flag) {
		backbuffer_to_screen(ifp, -1);
	    }
	}

	/* unattach context for other threads to use */
	glXMakeCurrent(OGL(ifp)->dispp, None, NULL);
    }

    return(width*height);
}


/*
 *			O G L _ B W W R I T E R E C T
 *
 *  The task of this routine is to reformat the pixels into
 *  SGI internal form, and then arrange to have them sent to
 *  the screen separately.
 */
HIDDEN int
ogl_bwwriterect(FBIO *ifp, int xmin, int ymin, int width, int height, const unsigned char *pp)
{
    register int		x;
    register int		y;
    register unsigned char	*cp;
    register struct ogl_pixel	*oglp;

    if (CJDEBUG) printf("entering ogl_bwwriterect\n");


    if ( width <= 0 || height <= 0 )
	return(0);  /* do nothing */
    if ( xmin < 0 || xmin+width > ifp->if_width ||
	 ymin < 0 || ymin+height > ifp->if_height )
	return(-1); /* no can do */

    cp = (unsigned char *)(pp);
    for ( y = ymin; y < ymin+height; y++ )  {
	oglp = (struct ogl_pixel *)&ifp->if_mem[
	    (y*SGI(ifp)->mi_memwidth+xmin)*sizeof(struct ogl_pixel) ];
	for ( x = xmin; x < xmin+width; x++ )  {
	    register int	val;
	    /* alpha channel is always zero */
	    oglp->red   = (val = *cp++);
	    oglp->green = val;
	    oglp->blue  = val;
	    oglp++;
	}
    }

    if ( (ifp->if_mode & MODE_12MASK) == MODE_12DELAY_WRITES_TILL_FLUSH )
	return width*height;

    if (!OGL(ifp)->use_ext_ctrl) {
	if (glXMakeCurrent(OGL(ifp)->dispp, OGL(ifp)->wind, OGL(ifp)->glxc)==False) {
	    fb_log("Warning, ogl_writerect: glXMakeCurrent unsuccessful.\n");
	}

	if ( SGI(ifp)->mi_doublebuffer) {
	    /* refresh whole screen */
	    ogl_xmit_scanlines( ifp, 0, ifp->if_height, 0, ifp->if_width );
	    glXSwapBuffers( OGL(ifp)->dispp, OGL(ifp)->wind);
	}
	else {
	    /* just write rectangle*/
	    ogl_xmit_scanlines( ifp, ymin, height, xmin, width );
	    if (OGL(ifp)->copy_flag) {
		backbuffer_to_screen(ifp, -1);
	    }
	}

	/* unattach context for other threads to use */
	glXMakeCurrent(OGL(ifp)->dispp, None, NULL);
    }

    return(width*height);
}


HIDDEN int
ogl_rmap(register FBIO *ifp, register ColorMap *cmp)
{
    register int i;

    if (CJDEBUG) printf("entering ogl_rmap\n");

    /* Just parrot back the stored colormap */
    for ( i = 0; i < 256; i++)  {
	cmp->cm_red[i]   = CMR(ifp)[i]<<8;
	cmp->cm_green[i] = CMG(ifp)[i]<<8;
	cmp->cm_blue[i]  = CMB(ifp)[i]<<8;
    }
    return(0);
}

/*
 *			I S _ L I N E A R _ C M A P
 *
 *  Check for a color map being linear in R, G, and B.
 *  Returns 1 for linear map, 0 for non-linear map
 *  (ie, non-identity map).
 */
HIDDEN int
is_linear_cmap(register FBIO *ifp)
{
    register int i;

    for ( i=0; i<256; i++ )  {
	if ( CMR(ifp)[i] != i )  return(0);
	if ( CMG(ifp)[i] != i )  return(0);
	if ( CMB(ifp)[i] != i )  return(0);
    }
    return(1);
}

/*
 *			O G L _ C M I N I T
 */
HIDDEN void
ogl_cminit(register FBIO *ifp)
{
    register int	i;

    for ( i = 0; i < 256; i++)  {
	CMR(ifp)[i] = i;
	CMG(ifp)[i] = i;
	CMB(ifp)[i] = i;
    }
}

/*
 *			 O G L _ W M A P
 */
HIDDEN int
ogl_wmap(register FBIO *ifp, register const ColorMap *cmp)
{
    register int	i;
    int		prev;	/* !0 = previous cmap was non-linear */

    if (CJDEBUG) printf("entering ogl_wmap\n");

    prev = SGI(ifp)->mi_cmap_flag;
    if ( cmp == COLORMAP_NULL)  {
	ogl_cminit( ifp );
    } else {
	for (i = 0; i < 256; i++)  {
	    CMR(ifp)[i] = cmp-> cm_red[i]>>8;
	    CMG(ifp)[i] = cmp-> cm_green[i]>>8;
	    CMB(ifp)[i] = cmp-> cm_blue[i]>>8;
	}
    }
    SGI(ifp)->mi_cmap_flag = !is_linear_cmap(ifp);


    if (!OGL(ifp)->use_ext_ctrl) {
	if ( OGL(ifp)->soft_cmap_flag )  {
	    /* if current and previous maps are linear, return */
	    if ( SGI(ifp)->mi_cmap_flag == 0 && prev == 0 )  return(0);

	    /* Software color mapping, trigger a repaint */

	    if (glXMakeCurrent(OGL(ifp)->dispp, OGL(ifp)->wind, OGL(ifp)->glxc)==False) {
		fb_log("Warning, ogl_wmap: glXMakeCurrent unsuccessful.\n");
	    }

	    ogl_xmit_scanlines( ifp, 0, ifp->if_height, 0, ifp->if_width );
	    if (SGI(ifp)->mi_doublebuffer) {
		glXSwapBuffers( OGL(ifp)->dispp, OGL(ifp)->wind);
	    } else if (OGL(ifp)->copy_flag) {
		backbuffer_to_screen(ifp, -1);
	    }

	    /* unattach context for other threads to use, also flushes */
	    glXMakeCurrent(OGL(ifp)->dispp, None, NULL);
	} else {
	    /* Send color map to hardware */
	    /* This code has yet to be tested */

	    for (i = 0; i < 256; i++) {
		color_cell[i].pixel = i;
		color_cell[i].red = CMR(ifp)[i];
		color_cell[i].green = CMG(ifp)[i];
		color_cell[i].blue = CMB(ifp)[i];
		color_cell[i].flags = DoRed | DoGreen | DoBlue;
	    }
	    XStoreColors(OGL(ifp)->dispp, OGL(ifp)->xcmap, color_cell, 256);
	}
    }

    return(0);
}

/*
 *			O G L _ H E L P
 */
HIDDEN int
ogl_help(FBIO *ifp)
{
    struct	modeflags *mfp;
    XVisualInfo *visual = OGL(ifp)->vip;

    fb_log( "Description: %s\n", ifp->if_type );
    fb_log( "Device: %s\n", ifp->if_name );
    fb_log( "Max width height: %d %d\n",
	    ifp->if_max_width,
	    ifp->if_max_height );
    fb_log( "Default width height: %d %d\n",
	    ifp->if_width,
	    ifp->if_height );
    fb_log( "Usage: /dev/ogl[option letters]\n" );
    for ( mfp = modeflags; mfp->c != '\0'; mfp++ ) {
	fb_log( "   %c   %s\n", mfp->c, mfp->help );
    }

    fb_log( "\nCurrent internal state:\n");
    fb_log( "	mi_doublebuffer=%d\n", SGI(ifp)->mi_doublebuffer );
    fb_log( "	mi_cmap_flag=%d\n", SGI(ifp)->mi_cmap_flag );
    fb_log( "	ogl_nwindows=%d\n", ogl_nwindows );

    fb_log("X11 Visual:\n");

    switch (visual->class) {
	case DirectColor:
	    fb_log("\tDirectColor: Alterable RGB maps, pixel RGB subfield indicies\n");
	    fb_log("\tRGB Masks: 0x%x 0x%x 0x%x\n", visual->red_mask,
		   visual->green_mask, visual->blue_mask);
	    break;
	case TrueColor:
	    fb_log("\tTrueColor: Fixed RGB maps, pixel RGB subfield indicies\n");
	    fb_log("\tRGB Masks: 0x%x 0x%x 0x%x\n", visual->red_mask,
		   visual->green_mask, visual->blue_mask);
	    break;
	case PseudoColor:
	    fb_log("\tPseudoColor: Alterable RGB maps, single index\n");
	    break;
	case StaticColor:
	    fb_log("\tStaticColor: Fixed RGB maps, single index\n");
	    break;
	case GrayScale:
	    fb_log("\tGrayScale: Alterable map (R=G=B), single index\n");
	    break;
	case StaticGray:
	    fb_log("\tStaticGray: Fixed map (R=G=B), single index\n");
	    break;
	default:
	    fb_log("\tUnknown visual class %d\n",
		   visual->class);
	    break;
    }
    fb_log("\tColormap Size: %d\n", visual->colormap_size);
    fb_log("\tBits per RGB: %d\n", visual->bits_per_rgb);
    fb_log("\tscreen: %d\n", visual->screen);
    fb_log("\tdepth (total bits per pixel): %d\n", visual->depth);
    if ( visual->depth < 24 )
	fb_log("\tWARNING: unable to obtain full 24-bits of color, image will be quantized.\n");

    return 0;
}


HIDDEN int
ogl_setcursor(FBIO *ifp, const unsigned char *bits, int xbits, int ybits, int xorig, int yorig)
{
    return 0;
}


HIDDEN int
ogl_cursor(FBIO *ifp, int mode, int x, int y)
{
    if (mode) {
	register int xx, xy;
	register int delta;

	/* If we don't have a cursor, create it */
	if (!OGL(ifp)->cursor) {
	    XSetWindowAttributes xswa;
	    XColor rgb_db_def;
	    XColor bg, bd;

	    XAllocNamedColor(OGL(ifp)->dispp, OGL(ifp)->xcmap, "black",
			     &rgb_db_def, &bg);
	    XAllocNamedColor(OGL(ifp)->dispp, OGL(ifp)->xcmap, "white",
			     &rgb_db_def, &bd);
	    xswa.background_pixel = bg.pixel;
	    xswa.border_pixel = bd.pixel;
	    xswa.colormap = OGL(ifp)->xcmap;
	    xswa.save_under = True;

	    OGL(ifp)->cursor = XCreateWindow(OGL(ifp)->dispp, OGL(ifp)->wind,
					     0, 0, 4, 4, 2, OGL(ifp)->vip->depth, InputOutput,
					     OGL(ifp)->vip->visual, CWBackPixel | CWBorderPixel |
					     CWSaveUnder | CWColormap, &xswa);
	}

	delta = ifp->if_width/ifp->if_xzoom/2;
	xx = x - (ifp->if_xcenter - delta);
	xx *= ifp->if_xzoom;
	xx += ifp->if_xzoom/2;  /* center cursor */

	delta = ifp->if_height/ifp->if_yzoom/2;
	xy = y - (ifp->if_ycenter - delta);
	xy *= ifp->if_yzoom;
	xy += ifp->if_yzoom/2;  /* center cursor */
	xy = OGL(ifp)->win_height - xy;

	/* Move cursor into place; make it visible if it isn't */
	XMoveWindow(OGL(ifp)->dispp, OGL(ifp)->cursor, xx - 4, xy - 4);

	/* if cursor window is currently not mapped, map it */
	if (!ifp->if_cursmode)
	    XMapRaised(OGL(ifp)->dispp, OGL(ifp)->cursor);
    } else {
	/* If we have a cursor and it's mapped, unmap it */
	if (OGL(ifp)->cursor && ifp->if_cursmode)
	    XUnmapWindow(OGL(ifp)->dispp, OGL(ifp)->cursor);
    }

    /* Without this flush, cursor movement is sluggish */
    XFlush(OGL(ifp)->dispp);

    /* Update position of cursor */
    ifp->if_cursmode = mode;
    ifp->if_xcurs = x;
    ifp->if_ycurs = y;

    return(0);
}


HIDDEN int
ogl_flush(FBIO *ifp)
{
    if ( (ifp->if_mode & MODE_12MASK) == MODE_12DELAY_WRITES_TILL_FLUSH )  {
	if (glXMakeCurrent(OGL(ifp)->dispp, OGL(ifp)->wind, OGL(ifp)->glxc)==False) {
	    fb_log("Warning, ogl_flush: glXMakeCurrent unsuccessful.\n");
	}

	/* Send entire in-memory buffer to the screen, all at once */
	ogl_xmit_scanlines( ifp, 0, ifp->if_height, 0, ifp->if_width );
	if ( SGI(ifp)->mi_doublebuffer) {
	    glXSwapBuffers( OGL(ifp)->dispp, OGL(ifp)->wind);
	} else {
	    if (OGL(ifp)->copy_flag) {
		backbuffer_to_screen(ifp, -1);
	    }
	}

	/* unattach context for other threads to use, also flushes */
	glXMakeCurrent(OGL(ifp)->dispp, None, NULL);
    }
    XFlush(OGL(ifp)->dispp);
    glFlush();
    return(0);
}


/*
 * O G L _ C L I P P E R ( )
 *
 * Given:- the size of the viewport in pixels (vp_width, vp_height)
 *	 - the size of the framebuffer image (if_width, if_height)
 *	 - the current view center (if_xcenter, if_ycenter)
 * 	 - the current zoom (if_xzoom, if_yzoom)
 * Calculate:
 *	 - the position of the viewport in image space
 *		(xscrmin, xscrmax, yscrmin, yscrmax)
 *	 - the portion of the image which is visible in the viewport
 *		(xpixmin, xpixmax, ypixmin, ypixmax)
 */
void
ogl_clipper(register FBIO *ifp)
{
    register struct ogl_clip *clp;
    register int	i;
    double pixels;

    clp = &(OGL(ifp)->clip);

    i = OGL(ifp)->vp_width/(2*ifp->if_xzoom);
    clp->xscrmin = ifp->if_xcenter - i;
    i = OGL(ifp)->vp_width/ifp->if_xzoom;
    clp->xscrmax = clp->xscrmin + i;
    pixels = (double) i;
    clp->oleft = ((double) clp->xscrmin) - 0.25*pixels/((double) OGL(ifp)->vp_width);
    clp->oright = clp->oleft + pixels;

    i = OGL(ifp)->vp_height/(2*ifp->if_yzoom);
    clp->yscrmin = ifp->if_ycenter - i;
    i = OGL(ifp)->vp_height/ifp->if_yzoom;
    clp->yscrmax = clp->yscrmin + i;
    pixels = (double) i;
    clp->obottom = ((double) clp->yscrmin) - 0.25*pixels/((double) OGL(ifp)->vp_height);
    clp->otop = clp->obottom + pixels;

    clp->xpixmin = clp->xscrmin;
    clp->xpixmax = clp->xscrmax;
    clp->ypixmin = clp->yscrmin;
    clp->ypixmax = clp->yscrmax;

    if ( clp->xpixmin < 0 )  {
	clp->xpixmin = 0;
    }

    if ( clp->ypixmin < 0 )  {
	clp->ypixmin = 0;
    }

    /* In copy mode, the backbuffer copy image is limited
     * to the viewport size; use that for clipping.
     * Otherwise, use size of framebuffer memory segment
     */
    if (OGL(ifp)->copy_flag) {
	if ( clp->xpixmax > OGL(ifp)->vp_width-1 )  {
	    clp->xpixmax = OGL(ifp)->vp_width-1;
	}
	if ( clp->ypixmax > OGL(ifp)->vp_height-1 )  {
	    clp->ypixmax = OGL(ifp)->vp_height-1;
	}
    } else {
	if ( clp->xpixmax > ifp->if_width-1 )  {
	    clp->xpixmax = ifp->if_width-1;
	}
	if ( clp->ypixmax > ifp->if_height-1 )  {
	    clp->ypixmax = ifp->if_height-1;
	}
    }

}


/* * * * * * * * * * * * * * * * * * * * * * * * * * * * * * * * * *
 *	Call back routines and so on				   *
 * * * * * * * * * * * * * * * * * * * * * * * * * * * * * * * * * *
 */

HIDDEN void
ogl_do_event(FBIO *ifp)
{
    XEvent event;

    while (XCheckWindowEvent(OGL(ifp)->dispp, OGL(ifp)->wind,
			     OGL(ifp)->event_mask, &event)) {
	switch (event.type) {
	    case Expose:
		if (!OGL(ifp)->use_ext_ctrl)
		    expose_callback(ifp, &event);
		break;
	    case ButtonPress:
	    {
		int button = (int) event.xbutton.button;
		if (button == Button1) {
		    /* Check for single button mouse remap.
		     * ctrl-1 => 2
		     * meta-1 => 3
		     */
		    if (event.xbutton.state & ControlMask)
			button = Button2;
		    else if (event.xbutton.state & Mod1Mask)
			button = Button3;
		}

		switch (button) {
		    case Button1:
			break;
		    case Button2:
		    {
			int	x, y;
			int	ix, iy;
			register struct ogl_pixel *oglp;

			x = event.xbutton.x;
			y = ifp->if_height - event.xbutton.y;

			if (x < 0 || y < 0) {
			    fb_log("No RGB (outside image viewport)\n");
			    break;
			}

			oglp = (struct ogl_pixel *)&ifp->if_mem[
			    (y*SGI(ifp)->mi_memwidth)*
			    sizeof(struct ogl_pixel) ];

			fb_log("At image (%d, %d), real RGB=(%3d %3d %3d)\n",
			       x, y, (int)oglp[x].red, (int)oglp[x].green, (int)oglp[x].blue);

			break;
		    }
		    case Button3:
			OGL(ifp)->alive = 0;
			break;
		    default:
			fb_log("unhandled mouse event\n");
			break;
		}
		break;
	    }
	    case ConfigureNotify:
	    {
		XConfigureEvent *conf = (XConfigureEvent *)&event;

		if (conf->width == OGL(ifp)->win_width &&
		    conf->height == OGL(ifp)->win_height)
		    return;

		ogl_configureWindow(ifp, conf->width, conf->height);
	    }
	    default:
		break;
	}
    }
}

HIDDEN void
expose_callback(FBIO *ifp, XEvent *eventPtr)
{
    XWindowAttributes xwa;
    struct ogl_clip *clp;

    if ( CJDEBUG ) fb_log("entering expose_callback()\n");

    if (glXMakeCurrent(OGL(ifp)->dispp, OGL(ifp)->wind, OGL(ifp)->glxc)==False) {
	fb_log("Warning, expose_callback: glXMakeCurrent unsuccessful.\n");
    }

    if ( OGL(ifp)->firstTime ) {

	OGL(ifp)->firstTime = 0;

	/* just in case the configuration is double buffered but
	 * we want to pretend it's not
	 */

	if ( !SGI(ifp)->mi_doublebuffer ) {
	    glDrawBuffer(GL_FRONT);
	}

	if ( (ifp->if_mode & MODE_4MASK) == MODE_4NODITH ) {
	    glDisable(GL_DITHER);
	}

	/* set copy mode if possible and requested */
	if ( SGI(ifp)->mi_doublebuffer &&
	     ((ifp->if_mode & MODE_11MASK)==MODE_11COPY) ) {
	    /* Copy mode only works if there are two
	     * buffers to use. It conflicts with
	     * double buffering
	     */
	    OGL(ifp)->copy_flag = 1;
	    SGI(ifp)->mi_doublebuffer = 0;
	    OGL(ifp)->front_flag = 1;
	    glDrawBuffer(GL_FRONT);
	} else {
	    OGL(ifp)->copy_flag = 0;
	}

	XGetWindowAttributes(OGL(ifp)->dispp, OGL(ifp)->wind, &xwa);
	OGL(ifp)->win_width = xwa.width;
	OGL(ifp)->win_height = xwa.height;

	/* clear entire window */
	glViewport(0, 0, OGL(ifp)->win_width, OGL(ifp)->win_height);
	glClearColor(0, 0, 0, 0);
	glClear(GL_COLOR_BUFFER_BIT);

	/* Set normal viewport size to minimum of actual window
	 * size and requested framebuffer size
	 */
	OGL(ifp)->vp_width = (OGL(ifp)->win_width < ifp->if_width) ?
	    OGL(ifp)->win_width : ifp->if_width;
	OGL(ifp)->vp_height = (OGL(ifp)->win_height < ifp->if_height) ?
	    OGL(ifp)->win_height : ifp->if_height;
	ifp->if_xcenter = OGL(ifp)->vp_width/2;
	ifp->if_ycenter = OGL(ifp)->vp_height/2;

	/* center viewport in window */
	SGI(ifp)->mi_xoff=(OGL(ifp)->win_width-OGL(ifp)->vp_width)/2;
	SGI(ifp)->mi_yoff=(OGL(ifp)->win_height-OGL(ifp)->vp_height)/2;
	glViewport(SGI(ifp)->mi_xoff,
		   SGI(ifp)->mi_yoff,
		   OGL(ifp)->vp_width,
		   OGL(ifp)->vp_height);
	/* initialize clipping planes and zoom */
	ogl_clipper(ifp);
	clp = &(OGL(ifp)->clip);
	glMatrixMode(GL_PROJECTION);
	glLoadIdentity();
	glOrtho( clp->oleft, clp->oright, clp->obottom, clp->otop,
		 -1.0, 1.0);
	glPixelZoom((float) ifp->if_xzoom, (float) ifp->if_yzoom);
    } else if ( (OGL(ifp)->win_width > ifp->if_width) ||
		(OGL(ifp)->win_height > ifp->if_height) ) {
	/* clear whole buffer if window larger than framebuffer */
	if ( OGL(ifp)->copy_flag && !OGL(ifp)->front_flag ) {
	    glDrawBuffer(GL_FRONT);
	    glViewport(0, 0, OGL(ifp)->win_width,
		       OGL(ifp)->win_height);
	    glClearColor(0, 0, 0, 0);
	    glClear(GL_COLOR_BUFFER_BIT);
	    glDrawBuffer(GL_BACK);
	} else {
	    glViewport(0, 0, OGL(ifp)->win_width,
		       OGL(ifp)->win_height);
	    glClearColor(0, 0, 0, 0);
	    glClear(GL_COLOR_BUFFER_BIT);
	}
	/* center viewport */
	glViewport(SGI(ifp)->mi_xoff,
		   SGI(ifp)->mi_yoff,
		   OGL(ifp)->vp_width,
		   OGL(ifp)->vp_height);
    }

    /* repaint entire image */
    ogl_xmit_scanlines( ifp, 0, ifp->if_height, 0, ifp->if_width );
    if ( SGI(ifp)->mi_doublebuffer ) {
	glXSwapBuffers( OGL(ifp)->dispp, OGL(ifp)->wind);
    } else if ( OGL(ifp)->copy_flag ) {
	backbuffer_to_screen(ifp, -1);
    }

    if ( CJDEBUG ) {
	int dbb, db, view[4], getster, getaux;
	glGetIntegerv(GL_VIEWPORT, view);
	glGetIntegerv(GL_DOUBLEBUFFER, &dbb);
	glGetIntegerv(GL_DRAW_BUFFER, &db);
	fb_log("Viewport: x %d y %d width %d height %d\n", view[0],
	       view[1], view[2], view[3]);
	fb_log("expose: double buffered: %d, draw buffer %d\n", dbb, db);
	fb_log("front %d\tback%d\n", GL_FRONT, GL_BACK);
	glGetIntegerv(GL_STEREO, &getster);
	glGetIntegerv(GL_AUX_BUFFERS, &getaux);
	fb_log("double %d, stereo %d, aux %d\n", dbb, getster, getaux);
    }

    /* unattach context for other threads to use */
    glXMakeCurrent(OGL(ifp)->dispp, None, NULL);
}

void
ogl_configureWindow(FBIO *ifp, int width, int height)
{
    if (width == OGL(ifp)->win_width &&
	height == OGL(ifp)->win_height)
	return;

    ifp->if_width = ifp->if_max_width = width;
    ifp->if_height = ifp->if_max_height = height;

    OGL(ifp)->win_width = OGL(ifp)->vp_width = width;
    OGL(ifp)->win_height = OGL(ifp)->vp_height = height;

    ifp->if_zoomflag = 0;
    ifp->if_xzoom = 1;
    ifp->if_yzoom = 1;
    ifp->if_xcenter = width/2;
    ifp->if_ycenter = height/2;

    ogl_getmem(ifp);
    ogl_clipper(ifp);
}


/* BACKBUFFER_TO_SCREEN - copy pixels from copy on the backbuffer
 * to the front buffer. Do one scanline specified by one_y, or whole
 * screen if one_y equals -1.
 */
HIDDEN void
backbuffer_to_screen(register FBIO *ifp, int one_y)
{
    struct ogl_clip *clp;

    if (!(OGL(ifp)->front_flag)) {
	OGL(ifp)->front_flag = 1;
	glDrawBuffer(GL_FRONT);
	glMatrixMode(GL_PROJECTION);
	glPopMatrix();
	glPixelZoom((float) ifp->if_xzoom, (float) ifp->if_yzoom);
    }

    clp = &(OGL(ifp)->clip);

    if (one_y > clp->ypixmax) {
	return;
    } else if (one_y < 0) {
	/* do whole visible screen */

	/* Blank out area left of image */
	glColor3b( 0, 0, 0 );
	if ( clp->xscrmin < 0 )  glRecti(clp->xscrmin - CLIP_XTRA,
					 clp->yscrmin - CLIP_XTRA,
					 CLIP_XTRA,
					 clp->yscrmax + CLIP_XTRA);

	/* Blank out area below image */
	if ( clp->yscrmin < 0 )  glRecti(clp->xscrmin - CLIP_XTRA,
					 clp->yscrmin - CLIP_XTRA,
					 clp->xscrmax + CLIP_XTRA,
					 CLIP_XTRA);

	/* We are in copy mode, so we use vp_width rather
	 * than if_width
	 */
	/* Blank out area right of image */
	if ( clp->xscrmax >= OGL(ifp)->vp_width )  glRecti(ifp->if_width - CLIP_XTRA,
							   clp->yscrmin - CLIP_XTRA,
							   clp->xscrmax + CLIP_XTRA,
							   clp->yscrmax + CLIP_XTRA);

	/* Blank out area above image */
	if ( clp->yscrmax >= OGL(ifp)->vp_height )  glRecti(clp->xscrmin - CLIP_XTRA,
							    OGL(ifp)->vp_height - CLIP_XTRA,
							    clp->xscrmax + CLIP_XTRA,
							    clp->yscrmax + CLIP_XTRA);

	/* copy image from backbuffer */
	glRasterPos2i(clp->xpixmin, clp->ypixmin);
	glCopyPixels(SGI(ifp)->mi_xoff + clp->xpixmin,
		     SGI(ifp)->mi_yoff + clp->ypixmin,
		     clp->xpixmax - clp->xpixmin +1,
		     clp->ypixmax - clp->ypixmin +1,
		     GL_COLOR);


    } else if (one_y < clp->ypixmin) {
	return;
    } else {
	/* draw one scanline */
	glRasterPos2i(clp->xpixmin, one_y);
	glCopyPixels(SGI(ifp)->mi_xoff + clp->xpixmin,
		     SGI(ifp)->mi_yoff + one_y,
		     clp->xpixmax - clp->xpixmin +1,
		     1,
		     GL_COLOR);
    }
}

/* 		O G L _ C H O O S E _ V I S U A L
 *
 * Select an appropriate visual, and set flags.
 *
 * The user requires support for:
 *    	-OpenGL rendering in RGBA mode
 *
 * The user may desire support for:
 *	-a single-buffered OpenGL context
 *	-a double-buffered OpenGL context
 *	-hardware colormapping (DirectColor)
 *
 * We first try to satisfy all requirements and desires. If that fails,
 * we remove the desires one at a time until we succeed or until only
 * requirements are left. If at any stage more than one visual meets the
 * current criteria, the visual with the greatest depth is chosen.
 *
 * The following flags are set:
 * 	SGI(ifp)->mi_doublebuffer
 *	OGL(ifp)->soft_cmap_flag
 *
 * Return NULL on failure.
 */
HIDDEN XVisualInfo *
fb_ogl_choose_visual(FBIO *ifp)
{

    XVisualInfo *vip, *vibase, *maxvip, template;
#define NGOOD 200
    int good[NGOOD];
    int num, i, j;
    int m_hard_cmap, m_sing_buf, m_doub_buf;
    int use, rgba, dbfr;

    m_hard_cmap = ((ifp->if_mode & MODE_7MASK)==MODE_7NORMAL);
    m_sing_buf  = ((ifp->if_mode & MODE_9MASK)==MODE_9SINGLEBUF);
    m_doub_buf =  !m_sing_buf;

    memset((void *)&template, 0, sizeof(XVisualInfo));

    /* get a list of all visuals on this display */
    vibase = XGetVisualInfo(OGL(ifp)->dispp, 0, &template, &num);
    while (1) {

	/* search for all visuals matching current criteria */
	for (i=0, j=0, vip=vibase; i<num; i++, vip++) {
	    /* requirements */
	    glXGetConfig(OGL(ifp)->dispp, vip, GLX_USE_GL, &use);
	    if ( !use)
		continue;
	    glXGetConfig(OGL(ifp)->dispp, vip, GLX_RGBA, &rgba);
	    if (!rgba)
		continue;
	    /* desires */
	    /* X_CreateColormap needs a DirectColor visual */
	    /* There should be some way of handling this with TrueColor,
	     * for example:
	     visual id:    0x50
	     class:    TrueColor
	     depth:    24 planes
	     available colormap entries:    256 per subfield
	     red, green, blue masks:    0xff0000, 0xff00, 0xff
	     significant bits in color specification:    8 bits
	    */
	    if ( (m_hard_cmap) && (vip->class!=DirectColor))
		continue;
	    if ( (m_hard_cmap) && (vip->colormap_size<256))
		continue;
	    glXGetConfig(OGL(ifp)->dispp, vip, GLX_DOUBLEBUFFER, &dbfr);
	    if ( (m_doub_buf) && (!dbfr) )
		continue;
	    if ( (m_sing_buf) && (dbfr) )
		continue;

	    /* this visual meets criteria */
	    if ( j >= NGOOD-1 )  {
		fb_log("fb_ogl_open:  More than %d candidate visuals!\n", NGOOD);
		break;
	    }
	    good[j++] = i;
	}

	/* from list of acceptable visuals,
	 * choose the visual with the greatest depth */
	if (j>=1) {
	    maxvip = vibase + good[0];
	    for (i=1; i<j; i++) {
		vip = vibase + good[i];
		if (vip->depth > maxvip->depth) {
		    maxvip = vip;
		}
	    }
	    /* set flags and return choice */
	    OGL(ifp)->soft_cmap_flag = !m_hard_cmap;
	    SGI(ifp)->mi_doublebuffer = m_doub_buf;
	    return (maxvip);
	}

	/* if no success at this point,
	 * relax one of the criteria and try again.
	 */
	if (m_hard_cmap) {
	    /* relax hardware colormap requirement */
	    m_hard_cmap = 0;
	    fb_log("fb_ogl_open: hardware colormapping not available. Using software colormap.\n");
	} else if (m_sing_buf) {
	    /* relax single buffering requirement.
	     * no need for any warning - we'll just use
	     * the front buffer
	     */
	    m_sing_buf = 0;
	} else if (m_doub_buf) {
	    /* relax double buffering requirement. */
	    m_doub_buf = 0;
	    fb_log("fb_ogl_open: double buffering not available. Using single buffer.\n");
	} else {
	    /* nothing else to relax */
	    return(NULL);
	}

    }

}

int
ogl_refresh(FBIO *ifp, int x, int y, int w, int h)
{
    int mm;
    struct ogl_clip *clp;

    if (w < 0) {
	w = -w;
	x -= w;
    }

    if (h < 0) {
	h = -h;
	y -= h;
    }


    glGetIntegerv(GL_MATRIX_MODE, &mm);
    glMatrixMode(GL_PROJECTION);
    glPushMatrix();
    glLoadIdentity();

    ogl_clipper(ifp);
    clp = &(OGL(ifp)->clip);
    glOrtho( clp->oleft, clp->oright, clp->obottom, clp->otop, -1.0, 1.0);
    glPixelZoom((float) ifp->if_xzoom, (float) ifp->if_yzoom);

    glMatrixMode(GL_MODELVIEW);
    glPushMatrix();
    glLoadIdentity();

    glViewport(0, 0, OGL(ifp)->win_width, OGL(ifp)->win_height);
    ogl_xmit_scanlines(ifp, y, h, x, w);
    glMatrixMode(GL_PROJECTION);
    glPopMatrix();
    glMatrixMode(GL_MODELVIEW);
    glPopMatrix();
    glMatrixMode(mm);

    glFlush();
    return 0;
}

#else

/* quell empty-compilation unit warnings */
static const int unused = 0;

#endif /* IF_OGL */

/*
 * Local Variables:
 * mode: C
 * tab-width: 8
 * indent-tabs-mode: t
 * c-file-style: "stroustrup"
 * End:
 * ex: shiftwidth=4 tabstop=8
 */<|MERGE_RESOLUTION|>--- conflicted
+++ resolved
@@ -40,10 +40,6 @@
 
 #ifdef IF_OGL
 
-<<<<<<< HEAD
-#include <stdio.h>
-=======
->>>>>>> 2885bf4f
 #include <string.h>
 #include <stdlib.h>
 #include <ctype.h>
@@ -703,11 +699,7 @@
 		cp++;
 	    }
 	    *mp = '\0';
-<<<<<<< HEAD
-	    if( !alpha ) {
-=======
 	    if ( !alpha ) {
->>>>>>> 2885bf4f
 		mode |= atoi( modebuf );
 	    }
 	}
