--- conflicted
+++ resolved
@@ -10,25 +10,6 @@
 include_directories(${LGT_INCLUDE_DIRS})
 
 SET(lgt_SOURCES
-<<<<<<< HEAD
-  char.c 
-  do_options.c 
-  error.c 
-  execshell.c 
-  fb.c 
-  glob.c 
-  grid_rotate.c 
-  hmenu.c 
-  ir.c 
-  lgt.c 
-  lgt_db.c 
-  mat_db.c 
-  octree.c 
-  prnt.c 
-  reflect.c 
-  sgi_dep.c 
-  texture.c 
-=======
   char.c
   do_options.c
   error.c
@@ -45,7 +26,6 @@
   prnt.c
   reflect.c
   texture.c
->>>>>>> dd03dbfe
   trie.c
 )
 
