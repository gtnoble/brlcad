#include "PerspectiveGatherer.h"

std::map<char, FaceDetails> getFaceDetails()
{
	std::map<char, FaceDetails> output;

	output['F'] = {FRONT, "Front", LENGTH, HEIGHT};
	output['T'] = {TOP, "Top", LENGTH, DEPTH};
	output['R'] = {RIGHT, "Right", DEPTH, HEIGHT};
	output['L'] = {LEFT, "Left", DEPTH, HEIGHT};
	output['B'] = {BACK, "Back", LENGTH, HEIGHT};
	output['b'] = {BOTTOM, "Bottom", LENGTH, DEPTH};
	//output['A'] = {DETAILED, "Ambient Occlusion"};

	return output;
}

std::string extractFileName(std::string filePath) {
    return filePath.substr(filePath.find_last_of("/\\") + 1);
}

std::string renderPerspective(RenderingFace face, Options& opt, std::string component, std::string ghost)
{
    // hardcode filename until options come out
    std::string pathToInput = opt.getFilepath();
    std::string fileInput = extractFileName(pathToInput);
    std::string pathToOutput = "output/";
    std::string fileOutput = fileInput.substr(0, fileInput.find_last_of("."));
    // std::cout << "Path to input: " << pathToInput << " " << fileOutput << std::endl;
    // std::cout << "Component: " << component << std::endl;

    // do directory traversal checks
    if (fileOutput.find("../") != std::string::npos) {
        std::cout << "ERROR: Output file name cannot contain ../\n";
        return "";
    }

    // std::cout << "Path to output: " << pathToOutput << std::endl;
    // std::cout << "Processing file: " << fileInput << std::endl;

    std::string fileString = component.substr(0, component.find("."));
    fileString = fileString.substr(0, fileString.find("/"));
    // std::cout << "File string: " << fileString << std::endl;
    std::string outputname = pathToOutput + fileOutput + "_" + fileString;
    std::replace(outputname.begin(), outputname.end(), ' ', '_');
    if (outputname.size() > 150) {
        outputname = outputname.substr(0, 150);
    }
    std::string render;

    int a, e;
    switch (face) {
        case FRONT:
            a = 0, e = 0;
            outputname += "_front.png";
            render = opt.getTemppath() + "rtedge -s 1024 -W -R -a " + std::to_string(a) + " -e " + std::to_string(e) + " -o " + outputname + " -c \"set bs=1\" " + pathToInput + " " + component;
            break;
        case RIGHT:
            a = 90, e = 0;
            outputname += "_right.png";
            render = opt.getTemppath() + "rtedge -s 1024 -W -R -a " + std::to_string(a) + " -e " + std::to_string(e) + " -o " + outputname + " -c \"set bs=1\" " + pathToInput + " " + component;
            break;
        case BACK:
            a = 180, e = 0;
            outputname += "_back.png";
            render = opt.getTemppath() + "rtedge -s 1024 -W -R -a " + std::to_string(a) + " -e " + std::to_string(e) + " -o " + outputname + " -c \"set bs=1\" " + pathToInput + " " + component;
            break;
        case LEFT:
            a = 270, e = 0;
            outputname += "_left.png";
            render = opt.getTemppath() + "rtedge -s 1024 -W -R -a " + std::to_string(a) + " -e " + std::to_string(e) + " -o " + outputname + " -c \"set bs=1\" " + pathToInput + " " + component;
            break;
        case TOP:
            a = 0, e = 90; // may need to change "a"?
            outputname += "_top.png";
            render = opt.getTemppath() + "rtedge -s 1024 -W -R -a " + std::to_string(a) + " -e " + std::to_string(e) + " -o " + outputname + " -c \"set bs=1\" " + pathToInput + " " + component;
            break;
        case BOTTOM:
            a = 0, e = 270;
            outputname += "_bottom.png";
            render = opt.getTemppath() + "rtedge -s 1024 -W -R -a " + std::to_string(a) + " -e " + std::to_string(e) + " -o " + outputname + " -c \"set bs=1\" " + pathToInput + " " + component;
            break;
        case DETAILED:
            a = 45, e = 45;
            outputname += "_detailed.png";
            render = opt.getTemppath() + "rt -C 255/255/255 -s 1024 -A 1.5 -W -R -c \"set ambSamples=64 ambSlow=1\" -o " + outputname + " " + pathToInput + " " + component;
            break;
        case GHOST:
            a = 35, e = 25;
            outputname += "_ghost.png";
            //REMOVE: tempfix for 'rtwizard' not working
            render = opt.getTemppath() + "rtedge -s 1024 -W -R -a " + std::to_string(a) + " -e " + std::to_string(e) + " -o " + outputname + " -c \"set bs=1\" " + pathToInput + " " + component;
            //PUT THIS LINE BACK IN
            //render = opt.getTemppath() + "rtwizard -s 1024 -a " + std::to_string(a) + " -e " + std::to_string(e) + " -i " + pathToInput + " -c " + component + " -g " + ghost + " -G 10 -o " + outputname;
            // render2 = "../../../build/bin/rtwizard -s 1024 -a " + a + " -e " + e + " -i " + pathToInput + " -g " + ghost + " -G 3 -o " + outputname;
            break;
        default:
            std::cerr<< "mark added this\n";
            break;
    }

    // std::cout << render << std::endl;


    if (opt.getOverrideImages() || std::remove(outputname.c_str()) != 0) {
       std::cerr << "Did not remove " << outputname << std::endl;
    }
    
    try {
        auto result2 = system(render.c_str());
<<<<<<< HEAD
    } catch (std::exception& e) {
        std::cerr << e.what() << std::endl;
=======
	if (result2 < 0 || result2 == 127) {
	    bu_log("ERROR: failed to run: %s\n", render.c_str());
	    bu_exit(BRLCAD_ERROR, "system() failed\n");
	}
    } catch (std::exception& er) {
        std::cerr << er.what() << std::endl;
>>>>>>> 916b3b59
    }

    if (!bu_file_exists(outputname.c_str(), NULL)) {
        bu_log("ERROR: %s doesn't exist\n", outputname.c_str()); 
        bu_log("Rendering not generated"); 
        bu_exit(BRLCAD_ERROR, "No input, aborting.\n");
    }
    std::cout << "Successfully generated perspective rendering png file\n";

	return outputname;
}<|MERGE_RESOLUTION|>--- conflicted
+++ resolved
@@ -108,17 +108,14 @@
     
     try {
         auto result2 = system(render.c_str());
-<<<<<<< HEAD
     } catch (std::exception& e) {
         std::cerr << e.what() << std::endl;
-=======
 	if (result2 < 0 || result2 == 127) {
 	    bu_log("ERROR: failed to run: %s\n", render.c_str());
 	    bu_exit(BRLCAD_ERROR, "system() failed\n");
 	}
     } catch (std::exception& er) {
         std::cerr << er.what() << std::endl;
->>>>>>> 916b3b59
     }
 
     if (!bu_file_exists(outputname.c_str(), NULL)) {
