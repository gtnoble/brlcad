<<<<<<< HEAD
=======
/*         P E R S P E C T I V E G A T H E R E R . C P P
 * BRL-CAD
 *
 * Copyright (c) 2023-2024 United States Government as represented by
 * the U.S. Army Research Laboratory.
 *
 * This library is free software; you can redistribute it and/or
 * modify it under the terms of the GNU Lesser General Public License
 * version 2.1 as published by the Free Software Foundation.
 *
 * This library is distributed in the hope that it will be useful, but
 * WITHOUT ANY WARRANTY; without even the implied warranty of
 * MERCHANTABILITY or FITNESS FOR A PARTICULAR PURPOSE.  See the GNU
 * Lesser General Public License for more details.
 *
 * You should have received a copy of the GNU Lesser General Public
 * License along with this file; see the file named COPYING for more
 * information.
 */

>>>>>>> 87a4244b
#include "PerspectiveGatherer.h"

std::map<char, FaceDetails>
getFaceDetails()
{
	std::map<char, FaceDetails> output;

	output['F'] = {FRONT, "Front", LENGTH, HEIGHT};
	output['T'] = {TOP, "Top", LENGTH, DEPTH};
	output['R'] = {RIGHT, "Right", DEPTH, HEIGHT};
	output['L'] = {LEFT, "Left", DEPTH, HEIGHT};
	output['B'] = {BACK, "Back", LENGTH, HEIGHT};
	output['b'] = {BOTTOM, "Bottom", LENGTH, DEPTH};
	//output['A'] = {DETAILED, "Ambient Occlusion"};

	return output;
}

<<<<<<< HEAD
std::string
extractFileName(std::string filePath) {
    return filePath.substr(filePath.find_last_of("/\\") + 1);
}

std::string
renderPerspective(RenderingFace face, Options& opt, std::string component, std::string ghost)
{
    // hardcode filename until options come out
    std::string pathToInput = opt.getFilepath();
    std::string fileInput = extractFileName(pathToInput);
    std::string pathToOutput = "output/";
    std::string fileOutput = fileInput.substr(0, fileInput.find_last_of("."));

    // do directory traversal checks
    if (fileOutput.find("../") != std::string::npos) {
        std::cout << "ERROR: Output file name cannot contain ../\n";
        return "";
    }

    std::string fileString = component.substr(0, component.find("."));
    fileString = fileString.substr(0, fileString.find("/"));
    std::string outputname = pathToOutput + fileOutput + "_" + fileString;
    std::replace(outputname.begin(), outputname.end(), ' ', '_');
    if (outputname.size() > 150) {
        outputname = outputname.substr(0, 150);
    }
=======

static std::string createOutputBase(std::string inFile, std::string workingDir, std::string component) {
    /* create output filename using the base of input file _component, with working directory path 
    i.e. workingDir/inFileBASE_COMPONENT */

    // get input file base name
    std::string inFileBase = inFile.substr(inFile.find_last_of("/\\") + 1); // strip at last path separator
    inFileBase = inFileBase.substr(0, inFileBase.find_last_of("."));        // remove .ext

    // it shouldn't, but make sure workingDir string does not end in path separator
    std::string working = workingDir;
    char lastChar = working[working.size() - 1];
    if (lastChar == '/' || lastChar == '\\')
        working.pop_back();

    // when doing ghost render for hierarchy '...' component is space separated list
    // in that case rename to etc to elim spaces and not have too long of a file name
    std::string comp = component;
    if (comp.find(" ") != std::string::npos)
        comp = "etc";

    // put it all together
    std::string ret = working + BU_DIR_SEPARATOR + inFileBase + "_" + comp;

    return ret;
}


static std::string getCmdPath(std::string exeDir, const char* cmd) {
    char buf[MAXPATHLEN] = {0};
    if (!bu_dir(buf, MAXPATHLEN, exeDir.c_str(), cmd, BU_DIR_EXT, NULL))
        bu_exit(BRLCAD_ERROR, "Coudn't find %s, aborting.\n", cmd);

    return std::string(buf);
}


std::string
renderPerspective(RenderingFace face, Options& opt, std::string component, std::string UNUSED(ghost))
{
    std::string pathToInput = opt.getInFile();
    std::string outputname = createOutputBase(opt.getInFile(), opt.getWorkingDir(), component);

>>>>>>> 87a4244b
    std::string render;
    std::string cmd;
    // setup av for rtedge since that's the majority of our work. The outliers (rt / rtwizard) will
    // reset the av to their needs
    const char* av[20] = { NULL,    // av[0]: cmd
                           "-s",
                           "1024",
                           "-W",
                           "-R",
                           "-a",
                           NULL,    // av[6]: 'a' value
                           "-e",
                           NULL,    // av[8]: 'e' value
                           "-c",
                           "set bs=1",
                           "-o",
                           NULL,   // av[12]: output file name
                           pathToInput.c_str(),
                           component.c_str(),
                           NULL,   // EXTRA for other renders
                           NULL,   // EXTRA for other renders
                           NULL,   // EXTRA for other renders
                           NULL,   // EXTRA for other renders
                           NULL,   // null-termination
                          };

    switch (face) {
        case FRONT:
            cmd = getCmdPath(opt.getExeDir(), "rtedge");
            outputname += "_front.png";
<<<<<<< HEAD
            render = opt.getTemppath() + "rtedge -s 1024 -W -R -a " + std::to_string(a) + " -e " + std::to_string(e) + " -o " + outputname + " -c \"set bs=1\" " + " -c \"set draw_axes=1\" " + pathToInput + " " + component;
=======

            av[0] = cmd.c_str();
            av[6] = "0";
            av[8] = "0";
            av[12] = outputname.c_str();
            av[15] = NULL;
>>>>>>> 87a4244b
            break;
        case RIGHT:
            cmd = getCmdPath(opt.getExeDir(), "rtedge");
            outputname += "_right.png";

            av[0] = cmd.c_str();
            av[6] = "90";
            av[8] = "0";
            av[12] = outputname.c_str();
            av[15] = NULL;
            break;
        case BACK:
            cmd = getCmdPath(opt.getExeDir(), "rtedge");
            outputname += "_back.png";

            av[0] = cmd.c_str();
            av[6] = "180";
            av[8] = "0";
            av[12] = outputname.c_str();
            av[15] = NULL;
            break;
        case LEFT:
            cmd = getCmdPath(opt.getExeDir(), "rtedge");
            outputname += "_left.png";
<<<<<<< HEAD
            render = opt.getTemppath() + "rtedge -s 1024 -W -R -a " + std::to_string(a) + " -e " + std::to_string(e) + " -o " + outputname + " -c \"set bs=1\" " + " -c \"set draw_axes=1\" " + pathToInput + " " + component;
=======

            av[0] = cmd.c_str();
            av[6] = "270";
            av[8] = "0";
            av[12] = outputname.c_str();
            av[15] = NULL;
>>>>>>> 87a4244b
            break;
        case TOP:
            cmd = getCmdPath(opt.getExeDir(), "rtedge");
            outputname += "_top.png";
<<<<<<< HEAD
            render = opt.getTemppath() + "rtedge -s 1024 -W -R -a " + std::to_string(a) + " -e " + std::to_string(e) + " -o " + outputname + " -c \"set bs=1\" " + " -c \"set draw_axes=1\" " + pathToInput + " " + component;
=======

            av[0] = cmd.c_str();
            av[6] = "0";
            av[8] = "90";
            av[12] = outputname.c_str();
            av[15] = NULL;
>>>>>>> 87a4244b
            break;
        case BOTTOM:
            cmd = getCmdPath(opt.getExeDir(), "rtedge");
            outputname += "_bottom.png";

            av[0] = cmd.c_str();
            av[6] = "0";
            av[8] = "270";
            av[12] = outputname.c_str();
            av[15] = NULL;
            break;
        case DETAILED:
            cmd = getCmdPath(opt.getExeDir(), "rt");
            outputname += "_detailed.png";

            av[0] = cmd.c_str();
            av[1] = "-s"; av[2] = "1024";
            av[3] = "-W";
            av[4] = "-R";
            av[5] = "-a";  av[6] = "45";
            av[7] = "-e";  av[8] = "45";
            av[9] = "-C";  av[10] = "255/255/255";
            av[11] = "-A"; av[12] = "1.5";
            av[13] = "-c"; av[14] = "set ambSamples=64 ambSlow=1";
            av[15] = "-o"; av[16] = outputname.c_str();
            av[17] = pathToInput.c_str();
            av[18] = component.c_str();
            av[19] = NULL;
            break;
        case GHOST:
            cmd = getCmdPath(opt.getExeDir(), "rtwizard");
            outputname += "_ghost.png";
<<<<<<< HEAD
            render = opt.getTemppath() + "rtwizard -s 1024 -a " + std::to_string(a) + " -e " + std::to_string(e) + " -i " + pathToInput + " -c " + component + " -g " + ghost + " -G 10 -o " + outputname;
=======

            av[0] = cmd.c_str();
            av[1] = "-s";  av[2] = "1024";
            av[3] = "-a";  av[4] = "35";
            av[5] = "-e";  av[6] = "25";
            av[7] = "-i";  av[8] = pathToInput.c_str();
            av[9] = "-c";  av[10] = component.c_str();
            av[11] = "-g"; av[12] = "ghost";
            av[13] = "-G"; av[14] = "10";
            av[15] = "-o"; av[16] = outputname.c_str();
            av[17] = NULL;
>>>>>>> 87a4244b
            break;
        default:
            /* how'd we get here? */
            break;
    }

<<<<<<< HEAD
    if (opt.getOverrideImages() || std::remove(outputname.c_str()) != 0) {
       std::cerr << "Did not remove " << outputname << std::endl;
    }
=======
    if (bu_file_exists(outputname.c_str(), NULL) && opt.getReuseImages()) {
        // reuse previous render
        if (opt.verbosePrinting())
            bu_log("\tFound %s, skipping\n", outputname.c_str());
        return outputname;
    } else {
        // sanity delete
        bu_file_delete(outputname.c_str());
    }

    struct bu_process* p;
    bu_process_create(&p, av, BU_PROCESS_HIDE_WINDOW);

    // TODO: do we care about output?
>>>>>>> 87a4244b

    (void)bu_process_wait_n(&p, 0);

    if (!bu_file_exists(outputname.c_str(), NULL)) {
        bu_log("ERROR: %s doesn't exist\n", outputname.c_str());
        bu_exit(BRLCAD_ERROR, "Rendering not generated, aborting.\n");
    } else if (opt.verbosePrinting()) {
        bu_log("\tGenerated %s\n", outputname.c_str());
    }

	return outputname;
}<|MERGE_RESOLUTION|>--- conflicted
+++ resolved
@@ -1,5 +1,3 @@
-<<<<<<< HEAD
-=======
 /*         P E R S P E C T I V E G A T H E R E R . C P P
  * BRL-CAD
  *
@@ -20,7 +18,6 @@
  * information.
  */
 
->>>>>>> 87a4244b
 #include "PerspectiveGatherer.h"
 
 std::map<char, FaceDetails>
@@ -39,35 +36,6 @@
 	return output;
 }
 
-<<<<<<< HEAD
-std::string
-extractFileName(std::string filePath) {
-    return filePath.substr(filePath.find_last_of("/\\") + 1);
-}
-
-std::string
-renderPerspective(RenderingFace face, Options& opt, std::string component, std::string ghost)
-{
-    // hardcode filename until options come out
-    std::string pathToInput = opt.getFilepath();
-    std::string fileInput = extractFileName(pathToInput);
-    std::string pathToOutput = "output/";
-    std::string fileOutput = fileInput.substr(0, fileInput.find_last_of("."));
-
-    // do directory traversal checks
-    if (fileOutput.find("../") != std::string::npos) {
-        std::cout << "ERROR: Output file name cannot contain ../\n";
-        return "";
-    }
-
-    std::string fileString = component.substr(0, component.find("."));
-    fileString = fileString.substr(0, fileString.find("/"));
-    std::string outputname = pathToOutput + fileOutput + "_" + fileString;
-    std::replace(outputname.begin(), outputname.end(), ' ', '_');
-    if (outputname.size() > 150) {
-        outputname = outputname.substr(0, 150);
-    }
-=======
 
 static std::string createOutputBase(std::string inFile, std::string workingDir, std::string component) {
     /* create output filename using the base of input file _component, with working directory path 
@@ -111,7 +79,6 @@
     std::string pathToInput = opt.getInFile();
     std::string outputname = createOutputBase(opt.getInFile(), opt.getWorkingDir(), component);
 
->>>>>>> 87a4244b
     std::string render;
     std::string cmd;
     // setup av for rtedge since that's the majority of our work. The outliers (rt / rtwizard) will
@@ -142,16 +109,12 @@
         case FRONT:
             cmd = getCmdPath(opt.getExeDir(), "rtedge");
             outputname += "_front.png";
-<<<<<<< HEAD
-            render = opt.getTemppath() + "rtedge -s 1024 -W -R -a " + std::to_string(a) + " -e " + std::to_string(e) + " -o " + outputname + " -c \"set bs=1\" " + " -c \"set draw_axes=1\" " + pathToInput + " " + component;
-=======
 
             av[0] = cmd.c_str();
             av[6] = "0";
             av[8] = "0";
             av[12] = outputname.c_str();
             av[15] = NULL;
->>>>>>> 87a4244b
             break;
         case RIGHT:
             cmd = getCmdPath(opt.getExeDir(), "rtedge");
@@ -176,30 +139,22 @@
         case LEFT:
             cmd = getCmdPath(opt.getExeDir(), "rtedge");
             outputname += "_left.png";
-<<<<<<< HEAD
-            render = opt.getTemppath() + "rtedge -s 1024 -W -R -a " + std::to_string(a) + " -e " + std::to_string(e) + " -o " + outputname + " -c \"set bs=1\" " + " -c \"set draw_axes=1\" " + pathToInput + " " + component;
-=======
 
             av[0] = cmd.c_str();
             av[6] = "270";
             av[8] = "0";
             av[12] = outputname.c_str();
             av[15] = NULL;
->>>>>>> 87a4244b
             break;
         case TOP:
             cmd = getCmdPath(opt.getExeDir(), "rtedge");
             outputname += "_top.png";
-<<<<<<< HEAD
-            render = opt.getTemppath() + "rtedge -s 1024 -W -R -a " + std::to_string(a) + " -e " + std::to_string(e) + " -o " + outputname + " -c \"set bs=1\" " + " -c \"set draw_axes=1\" " + pathToInput + " " + component;
-=======
 
             av[0] = cmd.c_str();
             av[6] = "0";
             av[8] = "90";
             av[12] = outputname.c_str();
             av[15] = NULL;
->>>>>>> 87a4244b
             break;
         case BOTTOM:
             cmd = getCmdPath(opt.getExeDir(), "rtedge");
@@ -232,9 +187,6 @@
         case GHOST:
             cmd = getCmdPath(opt.getExeDir(), "rtwizard");
             outputname += "_ghost.png";
-<<<<<<< HEAD
-            render = opt.getTemppath() + "rtwizard -s 1024 -a " + std::to_string(a) + " -e " + std::to_string(e) + " -i " + pathToInput + " -c " + component + " -g " + ghost + " -G 10 -o " + outputname;
-=======
 
             av[0] = cmd.c_str();
             av[1] = "-s";  av[2] = "1024";
@@ -246,18 +198,12 @@
             av[13] = "-G"; av[14] = "10";
             av[15] = "-o"; av[16] = outputname.c_str();
             av[17] = NULL;
->>>>>>> 87a4244b
             break;
         default:
             /* how'd we get here? */
             break;
     }
 
-<<<<<<< HEAD
-    if (opt.getOverrideImages() || std::remove(outputname.c_str()) != 0) {
-       std::cerr << "Did not remove " << outputname << std::endl;
-    }
-=======
     if (bu_file_exists(outputname.c_str(), NULL) && opt.getReuseImages()) {
         // reuse previous render
         if (opt.verbosePrinting())
@@ -272,7 +218,6 @@
     bu_process_create(&p, av, BU_PROCESS_HIDE_WINDOW);
 
     // TODO: do we care about output?
->>>>>>> 87a4244b
 
     (void)bu_process_wait_n(&p, 0);
 
@@ -284,4 +229,14 @@
     }
 
 	return outputname;
-}+}
+
+
+// Local Variables:
+// tab-width: 8
+// mode: C++
+// c-basic-offset: 4
+// indent-tabs-mode: t
+// c-file-style: "stroustrup"
+// End:
+// ex: shiftwidth=4 tabstop=8