<<<<<<< HEAD
#pragma once

// OpenCV header files
#include <opencv2/opencv.hpp>
#include <opencv2/core/core.hpp>
#include "opencv2/highgui/highgui.hpp"

// Necessary C++ header files
#include <iostream>
#include <cstdlib>
#include <string>
#include <fstream>
#include <sstream>
#include <vector>
#include <ctime>
#include "picohash.h"
#include<cstdio>
#include<filesystem>

// Necessary C++ headers to get user account name for Windows and Unix
#if defined(_WIN32) || defined(_WIN64)
#include <windows.h>
#include <Lmcons.h>
#elif defined(__unix__) || defined(__unix) || defined(unix) || defined(__APPLE__) || defined(__MACH__) || defined(__FreeBSD__)
#include <pwd.h>
#include <unistd.h>
#include <sys/types.h>
#endif

// BRL-CAD header files
#include "bu/getopt.h"
#include "bu/log.h"
#include "bu/units.h"
#include "ged.h"

// Visualization project header files
#include "Options.h"
#include "IFPainter.h"
#include "InformationGatherer.h"
#include "PerspectiveGatherer.h"
#include "RenderHandler.h"
#include "FactsHandler.h"
#include "Position.h"
=======
/*                           P C H . H
 * BRL-CAD
 *
 * Copyright (c) 2023-2024 United States Government as represented by
 * the U.S. Army Research Laboratory.
 *
 * This library is free software; you can redistribute it and/or
 * modify it under the terms of the GNU Lesser General Public License
 * version 2.1 as published by the Free Software Foundation.
 *
 * This library is distributed in the hope that it will be useful, but
 * WITHOUT ANY WARRANTY; without even the implied warranty of
 * MERCHANTABILITY or FITNESS FOR A PARTICULAR PURPOSE.  See the GNU
 * Lesser General Public License for more details.
 *
 * You should have received a copy of the GNU Lesser General Public
 * License along with this file; see the file named COPYING for more
 * information.
 */

#pragma once

#include "common.h"

#ifdef DEBUG
#define OPENCV_QUELL_DEBUG
// Due to OpenCV's opencv2/core/cvdef.h defining a debug_build_guard namespace
// that keys off of whether DEBUG is defined, we need to make sure it is unset
// here - otherwise Windows Release builds will end up being unable to link
// properly - the gist includes of opencv will be looking for the namespace
// prefixed names rather than the Release names.
#undef DEBUG
#endif

// OpenCV header files
#include <opencv2/opencv.hpp>
#include <opencv2/core/core.hpp>
#include "opencv2/highgui/highgui.hpp"

#ifdef OPENCV_QUELL_DEBUG
#define DEBUG 1
#endif

// Necessary C++ header files
#include <iostream>
#include <cstdlib>
#include <cstdio>
#include <string>
#include <fstream>
#include <sstream>
#include <vector>
#include <ctime>
#include <filesystem>
#include <sys/stat.h>
#include <sys/stat.h>

#include "picohash.h"

// BRL-CAD header files
#include "bu/opt.h"
#include "bu/app.h"
#include "bu/log.h"
#include "bu/units.h"
#include "ged.h"

// Visualization project header files
#include "Options.h"
#include "IFPainter.h"
#include "InformationGatherer.h"
#include "PerspectiveGatherer.h"
#include "RenderHandler.h"
#include "FactsHandler.h"
#include "Position.h"


/*
 * Local Variables:
 * tab-width: 8
 * mode: C
 * indent-tabs-mode: t
 * c-file-style: "stroustrup"
 * End:
 * ex: shiftwidth=4 tabstop=8
 */
>>>>>>> 87a4244b
<|MERGE_RESOLUTION|>--- conflicted
+++ resolved
@@ -1,130 +1,75 @@
-<<<<<<< HEAD
-#pragma once
-
-// OpenCV header files
-#include <opencv2/opencv.hpp>
-#include <opencv2/core/core.hpp>
-#include "opencv2/highgui/highgui.hpp"
-
-// Necessary C++ header files
-#include <iostream>
-#include <cstdlib>
-#include <string>
-#include <fstream>
-#include <sstream>
-#include <vector>
-#include <ctime>
-#include "picohash.h"
-#include<cstdio>
-#include<filesystem>
-
-// Necessary C++ headers to get user account name for Windows and Unix
-#if defined(_WIN32) || defined(_WIN64)
-#include <windows.h>
-#include <Lmcons.h>
-#elif defined(__unix__) || defined(__unix) || defined(unix) || defined(__APPLE__) || defined(__MACH__) || defined(__FreeBSD__)
-#include <pwd.h>
-#include <unistd.h>
-#include <sys/types.h>
-#endif
-
-// BRL-CAD header files
-#include "bu/getopt.h"
-#include "bu/log.h"
-#include "bu/units.h"
-#include "ged.h"
-
-// Visualization project header files
-#include "Options.h"
-#include "IFPainter.h"
-#include "InformationGatherer.h"
-#include "PerspectiveGatherer.h"
-#include "RenderHandler.h"
-#include "FactsHandler.h"
-#include "Position.h"
-=======
-/*                           P C H . H
- * BRL-CAD
- *
- * Copyright (c) 2023-2024 United States Government as represented by
- * the U.S. Army Research Laboratory.
- *
- * This library is free software; you can redistribute it and/or
- * modify it under the terms of the GNU Lesser General Public License
- * version 2.1 as published by the Free Software Foundation.
- *
- * This library is distributed in the hope that it will be useful, but
- * WITHOUT ANY WARRANTY; without even the implied warranty of
- * MERCHANTABILITY or FITNESS FOR A PARTICULAR PURPOSE.  See the GNU
- * Lesser General Public License for more details.
- *
- * You should have received a copy of the GNU Lesser General Public
- * License along with this file; see the file named COPYING for more
- * information.
- */
-
-#pragma once
-
-#include "common.h"
-
-#ifdef DEBUG
-#define OPENCV_QUELL_DEBUG
-// Due to OpenCV's opencv2/core/cvdef.h defining a debug_build_guard namespace
-// that keys off of whether DEBUG is defined, we need to make sure it is unset
-// here - otherwise Windows Release builds will end up being unable to link
-// properly - the gist includes of opencv will be looking for the namespace
-// prefixed names rather than the Release names.
-#undef DEBUG
-#endif
-
-// OpenCV header files
-#include <opencv2/opencv.hpp>
-#include <opencv2/core/core.hpp>
-#include "opencv2/highgui/highgui.hpp"
-
-#ifdef OPENCV_QUELL_DEBUG
-#define DEBUG 1
-#endif
-
-// Necessary C++ header files
-#include <iostream>
-#include <cstdlib>
-#include <cstdio>
-#include <string>
-#include <fstream>
-#include <sstream>
-#include <vector>
-#include <ctime>
-#include <filesystem>
-#include <sys/stat.h>
-#include <sys/stat.h>
-
-#include "picohash.h"
-
-// BRL-CAD header files
-#include "bu/opt.h"
-#include "bu/app.h"
-#include "bu/log.h"
-#include "bu/units.h"
-#include "ged.h"
-
-// Visualization project header files
-#include "Options.h"
-#include "IFPainter.h"
-#include "InformationGatherer.h"
-#include "PerspectiveGatherer.h"
-#include "RenderHandler.h"
-#include "FactsHandler.h"
-#include "Position.h"
-
-
-/*
- * Local Variables:
- * tab-width: 8
- * mode: C
- * indent-tabs-mode: t
- * c-file-style: "stroustrup"
- * End:
- * ex: shiftwidth=4 tabstop=8
- */
->>>>>>> 87a4244b
+/*                           P C H . H
+ * BRL-CAD
+ *
+ * Copyright (c) 2023-2024 United States Government as represented by
+ * the U.S. Army Research Laboratory.
+ *
+ * This library is free software; you can redistribute it and/or
+ * modify it under the terms of the GNU Lesser General Public License
+ * version 2.1 as published by the Free Software Foundation.
+ *
+ * This library is distributed in the hope that it will be useful, but
+ * WITHOUT ANY WARRANTY; without even the implied warranty of
+ * MERCHANTABILITY or FITNESS FOR A PARTICULAR PURPOSE.  See the GNU
+ * Lesser General Public License for more details.
+ *
+ * You should have received a copy of the GNU Lesser General Public
+ * License along with this file; see the file named COPYING for more
+ * information.
+ */
+
+#pragma once
+
+// OpenCV header files
+#include <opencv2/opencv.hpp>
+#include <opencv2/core/core.hpp>
+#include "opencv2/highgui/highgui.hpp"
+
+// Necessary C++ header files
+#include <iostream>
+#include <cstdlib>
+#include <string>
+#include <fstream>
+#include <sstream>
+#include <vector>
+#include <ctime>
+#include "picohash.h"
+#include<cstdio>
+#include<filesystem>
+
+// Necessary C++ headers to get user account name for Windows and Unix
+#if defined(_WIN32) || defined(_WIN64)
+#include <windows.h>
+#include <Lmcons.h>
+#elif defined(__unix__) || defined(__unix) || defined(unix) || defined(__APPLE__) || defined(__MACH__) || defined(__FreeBSD__)
+#include <pwd.h>
+#include <unistd.h>
+#include <sys/types.h>
+#endif
+
+// BRL-CAD header files
+#include "bu/opt.h"
+#include "bu/app.h"
+#include "bu/log.h"
+#include "bu/units.h"
+#include "ged.h"
+
+// Visualization project header files
+#include "Options.h"
+#include "IFPainter.h"
+#include "InformationGatherer.h"
+#include "PerspectiveGatherer.h"
+#include "RenderHandler.h"
+#include "FactsHandler.h"
+#include "Position.h"
+
+
+/*
+ * Local Variables:
+ * tab-width: 8
+ * mode: C
+ * indent-tabs-mode: t
+ * c-file-style: "stroustrup"
+ * End:
+ * ex: shiftwidth=4 tabstop=8
+ */