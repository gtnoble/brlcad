--- conflicted
+++ resolved
@@ -1,11 +1,7 @@
 /*                       P I X D I F F . C
  * BRL-CAD
  *
-<<<<<<< HEAD
- * Copyright (c) 1985-2018 United States Government as represented by
-=======
  * Copyright (c) 1985-2020 United States Government as represented by
->>>>>>> 2965d039
  * the U.S. Army Research Laboratory.
  *
  * This program is free software; you can redistribute it and/or
@@ -94,11 +90,7 @@
     stat(argv[2], &sf2);
 
     if (sf1.st_size != sf2.st_size) {
-<<<<<<< HEAD
-	bu_exit(1, "Different file sizes found: %s(%ld) and %s(%ld).  Cannot perform pixdiff.\n", argv[1], sf1.st_size, argv[2], sf2.st_size);
-=======
 	bu_exit(1, "Different file sizes found: %s(%jd) and %s(%jd).  Cannot perform pixdiff.\n", argv[1], (intmax_t)sf1.st_size, argv[2], (intmax_t)sf2.st_size);
->>>>>>> 2965d039
     }
 
     while (1) {
