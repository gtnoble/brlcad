/*                           O P T . C
 * BRL-CAD
 *
<<<<<<< HEAD
 * Copyright (c) 1989-2018 United States Government as represented by
=======
 * Copyright (c) 1989-2020 United States Government as represented by
>>>>>>> 2965d039
 * the U.S. Army Research Laboratory.
 *
 * This program is free software; you can redistribute it and/or
 * modify it under the terms of the GNU Lesser General Public License
 * version 2.1 as published by the Free Software Foundation.
 *
 * This program is distributed in the hope that it will be useful, but
 * WITHOUT ANY WARRANTY; without even the implied warranty of
 * MERCHANTABILITY or FITNESS FOR A PARTICULAR PURPOSE.  See the GNU
 * Lesser General Public License for more details.
 *
 * You should have received a copy of the GNU Lesser General Public
 * License along with this file; see the file named COPYING for more
 * information.
 */
/** @file rt/opt.c
 *
 * Option handling for Ray Tracing main program.
 *
 */

#include "common.h"

#include <stdlib.h>
#include <stdio.h>
#include <ctype.h>
#include <math.h>
#include <string.h>

#include "bu/debug.h"
#include "bu/getopt.h"
#include "bu/parallel.h"
#include "bu/units.h"
#include "bn/str.h"
#include "vmath.h"
#include "raytrace.h"
#include "fb.h"

#include "./rtuif.h"
#include "./ext.h"


/* Note: struct parsing requires no space after the commas.  take care
 * when formatting this file.  if the compile breaks here, it means
 * that spaces got inserted incorrectly.
 */
#define COMMA ','

<<<<<<< HEAD
int rt_verbosity = -1;	/* blather incessantly by default */

size_t width = 0;		/* # of pixels in X */
size_t height = 0;		/* # of lines in Y */
=======
int rt_verbosity = -1;        /* blather incessantly by default */

size_t width = 0;                /* # of pixels in X */
size_t height = 0;                /* # of lines in Y */
>>>>>>> 2965d039


/***** Variables shared with viewing model *** */
int doubles_out = 0;        /* u_char or double .pix output file */
fastf_t azimuth = 0.0, elevation = 0.0;
int lightmodel = 0;                /* Select lighting model */
int rpt_overlap = 1;        /* report overlapping region names */
int default_background = 1; /* Default is black */
int output_is_binary = 1;        /* !0 means output file is binary */

/***** end of sharing with viewing model *****/

/***** variables shared with worker() ******/
int query_x = 0;
int query_y = 0;
int Query_one_pixel = 0;
int query_optical_debug  = 0;
int query_debug = 0;
int stereo = 0;                         /* stereo viewing */
int hypersample = 0;                    /* number of extra rays to fire */
unsigned int jitter = 0;                /* ray jitter control variable */
fastf_t rt_perspective = (fastf_t)0.0;  /* presp (degrees X) 0 => ortho */
fastf_t aspect = (fastf_t)1.0;          /* view aspect ratio X/Y (needs to be 1.0 for g/G options) */
vect_t dx_model;                        /* view delta-X as model-space vect */
vect_t dy_model;                        /* view delta-Y as model-space vect */
vect_t dx_unit;                         /* view delta-X as unit-len vect */
vect_t dy_unit;                         /* view delta-Y as unit-len vect */
fastf_t cell_width = (fastf_t)0.0;      /* model space grid cell width */
fastf_t cell_height = (fastf_t)0.0;     /* model space grid cell height */
int cell_newsize = 0;                   /* new grid cell size */
point_t eye_model = {(fastf_t)0.0, (fastf_t)0.0, (fastf_t)0.0}; /* model-space location of eye */
fastf_t eye_backoff = (fastf_t)M_SQRT2; /* dist from eye to center */
mat_t Viewrotscale = { (fastf_t)0.0, (fastf_t)0.0, (fastf_t)0.0, (fastf_t)0.0,
		       (fastf_t)0.0, (fastf_t)0.0, (fastf_t)0.0, (fastf_t)0.0,
		       (fastf_t)0.0, (fastf_t)0.0, (fastf_t)0.0, (fastf_t)0.0,
		       (fastf_t)0.0, (fastf_t)0.0, (fastf_t)0.0, (fastf_t)0.0};
fastf_t viewsize = (fastf_t)0.0;
int incr_mode = 0;                      /* !0 for incremental resolution */
int full_incr_mode = 0;                 /* !0 for fully incremental resolution */
size_t incr_level = 0;                  /* current incremental level */
size_t incr_nlevel = 0;                 /* number of levels */
size_t full_incr_sample = 0;            /* current fully incremental sample */
size_t full_incr_nsamples = 0;          /* number of samples in the fully incremental mode */
size_t npsw = 1;                        /* number of worker PSWs to run */
struct resource resource[MAX_PSW];      /* memory resources */
int top_down = 0;                       /* render image top-down or bottom-up (default) */
int random_mode = 0;                    /* Mode to shoot rays at random directions */
int opencl_mode = 0;                    /* enable/disable OpenCL */
/***** end variables shared with worker() *****/

/***** Photon Mapping Variables *****/
double pmargs[9];
char pmfile[255];
/***** ************************ *****/

/***** variables shared with do.c *****/
<<<<<<< HEAD
int objc = 0;		/* Number of cmd-line treetops */
char **objv = (char **)NULL;	/* array of treetop strings */
char *string_pix_start = (char *)NULL;	/* string spec of starting pixel */
char *string_pix_end = (char *)NULL;	/* string spec of ending pixel */
int pix_start = -1;		/* pixel to start at */
int pix_end = 0;		/* pixel to end at */
int matflag = 0;		/* read matrix from stdin */
int orientflag = 0;		/* 1 means orientation has been set */
int desiredframe = 0;	/* frame to start at */
int finalframe = -1;	/* frame to halt at */
int curframe = 0;		/* current frame number,
				 * also shared with view.c */
char *outputfile = (char *)NULL;	/* name of base of output file */
int benchmark = 0;		/* No random numbers:  benchmark */

int sub_grid_mode = 0;	/* mode to raytrace a rectangular portion of view */
int sub_xmin = 0;		/* lower left of sub rectangle */
=======
int objc = 0;                           /* Number of cmd-line treetops */
char **objv = (char **)NULL;            /* array of treetop strings */
struct bu_ptbl *cmd_objs = NULL;        /* container for command specified objects */
char *string_pix_start = (char *)NULL;  /* string spec of starting pixel */
char *string_pix_end = (char *)NULL;    /* string spec of ending pixel */
int pix_start = -1;                     /* pixel to start at */
int pix_end = 0;                        /* pixel to end at */
int matflag = 0;                        /* read matrix from stdin */
int orientflag = 0;                     /* 1 means orientation has been set */
int desiredframe = 0;                   /* frame to start at */
int finalframe = -1;                    /* frame to halt at */
int curframe = 0;                       /* current frame number,
					 * also shared with view.c */
char *outputfile = (char *)NULL;        /* name of base of output file */
int benchmark = 0;                      /* No random numbers:  benchmark */

int sub_grid_mode = 0;                  /* mode to raytrace a rectangular portion of view */
int sub_xmin = 0;                       /* lower left of sub rectangle */
>>>>>>> 2965d039
int sub_ymin = 0;
int sub_xmax = 0;                       /* upper right of sub rectangle */
int sub_ymax = 0;

/**
 * If this variable is set to zero, then "air" solids in the model
 * will be entirely discarded.
 * If this variable is set non-zero, then "air" solids will be
 * retained, and can be expected to show up in the partition lists.
 */
int use_air = 0;                        /* whether librt should handle air */

/***** end variables shared with do.c *****/


/***** variables shared with view.c *****/
<<<<<<< HEAD
double airdensity = 0.0;    /* is the scene hazy (we shade the void space) */
double haze[3] = { 0.8, 0.9, 0.99 };	      /* color of the haze */
=======
double airdensity = 0.0;                /* is the scene hazy (we shade the void space) */
double haze[3] = { 0.8, 0.9, 0.99 };    /* color of the haze */
>>>>>>> 2965d039
int do_kut_plane = 0;
plane_t kut_plane;

double units = 1.0;
int default_units = 1;
int model_units = 0;

/***** end variables shared with view.c *****/

char *densityfile = (char *)NULL;       /* name of density file */

/* temporary kludge to get rt to use a tighter tolerance for raytracing */
fastf_t rt_dist_tol = (fastf_t)0.0005;  /* Value for rti_tol.dist */

<<<<<<< HEAD
=======
fastf_t rt_perp_tol = (fastf_t)0.0;     /* Value for rti_tol.perp */
char *framebuffer = (char *)NULL;       /* desired framebuffer */

>>>>>>> 2965d039
/**
 * space partitioning algorithm to use.  previously had experimental
 * grid support, but now only uses a Non-uniform Binary Spatial
 * Partitioning (BSP) tree.
 */
int space_partition = RT_PART_NUBSPT;

#define MAX_WIDTH (32*1024)

extern struct command_tab rt_cmdtab[];


/* this helper function is used to increase a bit variable through
 * five levels (8 bits set at a time, 0 through level 4).  this can be
 * used to incrementally increase uint32 bits as typically used for
 * verbose and/or debug printing.
 */
static unsigned int
increase_level(unsigned int bits)
{
    if ((bits & 0x000000ff) != 0x000000ff)
	bits |= 0x000000ff;
    else if ((bits & 0x0000ff00) != 0x0000ff00)
	bits |= 0x0000ff00;
    else if ((bits & 0x00ff0000) != 0x00ff0000)
	bits |= 0x00ff0000;
    else if ((bits & 0xff000000) != 0xff000000)
	bits |= 0xff000000;

    return bits;
}


int
get_args(int argc, const char *argv[])
{
    register int c;
    register int i;
    char *env_str;
    FILE *objsfile = NULL;
    struct bu_vls oline = BU_VLS_INIT_ZERO;
    int oid = 0;
    bu_optind = 1;                /* restart */


#define GETOPT_STR	\
<<<<<<< HEAD
    ".:, :@:a:b:c:d:e:f:g:m:ij:k:l:n:o:p:q:rs:tu:v::w:x:z:A:BC:D:E:F:G:H:IJ:K:MN:O:P:Q:RST:U:V:WX:!:+:h?"
=======
    ".:, :@:a:b:c:d:e:f:g:m:ij:k:l:n:o:p:q:rs:tu:v::w:x:z:A:BC:D:E:F:G:H:I:J:K:MN:O:P:Q:RST:U:V:WX:!:+:h?"
>>>>>>> 2965d039

    while ((c=bu_getopt(argc, (char * const *)argv, GETOPT_STR)) != -1) {
	if (bu_optopt == '?')
	    /* specifically asking for help? */
	    c = 'h';
	switch (c) {
	    case 'q':
		i = atoi(bu_optarg);
		if (i <= 0) {
		    bu_exit(EXIT_FAILURE, "-q %d is < 0\n", i);
		}
		if (i > BN_RANDHALFTABSIZE) {
		    bu_exit(EXIT_FAILURE, "-q %d is > maximum (%d)\n", i, BN_RANDHALFTABSIZE);
		}
		bn_randhalftabsize = i;
		break;
	    case 'm':
		i = sscanf(bu_optarg, "%lg, %lg, %lg, %lg", &airdensity, &haze[RED], &haze[GRN], &haze[BLU]);
		if (i != 4) {
		    bu_exit(EXIT_FAILURE, "ERROR: bad air density or haze 0.0-to-1.0 RGB values\n");
		}
		break;
	    case 't':
		top_down = 1;
		break;
	    case 'j':
		{
		    register char *cp = bu_optarg;

		    sub_xmin = atoi(cp);
		    while ((*cp >= '0' && *cp <= '9')) cp++;
		    while (*cp && (*cp < '0' || *cp > '9')) cp++;
		    sub_ymin = atoi(cp);
		    while ((*cp >= '0' && *cp <= '9')) cp++;
		    while (*cp && (*cp < '0' || *cp > '9')) cp++;
		    sub_xmax = atoi(cp);
		    while ((*cp >= '0' && *cp <= '9')) cp++;
		    while (*cp && (*cp < '0' || *cp > '9')) cp++;
		    sub_ymax = atoi(cp);

		    bu_log("Sub-rectangle: (%d, %d) (%d, %d)\n",
			   sub_xmin, sub_ymin,
			   sub_xmax, sub_ymax);
		    if (sub_xmin >= 0 && sub_xmin < sub_xmax &&
			sub_ymin >= 0 && sub_ymin < sub_ymax) {
			sub_grid_mode = 1;
		    } else {
			sub_grid_mode = 0;
			bu_log("WARNING: bad sub-rectangle, ignored\n");
		    }
		}
		break;
	    case 'k': {
		/* define cutting plane */
		fastf_t f;
		double scan[4];

		do_kut_plane = 1;
		i = sscanf(bu_optarg, "%lg, %lg, %lg, %lg", &scan[0], &scan[1], &scan[2], &scan[3]);
		if (i != 4) {
		    bu_exit(EXIT_FAILURE, "ERROR: bad cutting plane\n");
		}
		HMOVE(kut_plane, scan); /* double to fastf_t */

		/* verify that normal has unit length */
		f = MAGNITUDE(kut_plane);
		if (f <= SMALL) {
		    bu_exit(EXIT_FAILURE, "Bad normal for cutting plane, length=%g\n", f);
		}
		f = 1.0 /f;
		VSCALE(kut_plane, kut_plane, f);
		kut_plane[W] *= f;
		break;
	    }
	    case COMMA:
		space_partition = atoi(bu_optarg);
		break;
	    case 'c':
		(void)rt_do_cmd((struct rt_i *)0, bu_optarg, rt_cmdtab);
		break;
	    case 'd':
		densityfile = bu_optarg;
		break;
	    case 'C':
		{
		    struct bu_color color = BU_COLOR_INIT_ZERO;

		    if (!bu_color_from_str(&color, bu_optarg)) {
			bu_exit(EXIT_FAILURE, "ERROR: invalid color string: '%s'\n", bu_optarg);
		    }
		    {
			char buf[128] = {0};
			sprintf(buf, "set background=%f/%f/%f", color.buc_rgb[RED], color.buc_rgb[GRN], color.buc_rgb[BLU]);
			(void)rt_do_cmd((struct rt_i *)0, buf, rt_cmdtab);
		    }
		}
		break;
	    case 'T':
		{
		    double f;
		    char *cp;
		    f = 0;
		    if (sscanf(bu_optarg, "%lf", &f) == 1) {
			if (f > 0)
			    rt_dist_tol = f;
		    }
		    f = 0;
		    if ((cp = strchr(bu_optarg, '/')) ||
			(cp = strchr(bu_optarg, COMMA))) {
			if (sscanf(cp+1, "%lf", &f) == 1) {
			    if (f > 0 && f < 1)
				rt_perp_tol = f;
			}
		    }
		    bu_log("Using tolerance %lg", f);
		    break;
		}
	    case 'U':
		use_air = atoi(bu_optarg);
		break;
	    case 'i':
		incr_mode = 1;
		break;
	    case 'S':
		stereo = 1;
		break;
	    case 'I':
		if (!bu_file_exists(bu_optarg, NULL)) {
		    bu_exit(1, "Object list file %s not found, aborting\n", bu_optarg);
		}
		if ((objsfile = fopen(bu_optarg, "r")) == NULL) {
		    bu_exit(1, "Unable to open object list file %s, aborting\n", bu_optarg);
		}
		objc = 0;
		while (bu_vls_gets(&oline, objsfile) >= 0) {
		    objc++;
		    bu_vls_trunc(&oline, 0);
		}
		fclose(objsfile);
		if (objc) {
		    objv = (char **)bu_calloc(objc+1, sizeof(char *), "obj array");
		    objsfile = fopen(bu_optarg, "r");
		    oid = 0;
		    bu_vls_trunc(&oline, 0);
		    while (bu_vls_gets(&oline, objsfile) >= 0) {
			objv[oid] = bu_strdup(bu_vls_addr(&oline));
			bu_vls_trunc(&oline, 0);
			oid++;
		    }
		    fclose(objsfile);
		}
		bu_vls_free(&oline);
		break;
	    case 'J':
		sscanf(bu_optarg, "%x", &jitter);
		break;
	    case 'H':
		hypersample = atoi(bu_optarg);
		if (hypersample > 0)
		    jitter = 1;
		break;
	    case 'F':
		framebuffer = bu_optarg;
		break;
	    case 'D':
		desiredframe = atoi(bu_optarg);
		break;
	    case 'K':
		finalframe = atoi(bu_optarg);
		break;
	    case 'N':
		sscanf(bu_optarg, "%x", (unsigned int *)&nmg_debug);
		bu_log("NMG_debug=0x%x\n", nmg_debug);
		break;
	    case 'M':
		matflag = 1;
		break;
	    case 'A':
		AmbientIntensity = atof(bu_optarg);
		break;
	    case 'x':
		sscanf(bu_optarg, "%x", (unsigned int *)&rt_debug);
		break;
	    case 'X':
		sscanf(bu_optarg, "%x", (unsigned int *)&optical_debug);
		break;
	    case '!':
		sscanf(bu_optarg, "%x", (unsigned int *)&bu_debug);
		break;
	    case 's':
		/* Square size */
		i = atoi(bu_optarg);
		if (i < 1 || i > MAX_WIDTH)
		    fprintf(stderr, "squaresize=%d out of range\n", i);
		else
		    width = height = i;
		break;
	    case 'n':
		i = atoi(bu_optarg);
		if (i < 1 || i > MAX_WIDTH)
		    fprintf(stderr, "height=%d out of range\n", i);
		else
		    height = i;
		break;
	    case 'W':
		(void)rt_do_cmd((struct rt_i *)0, "set background=1.0/1.0/1.0", rt_cmdtab);
		default_background = 0;
		break;
	    case 'w':
		i = atoi(bu_optarg);
		if (i < 1 || i > MAX_WIDTH)
		    fprintf(stderr, "width=%d out of range\n", i);
		else
		    width = i;
		break;
	    case 'g':
		cell_width = atof(bu_optarg);
		cell_newsize = 1;
		break;
	    case 'G':
		cell_height = atof(bu_optarg);
		cell_newsize = 1;
		break;

	    case 'a':
		/* Set azimuth */
		if (bn_decode_angle(&azimuth, bu_optarg) == 0) {
		    fprintf(stderr, "WARNING: Unexpected units for azimuth angle, using default value\n");
		}
		matflag = 0;
		break;
	    case 'e':
		/* Set elevation */
		if (bn_decode_angle(&elevation, bu_optarg) == 0) {
		    fprintf(stderr, "WARNING: Unexpected units for elevation angle, using default value\n");
		}
		matflag = 0;
		break;
	    case 'l':
		{
		    char *item;

		    /* Select lighting model # */
		    lightmodel= 1;	/* Initialize with Full Lighting Model */
		    item= strtok(bu_optarg, ", ");
		    lightmodel= atoi(item);

		    if (lightmodel == 7) {
			/* Process the photon mapping arguments */
			item= strtok(NULL, ", ");
			pmargs[0]= item ? atoi(item) : 16384;		/* Number of Global Photons */
			item= strtok(NULL, ", ");
			pmargs[1]= item ? atof(item) : 50;		/* Percent of Global Photons that should be used for Caustic Photons */
			item= strtok(NULL, ", ");
			pmargs[2]= item ? atoi(item) : 10;		/* Number of Irradiance Sample Rays, Total Rays is this number squared */
			item= strtok(NULL, ", ");
			pmargs[3]= item ? atof(item) : 60.0;		/* Angular Tolerance */
			item= strtok(NULL, ", ");
			pmargs[4]= item ? atoi(item) : 0;		/* Random Seed */
			item= strtok(NULL, ", ");
			pmargs[5]= item ? atoi(item) : 0;		/* Importance Mapping */
			item= strtok(NULL, ", ");
			pmargs[6]= item ? atoi(item) : 0;		/* Irradiance Hypersampling */
			item= strtok(NULL, ", ");
			pmargs[7]= item ? atoi(item) : 0;		/* Visualize Irradiance */
			item= strtok(NULL, ", ");
			pmargs[8]= item ? atof(item) : 1.0;		/* Scale Lumens */
			item= strtok(NULL, ", ");
			if (item) {
			    bu_strlcpy(pmfile, item, sizeof(pmfile));
			} else {
			    pmfile[0]= 0;
			}
		    }
		}
		break;
	    case 'O':
		/* Output pixel file name, double precision format */
		outputfile = bu_optarg;
		doubles_out = 1;
		break;
	    case 'o':
		/* Output pixel file name, unsigned char format */
		outputfile = bu_optarg;
		doubles_out = 0;
		break;
	    case 'p':
		rt_perspective = atof(bu_optarg);
		if (rt_perspective < 0 || rt_perspective > 179) {
		    fprintf(stderr, "persp=%g out of range\n", rt_perspective);
		    rt_perspective = 0;
		}
		break;
	    case 'u':
		if (BU_STR_EQUAL(bu_optarg, "model")) {
		    model_units = 1;
		    default_units = 0;
		} else {
		    units = bu_units_conversion(bu_optarg);
		    if (units <= 0.0) {
			units = 1.0;
			default_units = 1;
			bu_log("WARNING: bad units, using default (%s)\n", bu_units_string(units));
		    } else {
			default_units = 0;
		    }
		}
		break;
	    case 'v': {
		/* change our "verbosity" level, increasing the amount
		 * of (typically non-debug) information printed during
		 * ray tracing for each -v specified or to the
		 * specific setting if an optional hexadecimal value
		 * is provided as an argument.
		 */

		int ret;
		unsigned int scanned_verbosity = 0;
		size_t num_v = 1;
		const char *cp = bu_optarg;

		if (!bu_optarg || *bu_optarg == '\0') {
		    /* turn on next 2 bits */
		    rt_verbosity = increase_level(rt_verbosity);
		} else {

		    while (*cp == 'v') {
			num_v++;
			cp++;
		    }

		    while (num_v--)
			rt_verbosity = increase_level(rt_verbosity);

		    /* we have a hex, set it specifically */
		    if (*cp != '\0' && isxdigit((int)*cp)) {
			ret = sscanf(cp, "%x", (unsigned int *)&scanned_verbosity);
			if (ret == 1) {
			    rt_verbosity = scanned_verbosity;
			}
		    }
		}

		bu_printb("Verbosity:", rt_verbosity, VERBOSE_FORMAT);
		bu_log("\n");
		break;
	    }
	    case 'E':
		eye_backoff = atof(bu_optarg);
		break;

	    case 'P':
		{
		    /* Number of parallel workers */
		    size_t avail_cpus;

		    avail_cpus = bu_avail_cpus();

		    npsw = atoi(bu_optarg);

		    if (npsw > avail_cpus) {
			fprintf(stderr, "Requesting %lu cpus, only %lu available.",
				(unsigned long)npsw, (unsigned long)avail_cpus);

			if ((bu_debug & BU_DEBUG_PARALLEL) ||
			    (RT_G_DEBUG & RT_DEBUG_PARALLEL)) {
			    fprintf(stderr, "\nAllowing surplus cpus due to debug flag.\n");
			} else {
			    fprintf(stderr, "  Will use %lu.\n", (unsigned long)avail_cpus);
			    npsw = avail_cpus;
			}
		    }
		    if (npsw < 1 || npsw > MAX_PSW) {
			fprintf(stderr, "Numer of requested cpus (%lu) is out of range 1..%d", (unsigned long)npsw, MAX_PSW);

			if ((bu_debug & BU_DEBUG_PARALLEL) ||
			    (RT_G_DEBUG & RT_DEBUG_PARALLEL)) {
			    fprintf(stderr, ", but allowing due to debug flag\n");
			} else {
			    fprintf(stderr, ", using -P1\n");
			    npsw = 1;
			}
		    }
		}
		break;
	    case 'Q':
		Query_one_pixel = ! Query_one_pixel;
		sscanf(bu_optarg, "%d, %d\n", &query_x, &query_y);
		break;
	    case 'B':
		/* Remove all intentional random effects
		 * (dither, etc.) for benchmarking purposes.
		 */
		benchmark = 1;
		bn_mathtab_constant();
		break;
	    case 'b':
		/* Specify a single pixel to be done; X and Y pixel coordinates need enclosing quotes. */
		/* Actually processed in do_frame() */
		string_pix_start = bu_optarg;
		npsw = 1;	/* Cancel running in parallel */
		break;
	    case 'V':
		{
		    /* View aspect */

		    fastf_t xx, yy;
		    register char *cp = bu_optarg;

		    xx = atof(cp);
		    while ((*cp >= '0' && *cp <= '9')
			   || *cp == '.') cp++;
		    while (*cp && (*cp < '0' || *cp > '9')) cp++;
		    yy = atof(cp);
		    if (ZERO(yy))
			aspect = xx;
		    else
			aspect = xx/yy;
		    if (aspect <= 0.0) {
			fprintf(stderr, "Bogus aspect %g, using 1.0\n", aspect);
			aspect = 1.0;
		    }
		}
		break;
	    case 'r':
		/* report overlapping region names */
		rpt_overlap = 1;
		break;
	    case 'R':
		/* DON'T report overlapping region names */
		rpt_overlap = 0;
		break;
	    case 'z':
		opencl_mode = atoi(bu_optarg);
		break;
	    case '+':
		{
		    register char *cp = bu_optarg;
		    switch (*cp) {
			case 't':
			    output_is_binary = 0;
			    break;
			default:
			    bu_exit(EXIT_FAILURE, "ERROR: unknown option %c\n", *cp);
		    }
		}
		break;
	    case 'h':
		/* asking for help */
		return 0;
	    default:
		/* '?' except not -? */
		fprintf(stderr, "ERROR: argument missing or bad option specified\n");
		return -1;
	}
    }

    /* sanity checks for sane values */
    if (aspect <= 0.0) {
	aspect = 1.0;
    }

    /* Compat */
    if (RT_G_DEBUG || OPTICAL_DEBUG || nmg_debug)
	bu_debug |= BU_DEBUG_COREDUMP;

<<<<<<< HEAD
    if (RT_G_DEBUG & DEBUG_PARALLEL)
=======
    if (RT_G_DEBUG & RT_DEBUG_PARALLEL)
>>>>>>> 2965d039
	bu_debug |= BU_DEBUG_PARALLEL;
    if (RT_G_DEBUG & RT_DEBUG_MATH)
	bu_debug |= BU_DEBUG_MATH;

    /* TODO: add options instead of reading from ENV */
    env_str = getenv("LIBRT_RAND_MODE");
    if (env_str != NULL && atoi(env_str) == 1) {
	random_mode = 1;
	bu_log("random mode\n");
    }
    /* TODO: Read from command line */
    /* Read from ENV with we're going to use the experimental mode */
    env_str = getenv("LIBRT_EXP_MODE");
    if (env_str != NULL && atoi(env_str) == 1) {
	full_incr_mode = 1;
	full_incr_nsamples = 10;
	bu_log("multi-sample mode\n");
    }

    return 1;			/* OK */
}


void
color_hook(const struct bu_structparse *sp, const char *name, void *base, const char *value, void *UNUSED(data))
{
    struct bu_color color = BU_COLOR_INIT_ZERO;

    BU_CK_STRUCTPARSE(sp);

    if (!sp || !name || !value || sp->sp_count != 3 || bu_strcmp("%f", sp->sp_fmt))
	bu_bomb("color_hook(): invalid arguments");

    if (!bu_color_from_str(&color, value)) {
	bu_log("ERROR: invalid color string: '%s'\n", value);
	VSETALL(color.buc_rgb, 0.0);
    }

    VMOVE((fastf_t *)((char *)base + sp->sp_offset), color.buc_rgb);
}


/*
 * Local Variables:
 * mode: C
 * tab-width: 8
 * indent-tabs-mode: t
 * c-file-style: "stroustrup"
 * End:
 * ex: shiftwidth=4 tabstop=8
 */<|MERGE_RESOLUTION|>--- conflicted
+++ resolved
@@ -1,11 +1,7 @@
 /*                           O P T . C
  * BRL-CAD
  *
-<<<<<<< HEAD
- * Copyright (c) 1989-2018 United States Government as represented by
-=======
  * Copyright (c) 1989-2020 United States Government as represented by
->>>>>>> 2965d039
  * the U.S. Army Research Laboratory.
  *
  * This program is free software; you can redistribute it and/or
@@ -54,17 +50,10 @@
  */
 #define COMMA ','
 
-<<<<<<< HEAD
-int rt_verbosity = -1;	/* blather incessantly by default */
-
-size_t width = 0;		/* # of pixels in X */
-size_t height = 0;		/* # of lines in Y */
-=======
 int rt_verbosity = -1;        /* blather incessantly by default */
 
 size_t width = 0;                /* # of pixels in X */
 size_t height = 0;                /* # of lines in Y */
->>>>>>> 2965d039
 
 
 /***** Variables shared with viewing model *** */
@@ -121,25 +110,6 @@
 /***** ************************ *****/
 
 /***** variables shared with do.c *****/
-<<<<<<< HEAD
-int objc = 0;		/* Number of cmd-line treetops */
-char **objv = (char **)NULL;	/* array of treetop strings */
-char *string_pix_start = (char *)NULL;	/* string spec of starting pixel */
-char *string_pix_end = (char *)NULL;	/* string spec of ending pixel */
-int pix_start = -1;		/* pixel to start at */
-int pix_end = 0;		/* pixel to end at */
-int matflag = 0;		/* read matrix from stdin */
-int orientflag = 0;		/* 1 means orientation has been set */
-int desiredframe = 0;	/* frame to start at */
-int finalframe = -1;	/* frame to halt at */
-int curframe = 0;		/* current frame number,
-				 * also shared with view.c */
-char *outputfile = (char *)NULL;	/* name of base of output file */
-int benchmark = 0;		/* No random numbers:  benchmark */
-
-int sub_grid_mode = 0;	/* mode to raytrace a rectangular portion of view */
-int sub_xmin = 0;		/* lower left of sub rectangle */
-=======
 int objc = 0;                           /* Number of cmd-line treetops */
 char **objv = (char **)NULL;            /* array of treetop strings */
 struct bu_ptbl *cmd_objs = NULL;        /* container for command specified objects */
@@ -158,7 +128,6 @@
 
 int sub_grid_mode = 0;                  /* mode to raytrace a rectangular portion of view */
 int sub_xmin = 0;                       /* lower left of sub rectangle */
->>>>>>> 2965d039
 int sub_ymin = 0;
 int sub_xmax = 0;                       /* upper right of sub rectangle */
 int sub_ymax = 0;
@@ -175,13 +144,8 @@
 
 
 /***** variables shared with view.c *****/
-<<<<<<< HEAD
-double airdensity = 0.0;    /* is the scene hazy (we shade the void space) */
-double haze[3] = { 0.8, 0.9, 0.99 };	      /* color of the haze */
-=======
 double airdensity = 0.0;                /* is the scene hazy (we shade the void space) */
 double haze[3] = { 0.8, 0.9, 0.99 };    /* color of the haze */
->>>>>>> 2965d039
 int do_kut_plane = 0;
 plane_t kut_plane;
 
@@ -196,12 +160,9 @@
 /* temporary kludge to get rt to use a tighter tolerance for raytracing */
 fastf_t rt_dist_tol = (fastf_t)0.0005;  /* Value for rti_tol.dist */
 
-<<<<<<< HEAD
-=======
 fastf_t rt_perp_tol = (fastf_t)0.0;     /* Value for rti_tol.perp */
 char *framebuffer = (char *)NULL;       /* desired framebuffer */
 
->>>>>>> 2965d039
 /**
  * space partitioning algorithm to use.  previously had experimental
  * grid support, but now only uses a Non-uniform Binary Spatial
@@ -248,11 +209,7 @@
 
 
 #define GETOPT_STR	\
-<<<<<<< HEAD
-    ".:, :@:a:b:c:d:e:f:g:m:ij:k:l:n:o:p:q:rs:tu:v::w:x:z:A:BC:D:E:F:G:H:IJ:K:MN:O:P:Q:RST:U:V:WX:!:+:h?"
-=======
     ".:, :@:a:b:c:d:e:f:g:m:ij:k:l:n:o:p:q:rs:tu:v::w:x:z:A:BC:D:E:F:G:H:I:J:K:MN:O:P:Q:RST:U:V:WX:!:+:h?"
->>>>>>> 2965d039
 
     while ((c=bu_getopt(argc, (char * const *)argv, GETOPT_STR)) != -1) {
 	if (bu_optopt == '?')
@@ -719,11 +676,7 @@
     if (RT_G_DEBUG || OPTICAL_DEBUG || nmg_debug)
 	bu_debug |= BU_DEBUG_COREDUMP;
 
-<<<<<<< HEAD
-    if (RT_G_DEBUG & DEBUG_PARALLEL)
-=======
     if (RT_G_DEBUG & RT_DEBUG_PARALLEL)
->>>>>>> 2965d039
 	bu_debug |= BU_DEBUG_PARALLEL;
     if (RT_G_DEBUG & RT_DEBUG_MATH)
 	bu_debug |= BU_DEBUG_MATH;
