/*                           E X T . H
 * BRL-CAD
 *
 * Copyright (c) 1989-2019 United States Government as represented by
 * the U.S. Army Research Laboratory.
 *
 * This program is free software; you can redistribute it and/or
 * modify it under the terms of the GNU Lesser General Public License
 * version 2.1 as published by the Free Software Foundation.
 *
 * This program is distributed in the hope that it will be useful, but
 * WITHOUT ANY WARRANTY; without even the implied warranty of
 * MERCHANTABILITY or FITNESS FOR A PARTICULAR PURPOSE.  See the GNU
 * Lesser General Public License for more details.
 *
 * You should have received a copy of the GNU Lesser General Public
 * License along with this file; see the file named COPYING for more
 * information.
 */
/** @file rt/ext.h
 *
 * External variable declarations for the RT family of analysis programs.
 *
 */

#ifndef RT_EXT_H
#define RT_EXT_H

#include "optical.h"
#include "fb.h"
#include "bu/parallel.h" /* for MAX_PSW */
<<<<<<< HEAD
=======
#include "bu/ptbl.h"
>>>>>>> 9b9d70b0

#ifdef __cplusplus
extern "C" {
#endif

/*
 *	A Bit vector to determine how much stuff rt prints when not in
 *	debugging mode.
 *
 */
extern int rt_verbosity; /* from opt.c */

/*	   flag_name		value		prints */
#define VERBOSE_LIBVERSIONS  0x00000001	/* Library version strings */
#define VERBOSE_MODELTITLE   0x00000002	/* model title */
#define VERBOSE_TOLERANCE    0x00000004	/* model tolerance */
#define VERBOSE_STATS	     0x00000008	/* stats about rt_gettrees() */
#define VERBOSE_FRAMENUMBER  0x00000010	/* current frame number */
#define VERBOSE_VIEWDETAIL   0x00000020	/* view specifications */
#define VERBOSE_LIGHTINFO    0x00000040	/* scene lights */
#define VERBOSE_INCREMENTAL  0x00000080	/* progressive/incremental state */
#define VERBOSE_MULTICPU     0x00000100	/* #  of CPU's to be used */
#define VERBOSE_OUTPUTFILE   0x00000200	/* name of output image */

#define VERBOSE_FORMAT       "\020" /* print hex */ \
    "\012OUTPUTFILE" \
    "\011MULTICPU" \
    "\010INCREMENTAL" \
    "\7LIGHTINFO" \
    "\6VIEWDETAIL" \
    "\5FRAMENUMBER" \
    "\4STATS" \
    "\3TOLERANCE" \
    "\2MODELTITLE" \
    "\1LIBVERSIONS"


/***** Variables declared in opt.c *****/
extern char *framebuffer;		/* desired framebuffer */
extern fastf_t azimuth, elevation;
extern int Query_one_pixel;
extern int benchmark;
extern int lightmodel;			/* Select lighting model */
extern int query_debug;
extern int query_rdebug;
extern int query_x;
extern int query_y;
extern int rpt_overlap;			/* Warn about overlaps? */
extern int space_partition;		/* Space partitioning algorithm to use */
extern int sub_grid_mode;		/* mode to raytrace a rectangular portion of view */
extern int sub_xmax;			/* upper right of sub rectangle */
extern int sub_xmin;			/* lower left of sub rectangle */
extern int sub_ymax;
extern int sub_ymin;
extern int transpose_grid;		/* reverse the order of grid traversal */
extern int use_air;			/* Handling of air in librt */
extern int random_mode;                 /* Mode to shoot rays at random directions */
extern int opencl_mode;			/* enable/disable OpenCL */

/***** variables from main.c *****/
extern FILE *outfp;			/* optional output file */
extern int output_is_binary;		/* !0 means output is binary */
extern int report_progress;		/* !0 = user wants progress report */
extern int save_overlaps;		/* flag for setting rti_save_overlaps */
extern mat_t model2view;
extern mat_t view2model;
extern struct application APP;
extern struct icv_image *bif;

/***** variables shared with worker() ******/
extern unsigned char *scanbuf;		/* pixels for REMRT */
extern fastf_t aspect;			/* view aspect ratio X/Y */
extern fastf_t cell_height;		/* model space grid cell height */
extern fastf_t cell_width;		/* model space grid cell width */
extern fastf_t eye_backoff;		/* dist from eye to center */
extern fastf_t rt_perspective;		/* presp (degrees X) 0 => ortho */
extern fastf_t viewsize;
extern int cell_newsize;		/* new grid cell size (for worker) */
extern int fullfloat_mode;
extern int hypersample;			/* number of extra rays to fire */
extern int incr_mode;			/* !0 for incremental resolution */
extern int full_incr_mode;              /* !0 for fully incremental resolution */
extern size_t npsw;			/* number of worker PSWs to run */
extern int reproj_cur;			/* number of pixels reprojected this frame */
extern int reproj_max;			/* out of total number of pixels */
extern int reproject_mode;
extern int stereo;			/* stereo viewing */
extern mat_t Viewrotscale;
extern point_t eye_model;		/* model-space location of eye */
extern point_t viewbase_model;		/* model-space location of viewplane corner */
extern size_t height;			/* # of lines in Y */
extern size_t incr_level;		/* current incremental level */
extern size_t incr_nlevel;		/* number of levels */
extern size_t full_incr_sample;         /* current fully incremental sample */
extern size_t full_incr_nsamples;       /* number of fully incremental samples */
extern size_t width;			/* # of pixels in X */
extern struct floatpixel *curr_float_frame;	/* buffer of full frame */
extern struct floatpixel *prev_float_frame;
extern struct resource resource[MAX_PSW];	/* memory resources */
extern unsigned int jitter;		/* jitter (bit vector) */
extern vect_t dx_model;			/* view delta-X as model-space vect (width of pixel as vector) */
extern vect_t dx_unit;			/* unit-len dir vector of pixel side-to-side */
extern vect_t dy_model;			/* view delta-Y as model-space vect (height of pixel as vector) */
extern vect_t dy_unit;			/* unit-len dir vector of pixel top-to-bottom */
/** 'jitter' variable values **/
#define JITTER_CELL 0x1			/* jitter position of ray in each cell */
#define JITTER_FRAME 0x2		/* jitter position of entire frame */

/***** end variables shared with worker() *****/

/***** Photon Mapping Variables *****/
extern char pmfile[255];
extern double pmargs[9];
/***** ************************ *****/

/***** variables shared with do.c *****/
extern int objc;			/* Number of cmd-line treetops */
extern char **objv;			/* array of treetop strings */
extern struct bu_ptbl *cmd_objs;               /* container to hold cmd specified objects */
extern char *outputfile;		/* name of base of output file */
extern int benchmark;			/* No random numbers:  benchmark */
extern int curframe;			/* current frame number */
extern int desiredframe;		/* frame to start at */
extern int matflag;			/* read matrix from stdin */
extern int pix_end;			/* pixel to end at */
extern int pix_start;			/* pixel to start at */
/***** end variables shared with do.c *****/

/*** do.c ***/
extern void def_tree(struct rt_i *rtip);
extern void do_prep(struct rt_i *rtip);
extern void do_run(int a, int b);
extern void do_ae(double azim, double elev);
extern int old_way(FILE *fp);
extern int do_frame(int framenumber);

#ifdef USE_OPENCL
enum {
    CLT_COLOR = (1<<0),
    CLT_ACCUM = (1<<1)      /* TODO */
};

extern void clt_connect_fb(fb *fbp);

extern void clt_view_init(unsigned int mode);
extern void clt_run(int cur_pixel, int last_pixel);
#endif


/* opt.c */
extern int get_args(int argc, const char *argv[]);
extern void color_hook(const struct bu_structparse *sp, const char *name, void *base, const char *value, void *data);


/* usage.c */
extern void usage(const char *argv0, int verbose);

/**
 * called by apps during application_init() to register
 * application-specific usage options.
 */
extern void option(const char *option, const char *description, const char *category, int verbose);

#ifdef __cplusplus
} /* extern "C" */
#endif

#endif /* RT_EXT_H */
/*
 * Local Variables:
 * mode: C
 * tab-width: 8
 * indent-tabs-mode: t
 * c-file-style: "stroustrup"
 * End:
 * ex: shiftwidth=4 tabstop=8
 */<|MERGE_RESOLUTION|>--- conflicted
+++ resolved
@@ -29,10 +29,7 @@
 #include "optical.h"
 #include "fb.h"
 #include "bu/parallel.h" /* for MAX_PSW */
-<<<<<<< HEAD
-=======
 #include "bu/ptbl.h"
->>>>>>> 9b9d70b0
 
 #ifdef __cplusplus
 extern "C" {
