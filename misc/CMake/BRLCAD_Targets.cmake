--- conflicted
+++ resolved
@@ -693,7 +693,6 @@
     if (NOT IS_LOCAL)
       IS_SUBPATH("${BRLCAD_BINARY_DIR}" "${abs_inc_dir}" IS_LOCAL)
     endif (NOT IS_LOCAL)
-<<<<<<< HEAD
     set(IS_SYSPATH 0)
     foreach(sp ${SYS_INCLUDE_PATTERNS})
       if("${inc_dir}" MATCHES "${sp}")
@@ -702,28 +701,11 @@
     endforeach(sp ${SYS_INCLUDE_PATTERNS})
     if(IS_SYSPATH OR NOT IS_LOCAL)
       if(IS_SYSPATH)
-	include_directories(SYSTEM ${inc_dir})
+	      include_directories(SYSTEM ${inc_dir})
       else(IS_SYSPATH)
-	include_directories(AFTER SYSTEM ${inc_dir})
+	      include_directories(AFTER SYSTEM ${inc_dir})
       endif(IS_SYSPATH)
     else(IS_SYSPATH OR NOT IS_LOCAL)
-=======
-    if("${inc_dir}" MATCHES "other" OR NOT IS_LOCAL)
-      # Unfortunately, a bug in the CMake SYSTEM option to
-      # include_directories requires that these variables be
-      # explicitly set on OSX until we can require CMake version 3.6 -
-      # see https://public.kitware.com/Bug/view.php?id=15953
-      if(APPLE)
-	      set(CMAKE_INCLUDE_SYSTEM_FLAG_C "-isystem ")
-	      set(CMAKE_INCLUDE_SYSTEM_FLAG_CXX "-isystem ")
-      endif(APPLE)
-      if("${inc_dir}" MATCHES "other")
-	      include_directories(SYSTEM ${inc_dir})
-      else("${inc_dir}" MATCHES "other")
-	      include_directories(AFTER SYSTEM ${inc_dir})
-      endif("${inc_dir}" MATCHES "other")
-    else("${inc_dir}" MATCHES "other" OR NOT IS_LOCAL)
->>>>>>> 9fa20905
       include_directories(BEFORE ${inc_dir})
     endif(IS_SYSPATH OR NOT IS_LOCAL)
   endforeach(inc_dir ${ALL_INCLUDES})
